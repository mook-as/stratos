import { HttpClient } from '@angular/common/http';
import { Component, OnDestroy } from '@angular/core';
import { Store } from '@ngrx/store';
import { combineLatest, Observable, ReplaySubject, Subscription } from 'rxjs';
import { map, startWith } from 'rxjs/operators';

import { ClearPaginationOfType } from '../../../../../../../store/src/actions/pagination.actions';
import { RouterNav } from '../../../../../../../store/src/actions/router.actions';
import { HideSnackBar, ShowSnackBar } from '../../../../../../../store/src/actions/snackBar.actions';
import { AppState } from '../../../../../../../store/src/app-state';
import { LoggerService } from '../../../../../core/logger.service';
import { safeUnsubscribe } from '../../../../../core/utils.service';
import { ConfirmationDialogConfig } from '../../../../../shared/components/confirmation-dialog.config';
import { ConfirmationDialogService } from '../../../../../shared/components/confirmation-dialog.service';
import { helmReleasesSchemaKey } from '../../../store/helm.entities';
import { HelmReleaseHelperService } from '../helm-release-helper.service';

const podErrorStatus = {
  Failed: true,
  CrashLoopBackOff: true,
  ErrImgPull: true,
};

@Component({
  selector: 'app-helm-release-summary-tab',
  templateUrl: './helm-release-summary-tab.component.html',
  styleUrls: ['./helm-release-summary-tab.component.scss']
})
export class HelmReleaseSummaryTabComponent implements OnDestroy {
  // Confirmation dialogs
  deleteReleaseConfirmation = new ConfirmationDialogConfig(
    'Delete Release',
    'Are you sure you want to delete this Release?',
    'Delete'
  );

  private busyDeletingSubject = new ReplaySubject<boolean>();
  public isBusy$: Observable<boolean>;
  private readonly DEFAULT_LOADING_MESSAGE = 'Retrieving Release Details';
  public loadingMessage = this.DEFAULT_LOADING_MESSAGE;

  public podsChartData = [];
  public containersChartData = [];

  public containersChartColors = [
    {
      name: 'Ready',
      value: '#4DD3A7'
    },
    {
      name: 'Not Ready',
      value: '#E7727D'
    }
  ];

  public podsChartColors = [
    {
      name: 'OK',
      value: '#4DD3A7'
    },
    {
      name: 'Error',
      value: '#E7727D'
    }
  ];

  private deleted = false;
  public chartData$: Observable<{ podsChartData: { name: string; value: any; }[]; containersChartData: { name: string; value: any; }[]; }>;

  constructor(
    public helmReleaseHelper: HelmReleaseHelperService,
    private store: Store<AppState>,
    private confirmDialog: ConfirmationDialogService,
    private httpClient: HttpClient,
    private logService: LoggerService
  ) {

    const releaseStatus$ = this.helmReleaseHelper.fetchReleaseStatus();

    this.isBusy$ = combineLatest([
      this.helmReleaseHelper.isFetching$,
      releaseStatus$,
      this.busyDeletingSubject.asObservable().pipe(
        startWith(false)
      )
    ]).pipe(
      map(([isFetching, releaseStatus, isDeleting]) => isFetching || !releaseStatus || isDeleting),
      startWith(true)
    );

    // Async fetch release status
<<<<<<< HEAD
    this.subs.push(releaseStatus$.subscribe(data => {

      // Pods status (grouped)
      this.podsChartData = this.collatePodStatus(data);

      // Container Readiness
      this.containersChartData = [
        {
          name: 'Ready',
          value: data.pods.ready
        },
        {
          name: 'Not Ready',
          value: data.pods.containers - data.pods.ready
        }
      ];
    }));
  }

  private collatePodStatus(data: any): any {
    let okay = 0;
    let error = 0;

    Object.keys(data.pods.status).forEach(status => {
      if (podErrorStatus[status]) {
        error++;
      } else {
        okay++;
      }
    });

    return [
      {
        name: 'OK',
        value: okay
      },
      {
        name: 'Error',
        value: error
      }
    ];
  }
=======
    this.chartData$ = releaseStatus$.pipe(
      map(data => ({
        podsChartData: Object.keys(data.pods.status).map(status => ({
          name: status,
          value: data.pods.status[status]
        })),
        containersChartData: [
          {
            name: 'Ready',
            value: data.pods.ready
          },
          {
            name: 'Not Ready',
            value: data.pods.containers - data.pods.ready
          }
        ]
      }))
    );
  }

  private startDelete() {
    this.loadingMessage = 'Deleting Release';
    this.busyDeletingSubject.next(true);
  }

  private endDelete() {
    this.loadingMessage = this.DEFAULT_LOADING_MESSAGE;
    this.busyDeletingSubject.next(false);
  }

  private completeDelete() {
    this.deleted = true;
    this.endDelete();
  }

>>>>>>> 5103002d

  public deleteRelease() {
    this.confirmDialog.open(this.deleteReleaseConfirmation, () => {
      // Make the http request to delete the release
      const endpointAndName = this.helmReleaseHelper.guid.replace(':', '/');
      this.startDelete();
      this.httpClient.delete(`/pp/v1/helm/releases/${endpointAndName}`).subscribe({
        next: () => {

        },
        error: (err: any) => {
          this.endDelete();
          this.store.dispatch(new ShowSnackBar('Failed to delete release', 'Close'));
          this.logService.error('Failed to delete release: ', err);
        },
        complete: () => {
          this.store.dispatch(new ClearPaginationOfType(helmReleasesSchemaKey));
          this.completeDelete();
          this.store.dispatch(new RouterNav({ path: ['monocular/releases'] }));
        }
      });
    });
  }

  ngOnDestroy() {
    if (this.deleted) {
      this.store.dispatch(new HideSnackBar());
    }
  }
}<|MERGE_RESOLUTION|>--- conflicted
+++ resolved
@@ -89,50 +89,6 @@
     );
 
     // Async fetch release status
-<<<<<<< HEAD
-    this.subs.push(releaseStatus$.subscribe(data => {
-
-      // Pods status (grouped)
-      this.podsChartData = this.collatePodStatus(data);
-
-      // Container Readiness
-      this.containersChartData = [
-        {
-          name: 'Ready',
-          value: data.pods.ready
-        },
-        {
-          name: 'Not Ready',
-          value: data.pods.containers - data.pods.ready
-        }
-      ];
-    }));
-  }
-
-  private collatePodStatus(data: any): any {
-    let okay = 0;
-    let error = 0;
-
-    Object.keys(data.pods.status).forEach(status => {
-      if (podErrorStatus[status]) {
-        error++;
-      } else {
-        okay++;
-      }
-    });
-
-    return [
-      {
-        name: 'OK',
-        value: okay
-      },
-      {
-        name: 'Error',
-        value: error
-      }
-    ];
-  }
-=======
     this.chartData$ = releaseStatus$.pipe(
       map(data => ({
         podsChartData: Object.keys(data.pods.status).map(status => ({
@@ -140,6 +96,7 @@
           value: data.pods.status[status]
         })),
         containersChartData: [
+      // Container Readiness
           {
             name: 'Ready',
             value: data.pods.ready
@@ -168,7 +125,30 @@
     this.endDelete();
   }
 
->>>>>>> 5103002d
+  private collatePodStatus(data: any): any {
+    let okay = 0;
+    let error = 0;
+
+    Object.keys(data.pods.status).forEach(status => {
+      if (podErrorStatus[status]) {
+        error++;
+      } else {
+        okay++;
+      }
+    });
+
+    return [
+      {
+        name: 'OK',
+        value: okay
+      },
+      {
+        name: 'Error',
+        value: error
+      }
+    ];
+  }
+
 
   public deleteRelease() {
     this.confirmDialog.open(this.deleteReleaseConfirmation, () => {
