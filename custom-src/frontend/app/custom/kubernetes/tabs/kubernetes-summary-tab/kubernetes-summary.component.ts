import { HttpClient } from '@angular/common/http';
import { Component, NgZone, OnDestroy, OnInit } from '@angular/core';
import { SafeResourceUrl } from '@angular/platform-browser';
import { Store } from '@ngrx/store';
import { combineLatest, interval, Observable, Subscription } from 'rxjs';
import { map, startWith } from 'rxjs/operators';

import { AppState } from '../../../../../../store/src/app-state';
import { entityCatalog } from '../../../../../../store/src/entity-catalog/entity-catalog.service';
import { PaginationMonitorFactory } from '../../../../../../store/src/monitors/pagination-monitor.factory';
import { getPaginationObservables } from '../../../../../../store/src/reducers/pagination-reducer/pagination-reducer.helper';
import { PaginatedAction } from '../../../../../../store/src/types/pagination.types';
import { safeUnsubscribe } from '../../../../core/utils.service';
import {
  IChartThresholds,
  ISimpleUsageChartData,
} from '../../../../shared/components/simple-usage-chart/simple-usage-chart.types';
import { KubernetesEndpointService } from '../../services/kubernetes-endpoint.service';
<<<<<<< HEAD
import { GetKubernetesNodes, GetKubernetesPods } from '../../store/kubernetes.actions';
import { KubernetesNode } from './../../../../../../../../../custom-src/frontend/app/custom/kubernetes/store/kube.types';
import { KubernetesPod } from './../../store/kube.types';
import { GetKubernetesApps } from './../../store/kubernetes.actions';
import { Router } from '@angular/router';
=======
import { GetKubernetesNamespaces, GetKubernetesNodes, GetKubernetesPods } from '../../store/kubernetes.actions';
>>>>>>> f880a994

interface IValueLabels {
  usedLabel?: string;
  remainingLabel?: string;
  unknownLabel?: string;
  warningText?: string;
}
interface IEndpointDetails {
  imagePath: string;
  label: string;
  name: string;
}
@Component({
  selector: 'app-kubernetes-summary',
  templateUrl: './kubernetes-summary.component.html',
  styleUrls: ['./kubernetes-summary.component.scss']
})
export class KubernetesSummaryTabComponent implements OnInit, OnDestroy {
  public podCount$: Observable<number>;
  public nodeCount$: Observable<number>;
  public namespaceCount$: Observable<number>;

  public highUsageColors = {
    domain: ['#00000026', '#00af00']
  };
  public normalUsageColors = {
    domain: ['#00af00', '#00af002e']
  };
  public chartHeight = '150px';
  public endpointDetails$: Observable<IEndpointDetails> = this.kubeEndpointService.endpoint$.pipe(
    map(endpoint => {
      const endpointConfig = entityCatalog.getEndpoint(endpoint.entity.cnsi_type, endpoint.entity.sub_type);
      const { logoUrl, label } = endpointConfig.definition;
      // const { imagePath, label } = entityCatalog.getEndpoint(endpoint.entity.cnsi_type, endpoint.entity.sub_type);

      // const { imagePath, label } = getEndpointType(endpoint.entity.cnsi_type, endpoint.entity.sub_type);
      return {
        imagePath: logoUrl,
        label,
        name: endpoint.entity.name,
      };
    })
  );
  source: SafeResourceUrl;

  dashboardLink: string;
  public podCapacity$: Observable<ISimpleUsageChartData>;
  public diskPressure$: Observable<ISimpleUsageChartData>;
  public memoryPressure$: Observable<ISimpleUsageChartData>;
  public outOfDisk$: Observable<ISimpleUsageChartData>;
  public nodesReady$: Observable<ISimpleUsageChartData>;
  public networkUnavailable$: Observable<ISimpleUsageChartData>;
  public kubeNodeVersions$: Observable<string>;

  public pressureChartThresholds: IChartThresholds = {
    danger: 90,
    warning: 0,
  };

  public nominalPressureChartThresholds: IChartThresholds = {
    warning: 100,
    inverted: true
  };

  public criticalPressureChartThresholds: IChartThresholds = {
    danger: 0
  };

  public criticalPressureChartThresholdsInverted: IChartThresholds = {
    danger: 100,
    inverted: true
  };

  private polls: Subscription[] = [];

  public isLoading$: Observable<boolean>;

  constructor(
    public kubeEndpointService: KubernetesEndpointService,
    public httpClient: HttpClient,
    public paginationMonitorFactory: PaginationMonitorFactory,
    private store: Store<AppState>,
    private ngZone: NgZone,
    private router: Router,
  ) {
  }

<<<<<<< HEAD
  private getPaginationObservable(action: PaginatedAction) {
    const paginationMonitor = this.paginationMonitorFactory.create(
      action.paginationKey,
      action
    );

    this.ngZone.runOutsideAngular(() => {
      this.polls.push(
        interval(10000).subscribe(() => {
          this.ngZone.run(() => {
            this.store.dispatch(action);
          });
        })
      );
    });

    return getPaginationObservables({
      store: this.store,
      action,
      paginationMonitor
    }).entities$;
  }

  private getCountObservable(entities$: Observable<any[]>) {
    return entities$.pipe(
      map(entities => entities.length),
      startWith(null)
    );
  }
  private getPodCapacity(nodes$: Observable<KubernetesNode[]>, pods$: Observable<KubernetesPod[]>) {
    return combineLatest(nodes$, pods$).pipe(
      map(([nodes, pods]) => ({
        total: nodes.reduce((cap, node) => {
          return cap + parseInt(node.status.capacity.pods, 10);
        }, 0),
        used: pods.length
      }))
    );
  }

  private getNodeStatusCount(
    nodes$: Observable<KubernetesNode[]>,
    conditionType: string,
    valueLabels: IValueLabels = {},
    countStatus = 'True'
  ) {
    return nodes$.pipe(
      map(nodes => {
        const total = nodes.length;
        const { unknown, unavailable, used } = nodes.reduce((cap, node) => {
          const conditionStatus = node.status.conditions.find(con => con.type === conditionType);
          if (!conditionStatus || !conditionStatus.status) {
            ++cap.unavailable;
          } else {
            if (conditionStatus.status === countStatus) {
              ++cap.used;
            } else if (conditionStatus.status === 'Unknown') {
              ++cap.unknown;
            }
          }
          return cap;
        }, { unavailable: 0, used: 0, unknown: 0 });
        const result = {
          total,
          supported: total !== unavailable,
          // Depends on K8S version as to what is supported
          unavailable,
          used,
          unknown,
          ...valueLabels
        };
        result.supported = result.total !== result.unavailable;
        return result;
      })
    );
  }

  private getNodeKubeVersions(nodes$: Observable<KubernetesNode[]>) {
    return nodes$.pipe(
      map(nodes => {
        const versions = {};
        nodes.forEach(node => {
          const v = node.status.nodeInfo.kubeletVersion;
          if (!versions[v]) {
            versions[v] = v;
          }
        });
        return Object.keys(versions).join(',');
      })
    );
  }

  // Go the Kubernetes Dashboard configuration page
  public configureDashboard() {
    const guid = this.kubeEndpointService.baseKube.guid;
    this.router.navigate([`/kubernetes/${guid}/dashboard-config`]);
  }

=======
>>>>>>> f880a994
  ngOnInit() {
    const guid = this.kubeEndpointService.baseKube.guid;

    const podCountAction = new GetKubernetesPods(guid);
    const nodeCountAction = new GetKubernetesNodes(guid);
    const namespacesCountAction = new GetKubernetesNamespaces(guid);
    const pods$ = this.getPaginationObservable(podCountAction);
    const nodes$ = this.getPaginationObservable(nodeCountAction);
    const namespaces$ = this.getPaginationObservable(namespacesCountAction);

    this.podCount$ = this.kubeEndpointService.getCountObservable(pods$);
    this.nodeCount$ = this.kubeEndpointService.getCountObservable(nodes$);
    this.namespaceCount$ = this.kubeEndpointService.getCountObservable(namespaces$);

    this.podCapacity$ = this.kubeEndpointService.getPodCapacity(nodes$, pods$);
    this.diskPressure$ = this.kubeEndpointService.getNodeStatusCount(nodes$, 'DiskPressure', {
      usedLabel: 'Nodes with disk pressure',
      remainingLabel: 'Nodes with no disk pressure',
      unknownLabel: 'Nodes with unknown disk pressure',
      warningText: 'Nodes with unknown disk pressure found'
    });
    this.memoryPressure$ = this.kubeEndpointService.getNodeStatusCount(nodes$, 'MemoryPressure', {
      usedLabel: 'Nodes with memory pressure',
      remainingLabel: 'Nodes with no memory pressure',
      unknownLabel: 'Nodes with unknown memory pressure',
      warningText: 'Nodes with unknown memory pressure found'
    });
    this.outOfDisk$ = this.kubeEndpointService.getNodeStatusCount(nodes$, 'OutOfDisk', {
      usedLabel: 'Nodes that are out of disk space',
      remainingLabel: 'Nodes that have disk space remaining',
      unknownLabel: 'Nodes with unknown remaining disk space',
      warningText: 'Nodes with unknown remaining disk space found'
    });
    this.networkUnavailable$ = this.kubeEndpointService.getNodeStatusCount(nodes$, 'NetworkUnavailable', {
      usedLabel: 'Nodes with available networks',
      remainingLabel: 'Nodes with unavailable networks',
      unknownLabel: 'Nodes with unknown networks availability',
      warningText: 'Nodes with unknown networks availability found'
    }, 'False');
    this.nodesReady$ = this.kubeEndpointService.getNodeStatusCount(nodes$, 'Ready', {
      usedLabel: 'Nodes are ready',
      remainingLabel: 'Nodes are not ready',
      unknownLabel: 'Nodes with unknown ready status',
      warningText: `Nodes with unknown ready status found`
    });
    this.dashboardLink = `/kubernetes/${guid}/dashboard`;

    this.kubeNodeVersions$ = this.kubeEndpointService.getNodeKubeVersions(nodes$).pipe(startWith('-'));

    this.isLoading$ = combineLatest([
      this.endpointDetails$,
      this.podCount$,
      this.nodeCount$,
      this.podCapacity$,
      this.diskPressure$,
      this.memoryPressure$,
      this.outOfDisk$,
      this.nodesReady$,
      this.networkUnavailable$,
    ]).pipe(
      map(() => false),
      startWith(true),
    );
  }

  private getPaginationObservable(action: PaginatedAction) {
    const paginationMonitor = this.paginationMonitorFactory.create(
      action.paginationKey,
      action
    );

    this.ngZone.runOutsideAngular(() => {
      this.polls.push(
        interval(10000).subscribe(() => {
          this.ngZone.run(() => {
            this.store.dispatch(action);
          });
        })
      );
    });

    return getPaginationObservables({
      store: this.store,
      action,
      paginationMonitor
    }).entities$;
  }

  ngOnDestroy() {
    safeUnsubscribe(...(this.polls || []));
  }

}<|MERGE_RESOLUTION|>--- conflicted
+++ resolved
@@ -16,15 +16,8 @@
   ISimpleUsageChartData,
 } from '../../../../shared/components/simple-usage-chart/simple-usage-chart.types';
 import { KubernetesEndpointService } from '../../services/kubernetes-endpoint.service';
-<<<<<<< HEAD
-import { GetKubernetesNodes, GetKubernetesPods } from '../../store/kubernetes.actions';
-import { KubernetesNode } from './../../../../../../../../../custom-src/frontend/app/custom/kubernetes/store/kube.types';
-import { KubernetesPod } from './../../store/kube.types';
-import { GetKubernetesApps } from './../../store/kubernetes.actions';
+import { GetKubernetesNamespaces, GetKubernetesNodes, GetKubernetesPods } from '../../store/kubernetes.actions';
 import { Router } from '@angular/router';
-=======
-import { GetKubernetesNamespaces, GetKubernetesNodes, GetKubernetesPods } from '../../store/kubernetes.actions';
->>>>>>> f880a994
 
 interface IValueLabels {
   usedLabel?: string;
@@ -112,107 +105,11 @@
   ) {
   }
 
-<<<<<<< HEAD
-  private getPaginationObservable(action: PaginatedAction) {
-    const paginationMonitor = this.paginationMonitorFactory.create(
-      action.paginationKey,
-      action
-    );
-
-    this.ngZone.runOutsideAngular(() => {
-      this.polls.push(
-        interval(10000).subscribe(() => {
-          this.ngZone.run(() => {
-            this.store.dispatch(action);
-          });
-        })
-      );
-    });
-
-    return getPaginationObservables({
-      store: this.store,
-      action,
-      paginationMonitor
-    }).entities$;
-  }
-
-  private getCountObservable(entities$: Observable<any[]>) {
-    return entities$.pipe(
-      map(entities => entities.length),
-      startWith(null)
-    );
-  }
-  private getPodCapacity(nodes$: Observable<KubernetesNode[]>, pods$: Observable<KubernetesPod[]>) {
-    return combineLatest(nodes$, pods$).pipe(
-      map(([nodes, pods]) => ({
-        total: nodes.reduce((cap, node) => {
-          return cap + parseInt(node.status.capacity.pods, 10);
-        }, 0),
-        used: pods.length
-      }))
-    );
-  }
-
-  private getNodeStatusCount(
-    nodes$: Observable<KubernetesNode[]>,
-    conditionType: string,
-    valueLabels: IValueLabels = {},
-    countStatus = 'True'
-  ) {
-    return nodes$.pipe(
-      map(nodes => {
-        const total = nodes.length;
-        const { unknown, unavailable, used } = nodes.reduce((cap, node) => {
-          const conditionStatus = node.status.conditions.find(con => con.type === conditionType);
-          if (!conditionStatus || !conditionStatus.status) {
-            ++cap.unavailable;
-          } else {
-            if (conditionStatus.status === countStatus) {
-              ++cap.used;
-            } else if (conditionStatus.status === 'Unknown') {
-              ++cap.unknown;
-            }
-          }
-          return cap;
-        }, { unavailable: 0, used: 0, unknown: 0 });
-        const result = {
-          total,
-          supported: total !== unavailable,
-          // Depends on K8S version as to what is supported
-          unavailable,
-          used,
-          unknown,
-          ...valueLabels
-        };
-        result.supported = result.total !== result.unavailable;
-        return result;
-      })
-    );
-  }
-
-  private getNodeKubeVersions(nodes$: Observable<KubernetesNode[]>) {
-    return nodes$.pipe(
-      map(nodes => {
-        const versions = {};
-        nodes.forEach(node => {
-          const v = node.status.nodeInfo.kubeletVersion;
-          if (!versions[v]) {
-            versions[v] = v;
-          }
-        });
-        return Object.keys(versions).join(',');
-      })
-    );
-  }
-
   // Go the Kubernetes Dashboard configuration page
   public configureDashboard() {
     const guid = this.kubeEndpointService.baseKube.guid;
     this.router.navigate([`/kubernetes/${guid}/dashboard-config`]);
   }
-
-=======
->>>>>>> f880a994
   ngOnInit() {
     const guid = this.kubeEndpointService.baseKube.guid;
 
