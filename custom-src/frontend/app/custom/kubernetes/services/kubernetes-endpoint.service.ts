import { Injectable } from '@angular/core';
import { Store } from '@ngrx/store';
import { combineLatest, Observable, of } from 'rxjs';
import { filter, first, map, shareReplay, startWith, switchMap } from 'rxjs/operators';

import { GetAllEndpoints } from '../../../../../store/src/actions/endpoint.actions';
import { AppState } from '../../../../../store/src/app-state';
import { EntityService } from '../../../../../store/src/entity-service';
import { EntityServiceFactory } from '../../../../../store/src/entity-service-factory.service';
import { PaginationMonitorFactory } from '../../../../../store/src/monitors/pagination-monitor.factory';
import { getPaginationObservables } from '../../../../../store/src/reducers/pagination-reducer/pagination-reducer.helper';
import { EntityInfo } from '../../../../../store/src/types/api.types';
import { EndpointModel, EndpointUser } from '../../../../../store/src/types/endpoint.types';
import {
  kubernetesDeploymentsEntityType,
  kubernetesNodesEntityType,
  kubernetesPodsEntityType,
  kubernetesServicesEntityType,
  kubernetesStatefulSetsEntityType,
} from '../kubernetes-entity-factory';
import { BaseKubeGuid } from '../kubernetes-page.types';
import {
  KubernetesDeployment,
  KubernetesNode,
  KubernetesPod,
  KubernetesStatefulSet,
  KubeService,
} from '../store/kube.types';
import {
  GeKubernetesDeployments,
  GetKubernetesDashboard,
  GetKubernetesNodes,
  GetKubernetesPods,
  GetKubernetesServices,
  GetKubernetesStatefulSets,
  KubePaginationAction,
} from '../store/kubernetes.actions';
import { KubeDashboardStatus } from '../store/kubernetes.effects';

@Injectable()
export class KubernetesEndpointService {
  info$: Observable<EntityInfo<any>>;
  cfInfoEntityService: EntityService<any>;
  endpoint$: Observable<EntityInfo<EndpointModel>>;
  kubeEndpointEntityService: EntityService<EndpointModel>;
  connected$: Observable<boolean>;
  currentUser$: Observable<EndpointUser>;
  kubeGuid: string;
  deployments$: Observable<KubernetesDeployment[]>;
  statefulSets$: Observable<KubernetesStatefulSet[]>;
  services$: Observable<KubeService[]>;
  pods$: Observable<KubernetesPod[]>;
  nodes$: Observable<KubernetesNode[]>;
  kubeDashboardEnabled$: Observable<boolean>;
  kubeDashboardVersion$: Observable<string>;
  kubeDashboardStatus$: Observable<KubeDashboardStatus>;
  kubeDashboardLabel$: Observable<string>;
  kubeDashboardConfigured$: Observable<boolean>;

  constructor(
    public baseKube: BaseKubeGuid,
    private store: Store<AppState>,
    private entityServiceFactory: EntityServiceFactory,
    private paginationMonitorFactory: PaginationMonitorFactory
  ) {
    const kubeGuid = baseKube.guid;

    if (kubeGuid) {
      this.initialize(kubeGuid);
    }
  }

  initialize(kubeGuid) {
    this.kubeGuid = kubeGuid;

    this.kubeEndpointEntityService = this.entityServiceFactory.create(
      this.kubeGuid,
      new GetAllEndpoints()
    );

    this.constructCoreObservables();
  }

  getNodeKubeVersions(nodes$: Observable<KubernetesNode[]> = this.nodes$) {
    return nodes$.pipe(
      map(nodes => {
        const versions = {};
        nodes.forEach(node => {
          const v = node.status.nodeInfo.kubeletVersion;
          if (!versions[v]) {
            versions[v] = v;
          }
        });
        return Object.keys(versions).join(',');
      })
    );
  }

  getCountObservable(entities$: Observable<any[]>) {
    return entities$.pipe(
      map(entities => entities.length),
      startWith(null)
    );
  }

  getPodCapacity(nodes$: Observable<KubernetesNode[]> = this.nodes$, pods$: Observable<KubernetesPod[]> = this.pods$) {
    return combineLatest(nodes$, pods$).pipe(
      map(([nodes, pods]) => ({
        total: nodes.reduce((cap, node) => {
          return cap + parseInt(node.status.capacity.pods, 10);
        }, 0),
        used: pods.length
      }))
    );
  }

  getNodeStatusCount(
    nodes$: Observable<KubernetesNode[]>,
    conditionType: string,
    valueLabels: object = {},
    countStatus = 'True'
  ) {
    return nodes$.pipe(
      map(nodes => {
        const total = nodes.length;
        const { unknown, unavailable, used } = nodes.reduce((cap, node) => {
          const conditionStatus = node.status.conditions.find(con => con.type === conditionType);
          if (!conditionStatus || !conditionStatus.status) {
            ++cap.unavailable;
          } else {
            if (conditionStatus.status === countStatus) {
              ++cap.used;
            } else if (conditionStatus.status === 'Unknown') {
              ++cap.unknown;
            }
          }
          return cap;
        }, { unavailable: 0, used: 0, unknown: 0 });
        const result = {
          total,
          supported: total !== unavailable,
          // Depends on K8S version as to what is supported
          unavailable,
          used,
          unknown,
          ...valueLabels
        };
        result.supported = result.total !== result.unavailable;
        return result;
      })
    );
  }

  private constructCoreObservables() {
    this.endpoint$ = this.kubeEndpointEntityService.waitForEntity$;

    this.connected$ = this.endpoint$.pipe(
      map(p => p.entity.connectionStatus === 'connected')
    );

    this.currentUser$ = this.endpoint$.pipe(map(e => e.entity.user), shareReplay(1));

    this.deployments$ = this.getObservable<KubernetesDeployment>(
      new GeKubernetesDeployments(this.kubeGuid),
      kubernetesDeploymentsEntityType
    );

    this.pods$ = this.getObservable<KubernetesPod>(
      new GetKubernetesPods(this.kubeGuid),
      kubernetesPodsEntityType
    );

    this.nodes$ = this.getObservable<KubernetesNode>(
      new GetKubernetesNodes(this.kubeGuid),
      kubernetesNodesEntityType
    );

    this.statefulSets$ = this.getObservable<KubernetesStatefulSet>(
      new GetKubernetesStatefulSets(this.kubeGuid),
      kubernetesStatefulSetsEntityType
    );

    this.services$ = this.getObservable<KubeService>(
      new GetKubernetesServices(this.kubeGuid),
      kubernetesServicesEntityType
    );

    this.kubeDashboardEnabled$ = this.store.select('auth').pipe(
      filter(auth => !!auth.sessionData['plugin-config']),
      map(auth => auth.sessionData['plugin-config'].kubeDashboardEnabled === 'true')
    );

<<<<<<< HEAD
    const kubeDashboard$ = this.entityServiceFactory.create<KubeDashboardStatus>(
      this.kubeGuid,
      new GetKubernetesDashboard(this.kubeGuid),
    ).waitForEntity$.pipe(
      map(status => status.entity.installed)
    );

    this.kubeDashboardEnabled$ = kubeDashboardEnabled$.pipe(
      switchMap(enabled => enabled ? kubeDashboard$ : of(false)),
      first(),
=======
    this.kubeDashboardStatus$ = this.kubeDashboardEnabled$.pipe(
      filter(enabled => enabled),
      switchMap(() => this.entityServiceFactory.create<KubeDashboardStatus>(
      this.kubeGuid,
      new GetKubernetesDashboard(this.kubeGuid),
    ).waitForEntity$.pipe(map(status => status.entity)).pipe(
      startWith(null),
    )
    ));

    this.kubeDashboardConfigured$ = this.kubeDashboardStatus$.pipe(
      filter(status => !!status),
      map(status => {
        return status.installed && !!status.serviceAccount && !!status.service;
      }),
      startWith(false)
    );

    this.kubeDashboardLabel$ = this.kubeDashboardStatus$.pipe(
      filter(status => !!status),
      map(status => {
        if (!status.installed) {
          return 'Not installed';
        } else if (!status.serviceAccount) {
          return 'Not configured';
        } else {
          return status.version;
        }
      })
>>>>>>> 1e93924e
    );
  }

  public refreshKubernetesDashboardStatus() {
    this.store.dispatch(new GetKubernetesDashboard(this.kubeGuid));
  }

  private getObservable<T>(paginationAction: KubePaginationAction, schemaKey: string): Observable<T[]> {
    return getPaginationObservables<T>({
      store: this.store,
      action: paginationAction,
      paginationMonitor: this.paginationMonitorFactory.create(paginationAction.paginationKey, paginationAction)
    }, true).entities$.pipe(filter(p => !!p), first());
  }
}<|MERGE_RESOLUTION|>--- conflicted
+++ resolved
@@ -190,39 +190,27 @@
       map(auth => auth.sessionData['plugin-config'].kubeDashboardEnabled === 'true')
     );
 
-<<<<<<< HEAD
-    const kubeDashboard$ = this.entityServiceFactory.create<KubeDashboardStatus>(
+    const kubeDashboardStatus$ = this.entityServiceFactory.create<KubeDashboardStatus>(
       this.kubeGuid,
       new GetKubernetesDashboard(this.kubeGuid),
     ).waitForEntity$.pipe(
-      map(status => status.entity.installed)
-    );
-
-    this.kubeDashboardEnabled$ = kubeDashboardEnabled$.pipe(
-      switchMap(enabled => enabled ? kubeDashboard$ : of(false)),
-      first(),
-=======
+      map(status => status.entity),
+      filter(status => !!status)
+    );
+
     this.kubeDashboardStatus$ = this.kubeDashboardEnabled$.pipe(
-      filter(enabled => enabled),
-      switchMap(() => this.entityServiceFactory.create<KubeDashboardStatus>(
-      this.kubeGuid,
-      new GetKubernetesDashboard(this.kubeGuid),
-    ).waitForEntity$.pipe(map(status => status.entity)).pipe(
-      startWith(null),
-    )
-    ));
+      switchMap(enabled => enabled ? kubeDashboardStatus$ : of(null)),
+    );
 
     this.kubeDashboardConfigured$ = this.kubeDashboardStatus$.pipe(
-      filter(status => !!status),
+      map(status => status && status.installed && !!status.serviceAccount && !!status.service),
+    );
+
+    this.kubeDashboardLabel$ = this.kubeDashboardStatus$.pipe(
       map(status => {
-        return status.installed && !!status.serviceAccount && !!status.service;
-      }),
-      startWith(false)
-    );
-
-    this.kubeDashboardLabel$ = this.kubeDashboardStatus$.pipe(
-      filter(status => !!status),
-      map(status => {
+        if (!status) {
+          return '';
+        }
         if (!status.installed) {
           return 'Not installed';
         } else if (!status.serviceAccount) {
@@ -231,7 +219,6 @@
           return status.version;
         }
       })
->>>>>>> 1e93924e
     );
   }
 
