--- conflicted
+++ resolved
@@ -137,14 +137,10 @@
     NodePodCountComponent,
     KubernetesServicePortsComponent,
     KubernetesPodStatusComponent,
-<<<<<<< HEAD
-    KubernetesPodReadinessComponent,
+    KubeServiceCardComponent,
+    KubernetesResourceViewerComponent,
     KubeServiceCardComponent,
     KubedashConfigurationComponent,
-=======
-    KubeServiceCardComponent,
-    KubernetesResourceViewerComponent
->>>>>>> 171e7ecb
   ],
   providers: [
     KubernetesService,
