import { KubeConsoleComponent } from './kube-console/kube-console.component';
import { NgModule } from '@angular/core';
import { RouterModule, Routes } from '@angular/router';

import { KubernetesDashboardTabComponent } from './kubernetes-dashboard/kubernetes-dashboard.component';
import {
  KubernetesNamespacePodsComponent,
} from './kubernetes-namespace/kubernetes-namespace-pods/kubernetes-namespace-pods.component';
import {
  KubernetesNamespaceServicesComponent,
} from './kubernetes-namespace/kubernetes-namespace-services/kubernetes-namespace-services.component';
import { KubernetesNamespaceComponent } from './kubernetes-namespace/kubernetes-namespace.component';
import { KubernetesNodeMetricsComponent } from './kubernetes-node/kubernetes-node-metrics/kubernetes-node-metrics.component';
import { KubernetesNodePodsComponent } from './kubernetes-node/kubernetes-node-pods/kubernetes-node-pods.component';
import { KubernetesNodeComponent } from './kubernetes-node/kubernetes-node.component';
import { KubernetesTabBaseComponent } from './kubernetes-tab-base/kubernetes-tab-base.component';
import { KubernetesComponent } from './kubernetes/kubernetes.component';
import {
  KubernetesNodeSummaryComponent,
} from './list-types/kubernetes-nodes/kubernetes-node-summary/kubernetes-node-summary.component';
import { PodMetricsComponent } from './pod-metrics/pod-metrics.component';
import { KubernetesNamespacesTabComponent } from './tabs/kubernetes-namespaces-tab/kubernetes-namespaces-tab.component';
import { KubernetesNodesTabComponent } from './tabs/kubernetes-nodes-tab/kubernetes-nodes-tab.component';
import { KubernetesPodsTabComponent } from './tabs/kubernetes-pods-tab/kubernetes-pods-tab.component';
import { KubernetesSummaryTabComponent } from './tabs/kubernetes-summary-tab/kubernetes-summary.component';
import { KubedashConfigurationComponent } from './kubernetes-dashboard/kubedash-configuration/kubedash-configuration.component';

const kubernetes: Routes = [{
  path: '',
  component: KubernetesComponent
},
{
  path: ':endpointId/nodes/:nodeName/pods/:namespace/:podName',
  component: PodMetricsComponent,
},
{
  path: ':endpointId/pods/:namespace/:podName',
  component: PodMetricsComponent,
},
{
  path: ':endpointId/namespaces/:namespaceName/pods/:podName',
  component: PodMetricsComponent
},
{
  path: ':endpointId/nodes/:nodeName',
  component: KubernetesNodeComponent,
  children: [
    {
      path: '',
      redirectTo: 'summary',
      pathMatch: 'full'
    },
    {
      path: 'summary',
      component: KubernetesNodeSummaryComponent
    },
    {
      path: 'pods',
      component: KubernetesNodePodsComponent
    },
    {
      path: 'metrics',
      component: KubernetesNodeMetricsComponent
    }
  ]
},
{
  path: ':endpointId/namespaces/:namespaceName',
  component: KubernetesNamespaceComponent,
  children: [
    {
      path: '',
      redirectTo: 'pods',
      pathMatch: 'full'
    },
    {
      path: 'pods',
      component: KubernetesNamespacePodsComponent
    },
    {
      path: 'services',
      component: KubernetesNamespaceServicesComponent
    },

  ]
},
{
  path: ':endpointId',
  component: KubernetesTabBaseComponent,
  children: [
    {
      path: '',
      redirectTo: 'summary',
      pathMatch: 'full'
    },
    {
      path: 'summary',
      component: KubernetesSummaryTabComponent
    },
    {
      path: 'nodes',
      component: KubernetesNodesTabComponent
    },
    {
      path: 'namespaces',
      component: KubernetesNamespacesTabComponent
    },
    {
      path: 'pods',
      component: KubernetesPodsTabComponent
    },
  ]
},
{
  path: ':endpointId/dashboard',
  component: KubernetesDashboardTabComponent,
  data: {
    uiNoMargin: true
  },
  children: [
    {
      path: '**',
      component: KubernetesDashboardTabComponent,
      data: {
        uiNoMargin: true
      }
    }
  ]
},
{
<<<<<<< HEAD
  path: ':endpointId/console',
  component: KubeConsoleComponent,
  data: {
    uiNoMargin: true
  }
=======
  path: ':endpointId/dashboard-config',
  component: KubedashConfigurationComponent,
>>>>>>> 97922906
}
];

@NgModule({
  imports: [RouterModule.forChild(kubernetes)]
})
export class KubernetesRoutingModule { }<|MERGE_RESOLUTION|>--- conflicted
+++ resolved
@@ -128,16 +128,15 @@
   ]
 },
 {
-<<<<<<< HEAD
+  path: ':endpointId/dashboard-config',
+  component: KubedashConfigurationComponent,
+},
+{
   path: ':endpointId/console',
   component: KubeConsoleComponent,
   data: {
     uiNoMargin: true
   }
-=======
-  path: ':endpointId/dashboard-config',
-  component: KubedashConfigurationComponent,
->>>>>>> 97922906
 }
 ];
 
