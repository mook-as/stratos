--- conflicted
+++ resolved
@@ -29,12 +29,9 @@
 		{"cloudfoundryhosting", cloudfoundryhosting.Init},
 		{"metrics", metrics.Init},
 		{"userinfo", userinfo.Init},
-<<<<<<< HEAD
 		// userinvite depends on cloudfoundry & cloudfoundryhosting
 		{"userinvite", userinvite.Init},
-=======
 		{"userfavorites", userfavorites.Init},
->>>>>>> 396aaf84
 	} {
 		plugin, err := p.Init(pp)
 		pp.Plugins[p.Name] = plugin
