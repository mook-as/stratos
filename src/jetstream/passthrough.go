--- conflicted
+++ resolved
@@ -466,16 +466,12 @@
 	// Copy original headers through, except custom portal-proxy Headers
 	fwdCNSIStandardHeaders(cnsiRequest, req)
 
-<<<<<<< HEAD
-	// Find the auth provider for the auth type - default to oauthflow
-=======
 	// If this is a long running request, add a header which we can use at request time to change the timeout
 	if cnsiRequest.LongRunning {
 		req.Header.Set(longRunningTimeoutHeader, "true")
 	}
 
 	// Find the auth provider for the auth type - default ot oauthflow
->>>>>>> ea3778ad
 	authHandler := p.GetAuthProvider(tokenRec.AuthType)
 	if authHandler.Handler != nil {
 		res, err = authHandler.Handler(cnsiRequest, req)
