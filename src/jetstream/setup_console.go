--- conflicted
+++ resolved
@@ -122,6 +122,13 @@
 		return err
 	}
 
+	if err := consoleRepo.SetValue(systemGroupName, "Env().Lookup(", consoleConfig.TODO.UAAEndpoint.String()); err != nil {
+		return err
+	}
+	
+	// TOOD: Default?????
+		
+
 	if err := consoleRepo.SetValue(systemGroupName, "CONSOLE_CLIENT", consoleConfig.ConsoleClient); err != nil {
 		return err
 	}
@@ -185,58 +192,9 @@
 func (p *portalProxy) initialiseConsoleConfig(envLookup *env.VarSet, consoleRepo console_config.Repository) (*interfaces.ConsoleConfig, error) {
 	log.Debug("initialiseConsoleConfig")
 
-<<<<<<< HEAD
 	consoleConfig := &interfaces.ConsoleConfig{}
 	if err := config.Load(consoleConfig, envLookup.Lookup); err != nil {
 		return consoleConfig, fmt.Errorf("Unable to load Console configuration. %v", err)
-=======
-	var err error
-
-	consoleConfig := new(interfaces.ConsoleConfig)
-	uaaEndpoint, found := p.Env().Lookup("UAA_ENDPOINT")
-	if !found {
-		return consoleConfig, errors.New("UAA_Endpoint not found")
-	}
-	authEndpoint, found := p.Env().Lookup("AUTH_ENDPOINT")
-	if !found {
-		authEndpoint = uaaEndpoint
-	}
-
-	consoleClient, found := p.Env().Lookup("CONSOLE_CLIENT")
-	if !found {
-		return consoleConfig, errors.New("CONSOLE_CLIENT not found")
-	}
-
-	consoleClientSecret, found := p.Env().Lookup("CONSOLE_CLIENT_SECRET")
-	if err != nil {
-		// Special case, mostly this is blank, so assume its blank
-		consoleClientSecret = ""
-	}
-
-	consoleAdminScope, found := p.Env().Lookup("CONSOLE_ADMIN_SCOPE")
-	if !found {
-		return consoleConfig, errors.New("CONSOLE_ADMIN_SCOPE not found")
-	}
-
-	skipSslValidation, found := p.Env().Lookup("SKIP_SSL_VALIDATION")
-	if !found {
-		return consoleConfig, errors.New("SKIP_SSL_VALIDATION not found")
-	}
-
-	if consoleConfig.UAAEndpoint, err = url.Parse(uaaEndpoint); err != nil {
-		return consoleConfig, fmt.Errorf("Unable to parse UAA Endpoint: %v", err)
-	}
-	if consoleConfig.AuthorizationEndpoint, err = url.Parse(authEndpoint); err != nil {
-		return consoleConfig, fmt.Errorf("Unable to parse Authorization Endpoint: %v", err)
-	}
-
-	consoleConfig.ConsoleAdminScope = consoleAdminScope
-	consoleConfig.ConsoleClient = consoleClient
-	consoleConfig.ConsoleClientSecret = consoleClientSecret
-	consoleConfig.SkipSSLValidation, err = strconv.ParseBool(skipSslValidation)
-	if err != nil {
-		return consoleConfig, fmt.Errorf("Invalid value for Skip SSL Validation property %v", err)
->>>>>>> 617eab59
 	}
 
 	return consoleConfig, nil
