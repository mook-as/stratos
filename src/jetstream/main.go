package main

import (
	"crypto/sha1"
	"crypto/tls"
	"database/sql"
	"encoding/gob"
	"encoding/hex"
	"errors"
	"fmt"
	"io"
	"io/ioutil"
	"net"
	"net/http"
	"os"
	"os/signal"
	"path"
	"path/filepath"
	"regexp"
	"strings"
	"syscall"
	"time"

	"github.com/antonlindstrom/pgstore"
	"github.com/cf-stratos/mysqlstore"
	cfenv "github.com/cloudfoundry-community/go-cfenv"
	"github.com/gorilla/sessions"
	"github.com/govau/cf-common/env"
	"github.com/labstack/echo"
	"github.com/labstack/echo/middleware"
	"github.com/nwmac/sqlitestore"
	uuid "github.com/satori/go.uuid"
	log "github.com/sirupsen/logrus"

	"github.com/cloudfoundry-incubator/stratos/src/jetstream/config"
	"github.com/cloudfoundry-incubator/stratos/src/jetstream/datastore"
	"github.com/cloudfoundry-incubator/stratos/src/jetstream/repository/cnsis"
	"github.com/cloudfoundry-incubator/stratos/src/jetstream/repository/console_config"
	"github.com/cloudfoundry-incubator/stratos/src/jetstream/repository/crypto"
	"github.com/cloudfoundry-incubator/stratos/src/jetstream/repository/interfaces"
	"github.com/cloudfoundry-incubator/stratos/src/jetstream/repository/tokens"
)

// TimeoutBoundary represents the amount of time we'll wait for the database
// server to come online before we bail out.
const (
	TimeoutBoundary      = 10
	SessionExpiry        = 20 * 60 // Session cookies expire after 20 minutes
	UpgradeVolume        = "UPGRADE_VOLUME"
	UpgradeLockFileName  = "UPGRADE_LOCK_FILENAME"
	VCapApplication      = "VCAP_APPLICATION"
	defaultSessionSecret = "wheeee!"
)

var appVersion string

var (
	// Standard clients
	httpClient        = http.Client{}
	httpClientSkipSSL = http.Client{}
	// Clients to use typically for mutating operations - typically allow a longer request timeout
	httpClientMutating        = http.Client{}
	httpClientMutatingSkipSSL = http.Client{}
)

func cleanup(dbc *sql.DB, ss HttpSessionStore) {
	// Print a newline - if you pressed CTRL+C, the alighment will be slightly out, so start a new line first
	fmt.Println()
	log.Info("Attempting to shut down gracefully...")
	log.Info(`... Closing databaseConnectionPool`)
	dbc.Close()
	log.Info(`... Closing sessionStore`)
	ss.Close()
	log.Info(`.. Stopping sessionStore cleanup`)
	ss.StopCleanup(ss.Cleanup(time.Minute * 5))
	log.Info("Graceful shut down complete")
}

// getEnvironmentLookup return a search path for configuration settings
func getEnvironmentLookup() *env.VarSet {
	// Make environment lookup
	envLookup := env.NewVarSet()

	// Environment variables directly set trump all others
	envLookup.AppendSource(os.LookupEnv)

	// If running in CloudFoundry, fallback to a user provided service (if set)
	cfApp, err := cfenv.Current()
	if err == nil {
		envLookup.AppendSource(env.NewLookupFromUPS(cfApp, os.Getenv("CF_UPS_NAME")))
	}

	// Fallback to a "config.properties" files in our directory
	envLookup.AppendSource(config.NewConfigFileLookup("./config.properties"))

	// Fall back to "default.config.properties" in our directory
	envLookup.AppendSource(config.NewConfigFileLookup("./default.config.properties"))

	// Fallback to individual files in the "/etc/secrets" directory
	envLookup.AppendSource(config.NewSecretsDirLookup("/etc/secrets"))

	return envLookup
}

func main() {
	log.SetFormatter(&log.TextFormatter{ForceColors: true, FullTimestamp: true, TimestampFormat: time.UnixDate})
	log.SetOutput(os.Stdout)

	log.Info("========================================")
	log.Info("=== Stratos Jetstream Backend Server ===")
	log.Info("========================================")
	log.Info("")
	log.Info("Initialization started.")

	// Register time.Time in gob
	gob.Register(time.Time{})

	// Create common method for looking up config
	envLookup := getEnvironmentLookup()

	// Check to see if we are running as the database migrator
	if migrateDatabase(envLookup) {
		// End execution
		return
	}

	// Load the portal configuration from env vars
	var portalConfig interfaces.PortalConfig
	portalConfig, err := loadPortalConfig(portalConfig, envLookup)
	if err != nil {
		log.Fatal(err) // calls os.Exit(1) after logging
	}
	if portalConfig.LogLevel != "" {
		log.Infof("Setting log level to: %s", portalConfig.LogLevel)
		level, _ := log.ParseLevel(portalConfig.LogLevel)
		log.SetLevel(level)
	}

	log.Info("Configuration loaded.")
	isUpgrading := isConsoleUpgrading(envLookup)

	if isUpgrading {
<<<<<<< HEAD
		start(portalConfig, &portalProxy{
			env: envLookup,
		}, &setupMiddleware{}, true)
=======
		log.Info("Upgrade in progress (lock file detected) ... waiting for lock file to be removed ...")
		start(portalConfig, &portalProxy{}, &setupMiddleware{}, true)
>>>>>>> 2df0a40c
	}
	// Grab the Console Version from the executable
	portalConfig.ConsoleVersion = appVersion
	log.Infof("Stratos Version: %s", portalConfig.ConsoleVersion)

	// Initialize the HTTP client
	initializeHTTPClients(portalConfig.HTTPClientTimeoutInSecs, portalConfig.HTTPClientTimeoutMutatingInSecs, portalConfig.HTTPConnectionTimeoutInSecs)
	log.Info("HTTP client initialized.")

	// Get the encryption key we need for tokens in the database
	portalConfig.EncryptionKeyInBytes, err = getEncryptionKey(portalConfig)
	if err != nil {
		log.Fatal(err)
	}
	log.Info("Encryption key set.")

	// Load database configuration
	var dc datastore.DatabaseConfig
	dc, err = loadDatabaseConfig(dc, envLookup)
	if err != nil {
		log.Fatal(err)
	}

	// Store database provider name for diagnostics
	portalConfig.DatabaseProviderName = dc.DatabaseProvider

	cnsis.InitRepositoryProvider(dc.DatabaseProvider)
	tokens.InitRepositoryProvider(dc.DatabaseProvider)
	console_config.InitRepositoryProvider(dc.DatabaseProvider)

	// Establish a Postgresql connection pool
	var databaseConnectionPool *sql.DB
	databaseConnectionPool, err = initConnPool(dc, envLookup)
	if err != nil {
		log.Fatal(err.Error())
	}
	defer func() {
		log.Info(`... Closing database connection pool`)
		databaseConnectionPool.Close()
	}()
	log.Info("Database connection pool created.")

	// Wait for Database Schema to be initialized (or exit if this times out)
	if err = datastore.WaitForMigrations(databaseConnectionPool); err != nil {
		log.Fatal(err)
	}

	// Before any changes it, log that we detected a non-default session store secret, so we can tell it has been set from the log
	if portalConfig.SessionStoreSecret != defaultSessionSecret {
		log.Info("Session Store Secret detected okay")
	}

	for _, configPlugin := range interfaces.JetstreamConfigPlugins {
		configPlugin(&portalConfig)
	}

	if portalConfig.SessionStoreSecret == defaultSessionSecret {
		// The Session store secret needs to be set for secure cookies to work properly
		// We should not be using the default value - this indicates that it has not been set by the user
		// So for saftey, set a random value
		log.Warn("When running in production, ensure you set SESSION_STORE_SECRET to a secure value")
		portalConfig.SessionStoreSecret = uuid.NewV4().String()
	}

	// Initialize session store for Gorilla sessions
	sessionStore, sessionStoreOptions, err := initSessionStore(databaseConnectionPool, dc.DatabaseProvider, portalConfig, SessionExpiry, envLookup)
	if err != nil {
		log.Fatal(err)
	}

	defer func() {
		log.Info(`... Closing session store`)
		sessionStore.Close()
	}()

	// Ensure the cleanup tick starts now (this will delete expired sessions from the DB)
	quitCleanup, doneCleanup := sessionStore.Cleanup(time.Minute * 3)
	defer func() {
		log.Info(`... Cleaning up session store`)
		sessionStore.StopCleanup(quitCleanup, doneCleanup)
	}()
	log.Info("Session store initialized.")

	// Setup the global interface for the proxy
	portalProxy := newPortalProxy(portalConfig, databaseConnectionPool, sessionStore, sessionStoreOptions, envLookup)
	log.Info("Initialization complete.")

	c := make(chan os.Signal, 2)
	signal.Notify(c, os.Interrupt, syscall.SIGTERM)
	go func() {
		<-c
		cleanup(databaseConnectionPool, sessionStore)
		os.Exit(1)
	}()

	// Initialise configuration
	addSetupMiddleware, err := initialiseConsoleConfiguration(portalProxy)
	if err != nil {
		log.Infof("Failed to initialise console config due to: %s", err)
		return
	}

	showSSOConfig(portalProxy)

	// Initialise Plugins
	portalProxy.loadPlugins()

	// Initialise general plugins
	for _, plugin := range portalProxy.Plugins {
		plugin.Init()
	}

	log.Info("Plugins initialized")

	// Get Diagnostics and store them once - ensure this is done after plugins are loaded
	portalProxy.StoreDiagnostics()

	// Start the back-end
	if err := start(portalProxy.Config, portalProxy, addSetupMiddleware, false); err != nil {
		log.Fatalf("Unable to start: %v", err)
	}
	log.Info("Unable to start Stratos JetStream backend")

}
func initialiseConsoleConfiguration(portalProxy *portalProxy) (*setupMiddleware, error) {

	addSetupMiddleware := new(setupMiddleware)
	consoleRepo, err := console_config.NewPostgresConsoleConfigRepository(portalProxy.DatabaseConnectionPool)
	if err != nil {
		log.Errorf("Unable to intialise Stratos backend config due to: %+v", err)
		return addSetupMiddleware, err
	}
	isInitialised, err := consoleRepo.IsInitialised()

	if err != nil || !isInitialised {
		// Exception occurred when trying to determine
		// if its initialised or instance isn't initialised,
		// will attempt to initialise it from the env vars.

		consoleConfig, err := portalProxy.initialiseConsoleConfig(consoleRepo)
		if err != nil {
			log.Warnf("Failed to initialise Stratos config due to: %+v", err)

			addSetupMiddleware.addSetup = true
			addSetupMiddleware.consoleRepo = consoleRepo
			log.Info("Will add `setup` route and middleware")

		} else {
			showStratosConfig(consoleConfig)
			portalProxy.Config.ConsoleConfig = consoleConfig
			setSSOFromConfig(portalProxy, consoleConfig)
		}

	} else if err == nil && isInitialised {
		consoleConfig, err := consoleRepo.GetConsoleConfig()
		if err != nil {
			log.Infof("Instance is initialised, but console_config table may contain junk data! %+v", err)
		}
		showStratosConfig(consoleConfig)
		portalProxy.Config.ConsoleConfig = consoleConfig
		setSSOFromConfig(portalProxy, consoleConfig)
	}

	return addSetupMiddleware, nil
}

func setSSOFromConfig(portalProxy *portalProxy, configuration *interfaces.ConsoleConfig) {
	// For SSO, override the value loaded from the config file, so that this is what we use
	if !portalProxy.Env().IsSet("SSO_LOGIN") {
		portalProxy.Config.SSOLogin = configuration.UseSSO
	}
}

func showStratosConfig(config *interfaces.ConsoleConfig) {
	log.Infof("Stratos is intialised with the following setup:")
	log.Infof("... UAA Endpoint        : %s", config.UAAEndpoint)
	log.Infof("... Console Client      : %s", config.ConsoleClient)
	log.Infof("... Skip SSL Validation : %t", config.SkipSSLValidation)
	log.Infof("... Setup Complete      : %t", config.IsSetupComplete)
	log.Infof("... Admin Scope         : %s", config.ConsoleAdminScope)
	log.Infof("... Use SSO Login       : %t", config.UseSSO)
}

func showSSOConfig(portalProxy *portalProxy) {
	// Show SSO Configuration
	log.Infof("SSO Configuration:")
	log.Infof("... SSO Enabled         : %t", portalProxy.Config.SSOLogin)
	log.Infof("... SSO Options         : %s", portalProxy.Config.SSOOptions)
}

func getEncryptionKey(pc interfaces.PortalConfig) ([]byte, error) {
	log.Debug("getEncryptionKey")

	// If it exists in "EncryptionKey" we must be in compose; use it.
	if len(pc.EncryptionKey) > 0 {
		key32bytes, err := hex.DecodeString(string(pc.EncryptionKey))
		if err != nil {
			log.Error(err)
		}

		return key32bytes, nil
	}

	// Check we have volume and filename
	if len(pc.EncryptionKeyVolume) == 0 && len(pc.EncryptionKeyFilename) == 0 {
		return nil, errors.New("You must configure either an Encryption key or the Encryption key filename")
	}

	// Read the key from the shared volume
	key, err := crypto.ReadEncryptionKey(pc.EncryptionKeyVolume, pc.EncryptionKeyFilename)
	if err != nil {
		log.Errorf("Unable to read the encryption key from the shared volume: %v", err)
		return nil, err
	}

	return key, nil
}

func initConnPool(dc datastore.DatabaseConfig, env *env.VarSet) (*sql.DB, error) {
	log.Debug("initConnPool")

	// initialize the database connection pool
	pool, err := datastore.GetConnection(dc, env)
	if err != nil {
		return nil, err
	}

	// Ensure that the database is responsive
	for {

		// establish an outer timeout boundary
		timeout := time.Now().Add(time.Minute * TimeoutBoundary)

		// Ping the database
		err = datastore.Ping(pool)
		if err == nil {
			log.Info("Database appears to now be available.")
			break
		}

		// If our timeout boundary has been exceeded, bail out
		if timeout.Sub(time.Now()) < 0 {
			return nil, fmt.Errorf("timeout boundary of %d minutes has been exceeded. Exiting", TimeoutBoundary)
		}

		// Circle back and try again
		log.Infof("Waiting for database to be responsive: %+v", err)
		time.Sleep(time.Second)
	}

	return pool, nil
}

func initSessionStore(db *sql.DB, databaseProvider string, pc interfaces.PortalConfig, sessionExpiry int, env *env.VarSet) (HttpSessionStore, *sessions.Options, error) {
	log.Debug("initSessionStore")

	sessionsTable := "sessions"

	// Allow the cookie domain to be configured
	domain := pc.CookieDomain
	if domain == "-" {
		domain = ""
	}

	log.Infof("Session Cookie Domain: %s", domain)

	// Store depends on the DB Type
	if databaseProvider == datastore.PGSQL {
		log.Info("Creating Postgres session store")
		sessionStore, err := pgstore.NewPGStoreFromPool(db, []byte(pc.SessionStoreSecret))
		// Setup cookie-store options
		sessionStore.Options.MaxAge = sessionExpiry
		sessionStore.Options.HttpOnly = true
		sessionStore.Options.Secure = true
		if len(domain) > 0 {
			sessionStore.Options.Domain = domain
		}
		return sessionStore, sessionStore.Options, err
	}
	// Store depends on the DB Type
	if databaseProvider == datastore.MYSQL {
		log.Info("Creating MySQL session store")
		sessionStore, err := mysqlstore.NewMySQLStoreFromConnection(db, sessionsTable, "/", 3600, []byte(pc.SessionStoreSecret))
		// Setup cookie-store options
		sessionStore.Options.MaxAge = sessionExpiry
		sessionStore.Options.HttpOnly = true
		sessionStore.Options.Secure = true
		if len(domain) > 0 {
			sessionStore.Options.Domain = domain
		}
		return sessionStore, sessionStore.Options, err
	}

	log.Info("Creating SQLite session store")
	sessionStore, err := sqlitestore.NewSqliteStoreFromConnection(db, sessionsTable, "/", 3600, []byte(pc.SessionStoreSecret))
	// Setup cookie-store options
	sessionStore.Options.MaxAge = sessionExpiry
	sessionStore.Options.HttpOnly = true
	sessionStore.Options.Secure = true
	if len(domain) > 0 {
		sessionStore.Options.Domain = domain
	}
	return sessionStore, sessionStore.Options, err
}

func loadPortalConfig(pc interfaces.PortalConfig, env *env.VarSet) (interfaces.PortalConfig, error) {
	log.Debug("loadPortalConfig")

	if err := config.Load(&pc, env.Lookup); err != nil {
		return pc, fmt.Errorf("Unable to load configuration. %v", err)
	}

	// Add custom properties
	pc.CFAdminIdentifier = CFAdminIdentifier
	pc.HTTPS = true
	pc.PluginConfig = make(map[string]string)

	// Default to standard timeout if the mutating one is not configured
	if pc.HTTPClientTimeoutMutatingInSecs == 0 {
		pc.HTTPClientTimeoutMutatingInSecs = pc.HTTPClientTimeoutInSecs
	}

	return pc, nil
}

func loadDatabaseConfig(dc datastore.DatabaseConfig, env *env.VarSet) (datastore.DatabaseConfig, error) {
	log.Debug("loadDatabaseConfig")

	parsedDBConfig, err := datastore.ParseCFEnvs(&dc, env)
	if err != nil {
		return dc, errors.New("Could not parse Cloud Foundry Services environment")
	}

	if parsedDBConfig {
		log.Info("Using Cloud Foundry DB service")
	} else if err := config.Load(&dc, env.Lookup); err != nil {
		return dc, fmt.Errorf("Unable to load database configuration. %v", err)
	}

	dc, err = datastore.NewDatabaseConnectionParametersFromConfig(dc)
	if err != nil {
		return dc, fmt.Errorf("Unable to load database configuration. %v", err)
	}

	return dc, nil
}

func detectTLSCert(pc interfaces.PortalConfig) (string, string, error) {
	log.Debug("detectTLSCert")
	certFilename := "pproxy.crt"
	certKeyFilename := "pproxy.key"

	// If there's a developer cert/key, use that instead of using what's in the
	// config. This is to bypass an issue with docker-compose not being able to
	// handle multi-line variables in an env_file
	devCertsDir := "dev-certs/"
	_, errDevcert := os.Stat(devCertsDir + certFilename)
	_, errDevkey := os.Stat(devCertsDir + certKeyFilename)
	if errDevcert == nil && errDevkey == nil {
		return devCertsDir + certFilename, devCertsDir + certKeyFilename, nil
	}

	// Check if certificate have been provided as files (as is the case in kubernetes)
	if pc.TLSCertPath != "" && pc.TLSCertKeyPath != "" {
		log.Infof("Using TLS cert: %s, %s", pc.TLSCertPath, pc.TLSCertKeyPath)
		_, errCertMissing := os.Stat(pc.TLSCertPath)
		_, errCertKeyMissing := os.Stat(pc.TLSCertKeyPath)
		if errCertMissing != nil || errCertKeyMissing != nil {
			return "", "", fmt.Errorf("unable to find certificate %s or certificate key %s", pc.TLSCertPath, pc.TLSCertKeyPath)
		}
		return pc.TLSCertPath, pc.TLSCertKeyPath, nil
	}

	err := ioutil.WriteFile(certFilename, []byte(pc.TLSCert), 0600)
	if err != nil {
		return "", "", err
	}

	err = ioutil.WriteFile(certKeyFilename, []byte(pc.TLSCertKey), 0600)
	if err != nil {
		return "", "", err
	}
	return certFilename, certKeyFilename, nil
}

func newPortalProxy(pc interfaces.PortalConfig, dcp *sql.DB, ss HttpSessionStore, sessionStoreOptions *sessions.Options, env *env.VarSet) *portalProxy {
	log.Debug("newPortalProxy")

	// Generate cookie name - avoids issues if the cookie domain is changed
	cookieName := jetstreamSessionName
	domain := pc.CookieDomain
	if len(domain) > 0 && domain != "-" {
		h := sha1.New()
		io.WriteString(h, domain)
		hash := fmt.Sprintf("%x", h.Sum(nil))
		cookieName = fmt.Sprintf("%s-%s", jetstreamSessionName, hash[0:10])
	}

	log.Infof("Session Cookie name: %s", cookieName)

	pp := &portalProxy{
		Config:                 pc,
		DatabaseConnectionPool: dcp,
		SessionStore:           ss,
		SessionStoreOptions:    sessionStoreOptions,
		SessionCookieName:      cookieName,
		EmptyCookieMatcher:     regexp.MustCompile(cookieName + "=(?:;[ ]*|$)"),
		AuthProviders:          make(map[string]interfaces.AuthProvider),
		env:                    env,
	}

	// Initialize built-in auth providers

	// Basic Auth
	pp.AddAuthProvider(interfaces.AuthTypeHttpBasic, interfaces.AuthProvider{
		Handler:  pp.doHttpBasicFlowRequest,
		UserInfo: pp.GetCNSIUserFromBasicToken,
	})

	// OIDC
	pp.AddAuthProvider(interfaces.AuthTypeOIDC, interfaces.AuthProvider{
		Handler: pp.doOidcFlowRequest,
	})

	return pp
}

func initializeHTTPClients(timeout int64, timeoutMutating int64, connectionTimeout int64) {
	log.Debug("initializeHTTPClients")

	// Common KeepAlive dialer shared by both transports
	dial := (&net.Dialer{
		Timeout:   time.Duration(connectionTimeout) * time.Second,
		KeepAlive: 30 * time.Second, // should be less than any proxy connection timeout (typically 2-3 minutes)
	}).Dial

	tr := &http.Transport{
		Proxy:               http.ProxyFromEnvironment,
		Dial:                dial,
		TLSHandshakeTimeout: 10 * time.Second, // 10 seconds is a sound default value (default is 0)
		TLSClientConfig:     &tls.Config{InsecureSkipVerify: false},
		MaxIdleConnsPerHost: 6, // (default is 2)
	}
	httpClient.Transport = tr
	httpClient.Timeout = time.Duration(timeout) * time.Second

	trSkipSSL := &http.Transport{
		Proxy:               http.ProxyFromEnvironment,
		Dial:                dial,
		TLSHandshakeTimeout: 10 * time.Second, // 10 seconds is a sound default value (default is 0)
		TLSClientConfig:     &tls.Config{InsecureSkipVerify: true},
		MaxIdleConnsPerHost: 6, // (default is 2)
	}

	httpClientSkipSSL.Transport = trSkipSSL
	httpClientSkipSSL.Timeout = time.Duration(timeout) * time.Second

	// Clients with longer timeouts (use for mutating operations)
	httpClientMutating.Transport = tr
	httpClientMutating.Timeout = time.Duration(timeoutMutating) * time.Second
	httpClientMutatingSkipSSL.Transport = trSkipSSL
	httpClientMutatingSkipSSL.Timeout = time.Duration(timeoutMutating) * time.Second
}

func start(config interfaces.PortalConfig, p *portalProxy, addSetupMiddleware *setupMiddleware, isUpgrade bool) error {
	log.Debug("start")
	e := echo.New()
	e.HideBanner = true
	e.HidePort = true

	// Root level middleware
	if !isUpgrade {
		e.Use(sessionCleanupMiddleware)
	}
	customLoggerConfig := middleware.LoggerConfig{
		Format: `Request: [${time_rfc3339}] Remote-IP:"${remote_ip}" ` +
			`Method:"${method}" Path:"${path}" Status:${status} Latency:${latency_human} ` +
			`Bytes-In:${bytes_in} Bytes-Out:${bytes_out}` + "\n",
	}
	e.Use(middleware.LoggerWithConfig(customLoggerConfig))
	e.Use(middleware.Recover())
	e.Use(middleware.CORSWithConfig(middleware.CORSConfig{
		AllowOrigins:     config.AllowedOrigins,
		AllowMethods:     []string{echo.GET, echo.PUT, echo.POST, echo.DELETE},
		AllowCredentials: true,
	}))
	e.Use(middleware.SecureWithConfig(middleware.SecureConfig{
		XFrameOptions: "DENY",
	}))

	if !isUpgrade {
		e.Use(errorLoggingMiddleware)
	}
	e.Use(bindToEnv(retryAfterUpgradeMiddleware, p.Env()))

	if !isUpgrade {
		p.registerRoutes(e, addSetupMiddleware)
	}

	if isUpgrade {
		go stopEchoWhenUpgraded(e)
	}

	var engineErr error
	address := config.TLSAddress
	if config.HTTPS {
		certFile, certKeyFile, err := detectTLSCert(config)
		if err != nil {
			return err
		}
		log.Infof("Starting HTTPS Server at address: %s", address)
		engineErr = e.StartTLS(address, certFile, certKeyFile)
	} else {
		log.Infof("Starting HTTP Server at address: %s", address)
		engineErr = e.Start(address)
	}

<<<<<<< HEAD
	if isUpgrade {
		go stopEchoWhenUpgraded(engine, p.Env())
	}

	engineErr := e.Run(engine)
=======
>>>>>>> 2df0a40c
	if engineErr != nil {
		engineErrStr := fmt.Sprintf("%s", engineErr)
		if !strings.Contains(engineErrStr, "Server closed") {
			log.Warnf("Failed to start HTTP/S server: %v+", engineErr)
		}
	}

	return nil
}

func (p *portalProxy) GetEndpointTypeSpec(typeName string) (interfaces.EndpointPlugin, error) {

	for _, plugin := range p.Plugins {
		endpointPlugin, err := plugin.GetEndpointPlugin()
		if err != nil {
			// Plugin doesn't implement an Endpoint Plugin interface, skip
			continue
		}
		endpointType := endpointPlugin.GetType()

		if endpointType == typeName {
			return endpointPlugin, nil
		}
	}

	return nil, errors.New("Endpoint type plugin not loaded")
}

func (p *portalProxy) GetHttpClient(skipSSLValidation bool) http.Client {
	return p.getHttpClient(skipSSLValidation, false)
}

func (p *portalProxy) GetHttpClientForRequest(req *http.Request, skipSSLValidation bool) http.Client {
	isMutating := req.Method != "GET" && req.Method != "HEAD"
	return p.getHttpClient(skipSSLValidation, isMutating)
}

func (p *portalProxy) getHttpClient(skipSSLValidation bool, mutating bool) http.Client {
	var client http.Client
	if !mutating {
		if skipSSLValidation {
			client = httpClientSkipSSL
		} else {
			client = httpClient
		}
	} else {
		if skipSSLValidation {
			client = httpClientMutatingSkipSSL
		} else {
			client = httpClientMutating
		}
	}
	return client
}

func (p *portalProxy) registerRoutes(e *echo.Echo, addSetupMiddleware *setupMiddleware) {
	log.Debug("registerRoutes")

	for _, plugin := range p.Plugins {
		middlewarePlugin, err := plugin.GetMiddlewarePlugin()
		if err != nil {
			// Plugin doesn't implement an middleware Plugin interface, skip
			continue
		}
		e.Use(middlewarePlugin.EchoMiddleware)
	}

	staticDir, staticDirErr := getStaticFiles(p.Env().String("UI_PATH", "./ui"))

	// Always serve the backend API from /pp
	pp := e.Group("/pp")

	pp.Use(p.setSecureCacheContentMiddleware)

	// Add middleware to block requests if unconfigured
	if addSetupMiddleware.addSetup {
		go p.SetupPoller(addSetupMiddleware)
		e.Use(p.SetupMiddleware(addSetupMiddleware))
		pp.POST("/v1/setup", p.setupConsole)
		pp.POST("/v1/setup/update", p.setupConsoleUpdate)
	}

	pp.POST("/v1/auth/login/uaa", p.loginToUAA)
	pp.POST("/v1/auth/logout", p.logout)

	// SSO Routes will only respond if SSO is enabled
	pp.GET("/v1/auth/sso_login", p.initSSOlogin)
	pp.GET("/v1/auth/sso_logout", p.ssoLogoutOfUAA)

	// Callback is used by both login to Stratos and login to an Endpoint
	pp.GET("/v1/auth/sso_login_callback", p.ssoLoginToUAA)

	// Version info
	pp.GET("/v1/version", p.getVersions)

	// All routes in the session group need the user to be authenticated
	sessionGroup := pp.Group("/v1")
	sessionGroup.Use(p.sessionMiddleware)
	sessionGroup.Use(p.xsrfMiddleware)

	for _, plugin := range p.Plugins {
		middlewarePlugin, err := plugin.GetMiddlewarePlugin()
		if err != nil {
			// Plugin doesn't implement an middleware Plugin interface, skip
			continue
		}
		e.Use(middlewarePlugin.SessionEchoMiddleware)
	}

	// Connect to endpoint
	sessionGroup.POST("/auth/login/cnsi", p.loginToCNSI)

	// Connect to Enpoint (SSO)
	sessionGroup.GET("/auth/login/cnsi", p.ssoLoginToCNSI)

	// Disconnect endpoint
	sessionGroup.POST("/auth/logout/cnsi", p.logoutOfCNSI)

	// Verify Session
	sessionGroup.GET("/auth/session/verify", p.verifySession)

	// CNSI operations
	sessionGroup.GET("/cnsis", p.listCNSIs)
	sessionGroup.GET("/cnsis/registered", p.listRegisteredCNSIs)

	// Info
	sessionGroup.GET("/info", p.info)

	for _, plugin := range p.Plugins {
		routePlugin, err := plugin.GetRoutePlugin()
		if err != nil {
			// Plugin doesn't implement an Endpoint Plugin interface, skip
			continue
		}
		routePlugin.AddSessionGroupRoutes(sessionGroup)
	}

	// This is used for passthru of requests
	group := sessionGroup.Group("/proxy")
	group.Any("/*", p.proxy)

	// The admin-only routes need to be last as the admin middleware will be
	// applied to any routes below it's instantiation
	adminGroup := sessionGroup
	adminGroup.Use(p.adminMiddleware)

	for _, plugin := range p.Plugins {
		endpointPlugin, err := plugin.GetEndpointPlugin()
		if err != nil {
			// Plugin doesn't implement an Endpoint Plugin interface, skip
			continue
		}

		endpointType := endpointPlugin.GetType()
		adminGroup.POST("/register/"+endpointType, endpointPlugin.Register)

		routePlugin, err := plugin.GetRoutePlugin()
		if err == nil {
			routePlugin.AddAdminGroupRoutes(adminGroup)
		}
	}

	adminGroup.POST("/unregister", p.unregisterCluster)
	// sessionGroup.DELETE("/cnsis", p.removeCluster)

	// Serve up static resources
	if staticDirErr == nil {
		e.Use(p.setStaticCacheContentMiddleware)
		log.Debug("Add URL Check Middleware")
		e.Use(p.urlCheckMiddleware)
		e.Group("", middleware.Gzip()).Static("/", staticDir)
		e.HTTPErrorHandler = getUICustomHTTPErrorHandler(staticDir, e.DefaultHTTPErrorHandler)
		log.Info("Serving static UI resources")
	} else {
		// Not serving UI - use V2 Error compatability error handler
		e.HTTPErrorHandler = echoV2DefaultHTTPErrorHandler
	}
}

// Custom error handler to let Angular app handle application URLs (catches non-backend 404 errors)
func getUICustomHTTPErrorHandler(staticDir string, defaultHandler echo.HTTPErrorHandler) echo.HTTPErrorHandler {
	return func(err error, c echo.Context) {
		code := http.StatusInternalServerError
		if he, ok := err.(*echo.HTTPError); ok {
			code = he.Code
		}

		// If this was not a back-end request and the error code is 404, serve the app and let it route
		if strings.Index(c.Request().RequestURI, "/pp") != 0 && code == 404 {
			c.File(path.Join(staticDir, "index.html"))
			// Let the default handler handle it
			defaultHandler(err, c)
		} else {
			// Use V2 Error compatability error handler
			echoV2DefaultHTTPErrorHandler(err, c)
		}
	}
}

// EchoV2DefaultHTTPErrorHandler ensurews we get V2 error behaviour
// i.e. no wrapping in 'message' JSON object
func echoV2DefaultHTTPErrorHandler(err error, c echo.Context) {
	code := http.StatusInternalServerError
	msg := http.StatusText(code)
	if he, ok := err.(*echo.HTTPError); ok {
		code = he.Code
		if msgStr, ok := he.Message.(string); ok {
			msg = msgStr
		} else {
			msg = he.Error()
		}
		if he.Internal != nil {
			err = fmt.Errorf("%v, %v", err, he.Internal)
		}
	}

	// Send response
	if !c.Response().Committed {
		if c.Request().Method == http.MethodHead { // Issue #608
			c.NoContent(code)
		} else {
			c.String(code, msg)
		}
	}

	if err != nil {
		c.Logger().Error(err)
	}
}

func getStaticFiles(uiFolder string) (string, error) {
	dir, err := filepath.Abs(uiFolder)
	if err == nil {
		// Check if folder exists
		_, err := os.Stat(dir)
		if err == nil || !os.IsNotExist(err) {
			return dir, nil
		}
	}
	return "", errors.New("UI folder not found")
}

func isConsoleUpgrading(env *env.VarSet) bool {

	upgradeVolume, noUpgradeVolumeOK := env.Lookup(UpgradeVolume)
	upgradeLockFile, noUpgradeLockFileNameOK := env.Lookup(UpgradeLockFileName)

	// If any of those properties are not set, consider Console is running in a non-upgradeable environment
	if !noUpgradeVolumeOK || !noUpgradeLockFileNameOK {
		return false
	}

	upgradeLockPath := fmt.Sprintf("/%s/%s", upgradeVolume, upgradeLockFile)
	if string(upgradeVolume[0]) == "/" {
		upgradeLockPath = fmt.Sprintf("%s/%s", upgradeVolume, upgradeLockFile)
	}

	if _, err := os.Stat(upgradeLockPath); err == nil {
		return true
	}
	return false
}

<<<<<<< HEAD
func stopEchoWhenUpgraded(e *standard.Server, env *env.VarSet) {
	for isConsoleUpgrading(env) {
=======
func stopEchoWhenUpgraded(e *echo.Echo) {
	for isConsoleUpgrading() {
>>>>>>> 2df0a40c
		time.Sleep(1 * time.Second)
	}
	log.Info("Upgrade has completed! Shutting down Upgrade web server instance")
	e.Close()
}<|MERGE_RESOLUTION|>--- conflicted
+++ resolved
@@ -140,14 +140,8 @@
 	isUpgrading := isConsoleUpgrading(envLookup)
 
 	if isUpgrading {
-<<<<<<< HEAD
-		start(portalConfig, &portalProxy{
-			env: envLookup,
-		}, &setupMiddleware{}, true)
-=======
 		log.Info("Upgrade in progress (lock file detected) ... waiting for lock file to be removed ...")
-		start(portalConfig, &portalProxy{}, &setupMiddleware{}, true)
->>>>>>> 2df0a40c
+		start(portalConfig, &portalProxy{env: envLookup}, &setupMiddleware{}, true)
 	}
 	// Grab the Console Version from the executable
 	portalConfig.ConsoleVersion = appVersion
@@ -648,7 +642,7 @@
 	}
 
 	if isUpgrade {
-		go stopEchoWhenUpgraded(e)
+		go stopEchoWhenUpgraded(e, p.Env())
 	}
 
 	var engineErr error
@@ -665,14 +659,6 @@
 		engineErr = e.Start(address)
 	}
 
-<<<<<<< HEAD
-	if isUpgrade {
-		go stopEchoWhenUpgraded(engine, p.Env())
-	}
-
-	engineErr := e.Run(engine)
-=======
->>>>>>> 2df0a40c
 	if engineErr != nil {
 		engineErrStr := fmt.Sprintf("%s", engineErr)
 		if !strings.Contains(engineErrStr, "Server closed") {
@@ -936,13 +922,8 @@
 	return false
 }
 
-<<<<<<< HEAD
 func stopEchoWhenUpgraded(e *standard.Server, env *env.VarSet) {
 	for isConsoleUpgrading(env) {
-=======
-func stopEchoWhenUpgraded(e *echo.Echo) {
-	for isConsoleUpgrading() {
->>>>>>> 2df0a40c
 		time.Sleep(1 * time.Second)
 	}
 	log.Info("Upgrade has completed! Shutting down Upgrade web server instance")
