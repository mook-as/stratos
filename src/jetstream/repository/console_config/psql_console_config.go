--- conflicted
+++ resolved
@@ -14,18 +14,11 @@
 	"github.com/cloudfoundry-incubator/stratos/src/jetstream/repository/interfaces"
 )
 
-<<<<<<< HEAD
-var getConsoleConfig = `SELECT auth_endpoint_type, uaa_endpoint, console_admin_scope, console_client, console_client_secret, skip_ssl_validation, use_sso
+var getConsoleConfig = `SELECT auth_endpoint_type, uaa_endpoint, auth_endpoint, console_admin_scope, console_client, console_client_secret, skip_ssl_validation, use_sso
 							FROM console_config`
 
-var saveConsoleConfig = `INSERT INTO console_config (auth_endpoint_type, uaa_endpoint, console_admin_scope, console_client, console_client_secret, skip_ssl_validation, is_setup_complete, use_sso)
-=======
-var getConsoleConfig = `SELECT uaa_endpoint, auth_endpoint, console_admin_scope, console_client, console_client_secret, skip_ssl_validation, use_sso
-							FROM console_config`
-
-var saveConsoleConfig = `INSERT INTO console_config (uaa_endpoint, auth_endpoint, console_admin_scope, console_client, console_client_secret, skip_ssl_validation, is_setup_complete, use_sso)
->>>>>>> 1d1dd074
-						VALUES ($1, $2, $3, $4, $5, $6, $7, $8)`
+var saveConsoleConfig = `INSERT INTO console_config (auth_endpoint_type, uaa_endpoint, auth_endpoint, console_admin_scope, console_client, console_client_secret, skip_ssl_validation, is_setup_complete, use_sso)
+						VALUES ($1, $2, $3, $4, $5, $6, $7, $8, $9)`
 
 var updateConsoleConfig = `UPDATE console_config SET console_admin_scope = $1, is_setup_complete = '1'`
 
@@ -79,11 +72,7 @@
 		}
 
 		consoleConfig = new(interfaces.ConsoleConfig)
-<<<<<<< HEAD
-		err := rows.Scan(&consoleConfig.AuthEndpointType, &authEndpoint, &consoleConfig.ConsoleAdminScope, &consoleConfig.ConsoleClient,
-=======
-		err := rows.Scan(&uaaEndpoint, &authEndpoint, &consoleConfig.ConsoleAdminScope, &consoleConfig.ConsoleClient,
->>>>>>> 1d1dd074
+		err := rows.Scan(&consoleConfig.AuthEndpointType, &uaaEndpoint, &authEndpoint, &consoleConfig.ConsoleAdminScope, &consoleConfig.ConsoleClient,
 			&consoleConfig.ConsoleClientSecret, &consoleConfig.SkipSSLValidation, &consoleConfig.UseSSO)
 		if err != nil {
 			return nil, fmt.Errorf("Unable to scan config record: %v", err)
@@ -111,11 +100,7 @@
 	}
 	isComplete := config.ConsoleAdminScope != ""
 
-<<<<<<< HEAD
-	if _, err := c.db.Exec(saveConsoleConfig, config.AuthEndpointType, fmt.Sprintf("%s", config.UAAEndpoint),
-=======
-	if _, err := c.db.Exec(saveConsoleConfig, fmt.Sprintf("%s", config.UAAEndpoint), fmt.Sprintf("%s", config.AuthorizationEndpoint),
->>>>>>> 1d1dd074
+	if _, err := c.db.Exec(saveConsoleConfig, config.AuthEndpointType, fmt.Sprintf("%s", config.UAAEndpoint), fmt.Sprintf("%s", config.AuthorizationEndpoint),
 		config.ConsoleAdminScope, config.ConsoleClient, config.ConsoleClientSecret, config.SkipSSLValidation, isComplete, config.UseSSO); err != nil {
 		return fmt.Errorf("Unable to Save Console Config record: %v", err)
 	}
