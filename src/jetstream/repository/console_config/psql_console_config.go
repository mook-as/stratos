package console_config

import (
	"database/sql"
	"errors"
	"fmt"
	"net/url"

	log "github.com/sirupsen/logrus"

	"github.com/cloudfoundry-incubator/stratos/src/jetstream/datastore"
	"github.com/cloudfoundry-incubator/stratos/src/jetstream/repository/interfaces"
)

<<<<<<< HEAD
// Legacy
var getConsoleConfig = `SELECT uaa_endpoint, auth_endpoint, console_admin_scope, console_client, console_client_secret, skip_ssl_validation, use_sso FROM console_config`

var deleteConsoleConfig = `DELETE FROM console_config`
=======
var getConsoleConfig = `SELECT auth_endpoint_type, uaa_endpoint, auth_endpoint, console_admin_scope, console_client, console_client_secret, skip_ssl_validation, use_sso
							FROM console_config`

var saveConsoleConfig = `INSERT INTO console_config (auth_endpoint_type, uaa_endpoint, auth_endpoint, console_admin_scope, console_client, console_client_secret, skip_ssl_validation, is_setup_complete, use_sso)
						VALUES ($1, $2, $3, $4, $5, $6, $7, $8, $9)`
>>>>>>> 3fb9d713

// New Config Tale schema

var getConfigValue = `SELECT name, value, last_updated FROM config WHERE groupName = $1 AND name = $2`

var insertConfigValue = `INSERT INTO config (groupName, name, value) VALUES ($1, $2, $3)`

var updateConfigValue = `UPDATE config SET value=$1 WHERE groupName=$2 AND name=$3`

var deleteConfigValue = `DELETE FROM config WHERE groupName=$1 AND name=$2`

var getAllConfigValues = `SELECT name, value, last_updated FROM config WHERE groupName = $1`

// PostgresCNSIRepository is a PostgreSQL-backed ConsoleConfig repository
type ConsoleConfigRepository struct {
	db *sql.DB
}

// NewPostgresConsoleConfigRepository will create a new instance of the PostgresConsoleConfigRepository
func NewPostgresConsoleConfigRepository(dcp *sql.DB) (Repository, error) {
	return &ConsoleConfigRepository{db: dcp}, nil
}

// InitRepositoryProvider - One time init for the given DB Provider
func InitRepositoryProvider(databaseProvider string) {
	// Modify the database statements if needed, for the given database type
	getConsoleConfig = datastore.ModifySQLStatement(getConsoleConfig, databaseProvider)
	deleteConsoleConfig = datastore.ModifySQLStatement(deleteConsoleConfig, databaseProvider)

<<<<<<< HEAD
	getConfigValue = datastore.ModifySQLStatement(getConfigValue, databaseProvider)
	insertConfigValue = datastore.ModifySQLStatement(insertConfigValue, databaseProvider)
	updateConfigValue = datastore.ModifySQLStatement(updateConfigValue, databaseProvider)
	deleteConfigValue = datastore.ModifySQLStatement(deleteConfigValue, databaseProvider)
	getAllConfigValues = datastore.ModifySQLStatement(getAllConfigValues, databaseProvider)
}
=======
		consoleConfig = new(interfaces.ConsoleConfig)
		err := rows.Scan(&consoleConfig.AuthEndpointType, &uaaEndpoint, &authEndpoint, &consoleConfig.ConsoleAdminScope, &consoleConfig.ConsoleClient,
			&consoleConfig.ConsoleClientSecret, &consoleConfig.SkipSSLValidation, &consoleConfig.UseSSO)
		if err != nil {
			return nil, fmt.Errorf("Unable to scan config record: %v", err)
		}
>>>>>>> 3fb9d713

// GetValue will try and get the config value for the specified key
func (c *ConsoleConfigRepository) GetValue(group, key string) (string, bool, error) {

	var (
		name        string
		value       string
		lastUpdated string
	)

	err := c.db.QueryRow(getConfigValue, group, key).Scan(&name, &value, &lastUpdated)

	switch {
	case err == sql.ErrNoRows:
		// No matching value
		return "", false, nil
	case err != nil:
		return "", false, err
	default:
		// do nothing
	}

	return value, true, nil
}

func (c *ConsoleConfigRepository) SetValue(group, name, value string) error {

	log.Debug("Config SetValue")

	_, ok, err := c.GetValue(group, name)
	if err != nil {
		return err
	}

<<<<<<< HEAD
	if !ok {
		if _, err := c.db.Exec(insertConfigValue, group, name, value); err != nil {
			msg := "Unable to INSERT config value: %v"
			log.Debugf(msg, err)
			return fmt.Errorf(msg, err)
		}
	} else {
		if _, err := c.db.Exec(updateConfigValue, value, group, name); err != nil {
			msg := "Unable to UPDATE config value: %v"
			log.Debugf(msg, err)
			return fmt.Errorf(msg, err)
		}
=======
	if _, err := c.db.Exec(saveConsoleConfig, config.AuthEndpointType, fmt.Sprintf("%s", config.UAAEndpoint), fmt.Sprintf("%s", config.AuthorizationEndpoint),
		config.ConsoleAdminScope, config.ConsoleClient, config.ConsoleClientSecret, config.SkipSSLValidation, isComplete, config.UseSSO); err != nil {
		return fmt.Errorf("Unable to Save Console Config record: %v", err)
>>>>>>> 3fb9d713
	}

	return nil
}

// DeleteValue deletes a value from the config table
func (c *ConsoleConfigRepository) DeleteValue(group, key string) error {
	log.Debug("Config Delete")
	if _, err := c.db.Exec(deleteConfigValue, group, key); err != nil {
		return fmt.Errorf("Unable to delete config value: %v", err)
	}

	return nil
}

// GetValues returns all values from the config table as a map
func (c *ConsoleConfigRepository) GetValues(group string) (map[string]string, error) {

	log.Debug("Config GetValues")
	rows, err := c.db.Query(getAllConfigValues, group)
	if err != nil {
		return nil, fmt.Errorf("Unable to retrieve config records: %v", err)
	}
	defer rows.Close()

	var values = make(map[string]string)

	for rows.Next() {
		var (
			name        string
			value       string
			lastUpdated string
		)

		err := rows.Scan(&name, &value, &lastUpdated)
		if err != nil {
			return nil, fmt.Errorf("Unable to scan config records: %v", err)
		}

		values[name] = value
	}

	if err = rows.Err(); err != nil {
		return nil, fmt.Errorf("Unable to get config records: %v", err)
	}

	return values, nil
}

func (c *ConsoleConfigRepository) GetConsoleConfig() (*interfaces.ConsoleConfig, error) {
	log.Debug("Get ConsoleConfig")
	rows, err := c.db.Query(getConsoleConfig)
	if err != nil {
		return nil, fmt.Errorf("Unable to retrieve console config record: %v", err)
	}
	defer rows.Close()

	rowCount := 0

	var consoleConfig *interfaces.ConsoleConfig
	for rows.Next() {
		var (
			uaaEndpoint  string
			authEndpoint sql.NullString
		)
		rowCount++
		if rowCount > 1 {
			return nil, errors.New("Multiple configuration data detected")
		}

		consoleConfig = new(interfaces.ConsoleConfig)
		err := rows.Scan(&uaaEndpoint, &authEndpoint, &consoleConfig.ConsoleAdminScope, &consoleConfig.ConsoleClient,
			&consoleConfig.ConsoleClientSecret, &consoleConfig.SkipSSLValidation, &consoleConfig.UseSSO)
		if err != nil {
			return nil, fmt.Errorf("Unable to scan config record: %v", err)
		}

		if consoleConfig.UAAEndpoint, err = url.Parse(uaaEndpoint); err != nil {
			return nil, fmt.Errorf("Unable to parse UAA Endpoint: %v", err)
		}

		// Might be null if database was upgraded
		if authEndpoint.Valid {
			if consoleConfig.AuthorizationEndpoint, err = url.Parse(authEndpoint.String); err != nil {
				return nil, fmt.Errorf("Unable to parse Authorization Endpoint: %v", err)
			}
		}
	}

	return consoleConfig, nil
}<|MERGE_RESOLUTION|>--- conflicted
+++ resolved
@@ -12,18 +12,10 @@
 	"github.com/cloudfoundry-incubator/stratos/src/jetstream/repository/interfaces"
 )
 
-<<<<<<< HEAD
 // Legacy
-var getConsoleConfig = `SELECT uaa_endpoint, auth_endpoint, console_admin_scope, console_client, console_client_secret, skip_ssl_validation, use_sso FROM console_config`
+var getConsoleConfig = `SELECT auth_endpoint_type, uaa_endpoint, auth_endpoint, console_admin_scope, console_client, console_client_secret, skip_ssl_validation, use_sso FROM console_config`
 
 var deleteConsoleConfig = `DELETE FROM console_config`
-=======
-var getConsoleConfig = `SELECT auth_endpoint_type, uaa_endpoint, auth_endpoint, console_admin_scope, console_client, console_client_secret, skip_ssl_validation, use_sso
-							FROM console_config`
-
-var saveConsoleConfig = `INSERT INTO console_config (auth_endpoint_type, uaa_endpoint, auth_endpoint, console_admin_scope, console_client, console_client_secret, skip_ssl_validation, is_setup_complete, use_sso)
-						VALUES ($1, $2, $3, $4, $5, $6, $7, $8, $9)`
->>>>>>> 3fb9d713
 
 // New Config Tale schema
 
@@ -53,21 +45,12 @@
 	getConsoleConfig = datastore.ModifySQLStatement(getConsoleConfig, databaseProvider)
 	deleteConsoleConfig = datastore.ModifySQLStatement(deleteConsoleConfig, databaseProvider)
 
-<<<<<<< HEAD
 	getConfigValue = datastore.ModifySQLStatement(getConfigValue, databaseProvider)
 	insertConfigValue = datastore.ModifySQLStatement(insertConfigValue, databaseProvider)
 	updateConfigValue = datastore.ModifySQLStatement(updateConfigValue, databaseProvider)
 	deleteConfigValue = datastore.ModifySQLStatement(deleteConfigValue, databaseProvider)
 	getAllConfigValues = datastore.ModifySQLStatement(getAllConfigValues, databaseProvider)
 }
-=======
-		consoleConfig = new(interfaces.ConsoleConfig)
-		err := rows.Scan(&consoleConfig.AuthEndpointType, &uaaEndpoint, &authEndpoint, &consoleConfig.ConsoleAdminScope, &consoleConfig.ConsoleClient,
-			&consoleConfig.ConsoleClientSecret, &consoleConfig.SkipSSLValidation, &consoleConfig.UseSSO)
-		if err != nil {
-			return nil, fmt.Errorf("Unable to scan config record: %v", err)
-		}
->>>>>>> 3fb9d713
 
 // GetValue will try and get the config value for the specified key
 func (c *ConsoleConfigRepository) GetValue(group, key string) (string, bool, error) {
@@ -102,7 +85,6 @@
 		return err
 	}
 
-<<<<<<< HEAD
 	if !ok {
 		if _, err := c.db.Exec(insertConfigValue, group, name, value); err != nil {
 			msg := "Unable to INSERT config value: %v"
@@ -115,11 +97,6 @@
 			log.Debugf(msg, err)
 			return fmt.Errorf(msg, err)
 		}
-=======
-	if _, err := c.db.Exec(saveConsoleConfig, config.AuthEndpointType, fmt.Sprintf("%s", config.UAAEndpoint), fmt.Sprintf("%s", config.AuthorizationEndpoint),
-		config.ConsoleAdminScope, config.ConsoleClient, config.ConsoleClientSecret, config.SkipSSLValidation, isComplete, config.UseSSO); err != nil {
-		return fmt.Errorf("Unable to Save Console Config record: %v", err)
->>>>>>> 3fb9d713
 	}
 
 	return nil
@@ -191,7 +168,7 @@
 		}
 
 		consoleConfig = new(interfaces.ConsoleConfig)
-		err := rows.Scan(&uaaEndpoint, &authEndpoint, &consoleConfig.ConsoleAdminScope, &consoleConfig.ConsoleClient,
+		err := rows.Scan(&consoleConfig.AuthEndpointType, &uaaEndpoint, &authEndpoint, &consoleConfig.ConsoleAdminScope, &consoleConfig.ConsoleClient,
 			&consoleConfig.ConsoleClientSecret, &consoleConfig.SkipSSLValidation, &consoleConfig.UseSSO)
 		if err != nil {
 			return nil, fmt.Errorf("Unable to scan config record: %v", err)
