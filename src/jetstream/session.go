--- conflicted
+++ resolved
@@ -28,8 +28,7 @@
 
 func (p *portalProxy) GetSession(c echo.Context) (*sessions.Session, error) {
 	log.Debug("getSession")
-<<<<<<< HEAD
-
+	req := c.Request()
 	// If we have already got the session, it will be available on the echo Context
 	session := c.Get(JetStreamSessionContextKey)
 	if session != nil {
@@ -40,17 +39,12 @@
 		}
 	}
 
-	req := c.Request().(*standard.Request).Request
 	s, err := p.SessionStore.Get(req, p.SessionCookieName)
 	if err == nil {
 		log.Warn("Got session from session store... storing in context")
 		c.Set(JetStreamSessionContextKey, s)
 	}
 	return s, err
-=======
-	req := c.Request()
-	return p.SessionStore.Get(req, p.SessionCookieName)
->>>>>>> 29f065d5
 }
 
 func (p *portalProxy) GetSessionValue(c echo.Context, key string) (interface{}, error) {
@@ -121,15 +115,10 @@
 }
 
 func (p *portalProxy) SaveSession(c echo.Context, session *sessions.Session) error {
-<<<<<<< HEAD
 	// Update the cached session and mark that it has been updated
 
-	req := c.Request().(*standard.Request).Request
+	req := c.Request()
 	res := c.Response().(*standard.Response).ResponseWriter
-=======
-	req := c.Request()
-	res := c.Response().Writer
->>>>>>> 29f065d5
 
 	err := p.SessionStore.Save(req, res, session)
 	if err == nil {
@@ -178,13 +167,7 @@
 
 func (p *portalProxy) setSessionValues(c echo.Context, values map[string]interface{}) error {
 	log.Debug("setSessionValues")
-<<<<<<< HEAD
-	session, err := p.GetSession(c)
-=======
-
-	req := c.Request()
-	session, err := p.SessionStore.Get(req, p.SessionCookieName)
->>>>>>> 29f065d5
+	session, err := p.GetSession(c)
 	if err != nil {
 		return err
 	}
@@ -198,13 +181,7 @@
 
 func (p *portalProxy) unsetSessionValue(c echo.Context, sessionKey string) error {
 	log.Debug("unsetSessionValues")
-<<<<<<< HEAD
-	session, err := p.GetSession(c)
-=======
-
-	req := c.Request()
-	session, err := p.SessionStore.Get(req, p.SessionCookieName)
->>>>>>> 29f065d5
+	session, err := p.GetSession(c)
 	if err != nil {
 		return err
 	}
@@ -216,14 +193,7 @@
 
 func (p *portalProxy) clearSession(c echo.Context) error {
 	log.Debug("clearSession")
-<<<<<<< HEAD
-	session, err := p.GetSession(c)
-=======
-
-	req := c.Request()
-	res := c.Response().Writer
-	session, err := p.SessionStore.Get(req, p.SessionCookieName)
->>>>>>> 29f065d5
+	session, err := p.GetSession(c)
 	if err != nil {
 		return err
 	}
