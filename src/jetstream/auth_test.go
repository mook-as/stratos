--- conflicted
+++ resolved
@@ -60,13 +60,6 @@
 
 		Convey("Should not fail to login", func() {
 			So(loginErr, ShouldBeNil)
-<<<<<<< HEAD
-		})
-		
-		Convey("Expectations should be met", func() {
-			So(mock.ExpectationsWereMet(), ShouldBeNil)
-		})
-=======
 		})
 		
 		Convey("Expectations should be met", func() {
@@ -111,7 +104,6 @@
 
 		//Expect exec to update local login time
 		mock.ExpectExec(updateLastLoginTime).WillReturnResult(sqlmock.NewResult(1, 1))
->>>>>>> e78d747e
 
 		loginErr := pp.localLogin(ctx)
 
@@ -200,141 +192,6 @@
 		pp.Config.ConsoleConfig = new(interfaces.ConsoleConfig)
 		pp.Config.ConsoleConfig.LocalUserScope = "stratos.admin"
 		pp.Config.ConsoleConfig.AuthEndpointType = string(interfaces.Local)
-
-		//The user trying to log in has a non-admin scope
-		rows = sqlmock.NewRows([]string{"scope"}).AddRow(wrongScope)
-		mock.ExpectQuery(findUserScope).WithArgs(userGUID).WillReturnRows(rows)
-
-		loginErr := pp.localLogin(ctx)
-
-		Convey("Should fail to login", func() {
-			So(loginErr, ShouldNotBeNil)
-		})
-
-		Convey("Expectations should be met", func() {
-			So(mock.ExpectationsWereMet(), ShouldBeNil)
-		})
-	})
-}
-
-func TestLocalLogin(t *testing.T) {
-	t.Parallel()
-
-	Convey("Local Login tests", t, func() {
-
-		username := "localuser"
-		password := "localuserpass"
-		scope    := "stratos.admin"
-
-		//Hash the password
-		passwordHash, _ := HashPassword(password)
-
-		//generate a user GUID
-		userGUID := uuid.NewV4().String()
-		
-		req := setupMockReq("POST", "", map[string]string{
-			"username": username,
-			"password": password,
-			"scope"   : scope,
-			"guid"    : userGUID,
-		})
-
-		_, _, ctx, pp, db, mock := setupHTTPTest(req)
-		defer db.Close()
-
-		rows := sqlmock.NewRows([]string{"password_hash"}).AddRow(passwordHash)
-		mock.ExpectQuery(findPasswordHash).WithArgs(userGUID).WillReturnRows(rows)
-
-		rows = sqlmock.NewRows([]string{"scope"}).AddRow(scope)
-		mock.ExpectQuery(findUserScope).WithArgs(userGUID).WillReturnRows(rows)
-
-		//Expect exec to update local login time
-		mock.ExpectExec(updateLastLoginTime).WillReturnResult(sqlmock.NewResult(1, 1))
-
-		loginErr := pp.localLogin(ctx)
-
-		Convey("Should not fail to login", func() {
-			So(loginErr, ShouldBeNil)
-		})
-
-		Convey("Expectations should be met", func() {
-			So(mock.ExpectationsWereMet(), ShouldBeNil)
-		})
-	})
-}
-
-func TestLocalLoginWithBadCredentials(t *testing.T) {
-	t.Parallel()
-
-	Convey("Local Login tests", t, func() {
-
-		username := "localuser"
-		password := "localuserpass"
-		email        := ""
-		scope        := "stratos.admin"
-
-		//Hash the password
-		passwordHash, _ := HashPassword(password)
-
-		//generate a user GUID
-		userGUID := uuid.NewV4().String()
-		
-		req := setupMockReq("POST", "", map[string]string{
-			"username": username,
-			"password": "wrong_password",
-			"email"   : email,
-			"scope"   : scope,
-			"guid"    : userGUID,
-		})
-
-		_, _, ctx, pp, db, mock := setupHTTPTest(req)
-		defer db.Close()
-
-		rows := sqlmock.NewRows([]string{"password_hash"}).AddRow(passwordHash)
-		mock.ExpectQuery(findPasswordHash).WithArgs(userGUID).WillReturnRows(rows)
-
-		loginErr := pp.localLogin(ctx)
-
-		Convey("Should fail to login", func() {
-			So(loginErr, ShouldNotBeNil)
-		})
-
-		Convey("Expectations should be met", func() {
-			So(mock.ExpectationsWereMet(), ShouldBeNil)
-		})
-	})
-}
-
-func TestLocalLoginWithNoAdminScope(t *testing.T) {
-	t.Parallel()
-
-	Convey("Local Login tests", t, func() {
-
-		username := "localuser"
-		password := "localuserpass"
-
-		//Hash the password
-		passwordHash, _ := HashPassword(password)
-
-		//generate a user GUID
-		userGUID := uuid.NewV4().String()
-		
-		wrongScope := "not admin scope"
-		req := setupMockReq("POST", "", map[string]string{
-			"username": username,
-			"password": password,
-			"guid"    : userGUID,
-		})
-
-		_, _, ctx, pp, db, mock := setupHTTPTest(req)
-		defer db.Close()
-
-		rows := sqlmock.NewRows([]string{"password_hash"}).AddRow(passwordHash)
-		mock.ExpectQuery(findPasswordHash).WithArgs(userGUID).WillReturnRows(rows)
-
-		//Configure the admin scope we expect the user to have
-		pp.Config.ConsoleConfig = new(interfaces.ConsoleConfig)
-		pp.Config.ConsoleConfig.LocalUserScope = "stratos.admin"
 
 		//The user trying to log in has a non-admin scope
 		rows = sqlmock.NewRows([]string{"scope"}).AddRow(wrongScope)
