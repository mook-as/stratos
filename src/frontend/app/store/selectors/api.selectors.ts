--- conflicted
+++ resolved
@@ -8,17 +8,11 @@
   return entities[guid];
 };
 
-<<<<<<< HEAD
-export const getNestedEntityWithKeys = <T>(entityKeys: string[]) => (entities): T => {
-  let entity = entities;
-  entityKeys.forEach(k => entity = entity[k]);
-=======
 export const getNestedEntityWithKeys = <T>(entityKeys: string[]) => (
   entities
 ): T => {
   let entity = entities;
-  entityKeys.forEach(k => (entity = entity[k]));
->>>>>>> 58d54dbb
+  entityKeys.forEach(k => entity = entity[k]);
   return entity;
 };
 
