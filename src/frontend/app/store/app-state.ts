--- conflicted
+++ resolved
@@ -11,10 +11,7 @@
 import { PaginationState } from './types/pagination.types';
 import { RoutingHistory } from './types/routing.type';
 import { UAASetupState } from './types/uaa-setup.types';
-<<<<<<< HEAD
 import { UsersRolesState } from './types/users-roles.types';
-=======
->>>>>>> b90e311d
 
 export interface IRequestTypeState {
   [entityKey: string]: IRequestEntityTypeState<any>;
