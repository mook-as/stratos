--- conflicted
+++ resolved
@@ -90,12 +90,8 @@
 
 export class UpdateCfAction extends RequestUpdateAction implements IUpdateRequestAction {
   constructor(
-<<<<<<< HEAD
-    public apiAction: ICFAction | PaginatedAction,
+    public apiAction: IRequestAction,
     public busy: boolean,
-=======
-    public apiAction: IRequestAction,
->>>>>>> 4cfbe410
     public error: string,
   ) {
     super();
