--- conflicted
+++ resolved
@@ -56,12 +56,9 @@
 export interface PaginatedAction extends BasePaginatedAction, IRequestAction {
   actions: string[];
   flattenPagination?: boolean;
-<<<<<<< HEAD
-=======
   /*
    * Should be equal or higher than the page size
    */
->>>>>>> e7f7c436
   flattenPaginationMax?: number;
   initialParams?: PaginationParam;
   pageNumber?: number;
