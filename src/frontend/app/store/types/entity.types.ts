<<<<<<< HEAD
import { systemStoreNames, SystemInfo } from './system.types';
import { endpointStoreNames, EndpointModel } from './endpoint.types';
=======
import { IRequestEntityTypeState, IRequestTypeState } from '../app-state';
>>>>>>> 58d54dbb
import { RequestInfoState } from '../reducers/api-request-reducer/types';
import { APIResource } from './api.types';
import { AppEnvVarSchema, AppStatSchema, AppSummarySchema } from './app-metadata.types';
import { CNSISModel } from './cnsis.types';
import { SystemInfo } from './system.types';

export interface IRequestDataState extends IRequestTypeState {
  application: IRequestEntityTypeState<APIResource>;
  stack: IRequestEntityTypeState<APIResource>;
  space: IRequestEntityTypeState<APIResource>;
  organization: IRequestEntityTypeState<APIResource>;
  route: IRequestEntityTypeState<APIResource>;
  event: IRequestEntityTypeState<APIResource>;
  endpoint: IRequestEntityTypeState<EndpointModel>;
  system: IRequestEntityTypeState<SystemInfo>;
  githubBranches: IRequestEntityTypeState<APIResource>;
  githubCommits: IRequestEntityTypeState<APIResource>;
  domain: IRequestEntityTypeState<APIResource>;
}

export interface IRequestState extends IRequestTypeState {
  application: IRequestEntityTypeState<RequestInfoState>;
  stack: IRequestEntityTypeState<RequestInfoState>;
  space: IRequestEntityTypeState<RequestInfoState>;
  organization: IRequestEntityTypeState<RequestInfoState>;
  route: IRequestEntityTypeState<RequestInfoState>;
  event: IRequestEntityTypeState<RequestInfoState>;
  endpoint: IRequestEntityTypeState<RequestInfoState>;
  system: IRequestEntityTypeState<RequestInfoState>;
  githubBranches: IRequestEntityTypeState<RequestInfoState>;
  githubCommits: IRequestEntityTypeState<APIResource>;
  domain: IRequestEntityTypeState<APIResource>;
}

export const defaultCfEntitiesState = {
  application: {},
  stack: {},
  space: {},
  organization: {},
  route: {},
  event: {},
  endpoint: {},
  githubBranches: {},
  domain: {},
  [AppEnvVarSchema.key]: {},
  [AppStatSchema.key]: {},
  [AppSummarySchema.key]: {}
};<|MERGE_RESOLUTION|>--- conflicted
+++ resolved
@@ -1,13 +1,8 @@
-<<<<<<< HEAD
-import { systemStoreNames, SystemInfo } from './system.types';
+import { IRequestEntityTypeState, IRequestTypeState } from '../app-state';
 import { endpointStoreNames, EndpointModel } from './endpoint.types';
-=======
-import { IRequestEntityTypeState, IRequestTypeState } from '../app-state';
->>>>>>> 58d54dbb
 import { RequestInfoState } from '../reducers/api-request-reducer/types';
 import { APIResource } from './api.types';
 import { AppEnvVarSchema, AppStatSchema, AppSummarySchema } from './app-metadata.types';
-import { CNSISModel } from './cnsis.types';
 import { SystemInfo } from './system.types';
 
 export interface IRequestDataState extends IRequestTypeState {
