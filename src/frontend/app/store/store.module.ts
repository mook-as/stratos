import { HttpClientModule } from '@angular/common/http';
import { NgModule } from '@angular/core';
import { HttpModule } from '@angular/http';
import { EffectsModule } from '@ngrx/effects';

import { ActionHistoryEffect } from './effects/action-history.effects';
import { APIEffect } from './effects/api.effects';
import { AppVariablesEffect } from './effects/app-variables.effects';
import { AppEffects } from './effects/app.effects';
import { AuthEffect } from './effects/auth.effects';
import { CloudFoundryEffects } from './effects/cloud-foundry.effects';
import { CreateAppPageEffects } from './effects/create-app-effects';
import { DeployAppEffects } from './effects/deploy-app.effects';
import { EndpointsEffect } from './effects/endpoint.effects';
import { GithubEffects } from './effects/github.effects';
import { MetricsEffect } from './effects/metrics.effects';
import { PaginationEffects } from './effects/pagination.effects';
import { PermissionEffects, PermissionsEffects } from './effects/permissions.effect';
import { RecursiveDeleteEffect } from './effects/recursive-entity-delete.effect';
import { RequestEffect } from './effects/request.effects';
import { RouteEffect } from './effects/route.effects';
import { RouterEffect } from './effects/router.effects';
import { SetClientFilterEffect } from './effects/set-client-filter.effect';
import { SnackBarEffects } from './effects/snackBar.effects';
import { SystemEffects } from './effects/system.effects';
import { UAASetupEffect } from './effects/uaa-setup.effects';
import { UpdateAppEffects } from './effects/update-app-effects';
import { UserProfileEffect } from './effects/user-profile.effects';
import { UsersRolesEffects } from './effects/users-roles.effects';
import { UsersEffects } from './effects/users.effects';
import { AppReducersModule } from './reducers.module';
<<<<<<< HEAD
=======
import { KubernetesEffects } from '../custom/kubernetes/store/kubernetes.effects';
import { EndpointApiError } from './effects/endpoint-api-errors.effects';
>>>>>>> 4c4279c8

@NgModule({
  imports: [
    AppReducersModule,
    HttpModule,
    HttpClientModule,
    EffectsModule.forRoot([
      APIEffect,
      EndpointApiError,
      AuthEffect,
      UAASetupEffect,
      EndpointsEffect,
      CreateAppPageEffects,
      UpdateAppEffects,
      PaginationEffects,
      ActionHistoryEffect,
      AppVariablesEffect,
      RouterEffect,
      SystemEffects,
      SnackBarEffects,
      SetClientFilterEffect,
      DeployAppEffects,
      GithubEffects,
      CloudFoundryEffects,
      MetricsEffect,
      RequestEffect,
      UserProfileEffect,
      UsersRolesEffects,
      PermissionsEffects,
      PermissionEffects,
      UsersEffects,
      RecursiveDeleteEffect,
      AppEffects,
      RouteEffect,
    ])
  ]
})
export class AppStoreModule { }<|MERGE_RESOLUTION|>--- conflicted
+++ resolved
@@ -29,11 +29,7 @@
 import { UsersRolesEffects } from './effects/users-roles.effects';
 import { UsersEffects } from './effects/users.effects';
 import { AppReducersModule } from './reducers.module';
-<<<<<<< HEAD
-=======
-import { KubernetesEffects } from '../custom/kubernetes/store/kubernetes.effects';
 import { EndpointApiError } from './effects/endpoint-api-errors.effects';
->>>>>>> 4c4279c8
 
 @NgModule({
   imports: [
