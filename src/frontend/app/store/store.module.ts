--- conflicted
+++ resolved
@@ -1,3 +1,5 @@
+import { SetAPIFilterEffect } from './effects/set-api-filter.effect';
+import { SetClientFilterEffect } from './effects/set-client-filter.effect';
 import { HttpClientModule } from '@angular/common/http';
 import { NgModule } from '@angular/core';
 import { HttpModule } from '@angular/http';
@@ -9,22 +11,16 @@
 import { AuthEffect } from './effects/auth.effects';
 import { CNSISEffect } from './effects/cnsis.effects';
 import { CreateAppPageEffects } from './effects/create-app-effects';
-import { DeployAppEffects } from './effects/deploy-app.effects';
 import { PaginationEffects } from './effects/pagination.effects';
 import { RouterEffect } from './effects/router.effects';
-import { RoutesEffects } from './effects/routes.effects';
-import { SetAPIFilterEffect } from './effects/set-api-filter.effect';
-import { SetClientFilterEffect } from './effects/set-client-filter.effect';
 import { SnackBarEffects } from './effects/snackBar.effects';
 import { SystemEffects } from './effects/system.effects';
 import { UAASetupEffect } from './effects/uaa-setup.effects';
 import { UpdateAppEffects } from './effects/update-app-effects';
 import { AppReducersModule } from './reducers.module';
-<<<<<<< HEAD
-=======
 import { DeployAppEffects } from './effects/deploy-app.effects';
 import { GithubEffects } from './effects/github.effects';
->>>>>>> 590f07fc
+import { RoutesEffects } from './effects/routes.effects';
 
 @NgModule({
   imports: [
@@ -47,13 +43,9 @@
       SetClientFilterEffect,
       SetAPIFilterEffect,
       DeployAppEffects,
-<<<<<<< HEAD
+      GithubEffects,
       RoutesEffects
-    ])
-=======
-      GithubEffects
     ]),
->>>>>>> 590f07fc
   ]
 })
-export class AppStoreModule {}+export class AppStoreModule { }