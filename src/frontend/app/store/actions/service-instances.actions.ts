--- conflicted
+++ resolved
@@ -175,8 +175,6 @@
 
     this.actions = getActions('Service Instances', 'Update Service Instance');
   }
-<<<<<<< HEAD
-=======
 }
 
 export class ListServiceBindingsForInstance
@@ -208,5 +206,4 @@
     'order-direction-field': 'creation',
   };
   flattenPagination = true;
->>>>>>> 482d9d91
 }