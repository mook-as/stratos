import { RequestOptions } from '@angular/http';

import { entityFactory, routeSchemaKey, spaceSchemaKey, spaceWithOrgKey } from '../helpers/entity-factory';
import { EntityInlineChildAction, EntityInlineParentAction } from '../helpers/entity-relations.types';
import { PaginatedAction } from '../types/pagination.types';
import { CFStartAction, ICFAction } from '../types/request.types';
<<<<<<< HEAD
import { RouteEvents } from './route.actions';
=======
import { SpaceSchema, spaceSchemaKey, SpaceWithOrganisationSchema } from './action-types';
import { getActions } from './action.helper';
import { PaginationAction } from '../types/pagination.types';
import { ApplicationSchema } from './application.actions';
import { RouteSchema } from '../../shared/components/list/list-types/app-route/cf-app-routes-data-source';
import { IUpdateSpace } from '../../core/cf-api.types';
import { ActionMergeFunction } from '../types/api.types';
import { pick } from '../helpers/reducer.helper';
>>>>>>> c1bd1734

export const GET_SPACES = '[Space] Get all';
export const GET_SPACES_SUCCESS = '[Space] Get all success';
export const GET_SPACES_FAILED = '[Space] Get all failed';

export const GET_SPACE = '[Space] Get one';
export const GET_SPACE_SUCCESS = '[Space] Get one success';
export const GET_SPACE_FAILED = '[Space] Get one failed';

export class GetSpace extends CFStartAction implements ICFAction {
  constructor(public guid: string, public endpointGuid: string, private withInlineDepth: number) {
    super();
    this.options = new RequestOptions();
    this.options.url = `space/${guid}`;
    this.options.method = 'get';
    this.options.params = new URLSearchParams();
    if (withInlineDepth !== 0) {
      this.options.params.append('inline-relations-depth', '' + withInlineDepth);
    }
  }
  actions = [
    GET_SPACE,
    GET_SPACE_SUCCESS,
    GET_SPACE_FAILED
  ];
  entity = [entityFactory(spaceSchemaKey)];
  entityKey = spaceSchemaKey;
  options: RequestOptions;
}

export class GetAllSpaces extends CFStartAction implements PaginatedAction {
  constructor(public paginationKey: string, public cnsi?: string) {
    super();
    this.options = new RequestOptions();
    this.options.url = 'spaces';
    this.options.method = 'get';
  }
  actions = [GET_SPACES, GET_SPACES_SUCCESS, GET_SPACES_FAILED];
  entity = [entityFactory(spaceWithOrgKey)];
  entityKey = spaceSchemaKey;
  options: RequestOptions;
<<<<<<< HEAD
  initialParams = {
    'results-per-page': 100,
    'inline-relations-depth': '1'
  };
}

export class GetSpaceRoutes extends CFStartAction implements PaginatedAction, EntityInlineParentAction, EntityInlineChildAction {
  constructor(
    public spaceGuid: string,
    public cfGuid: string,
    public paginationKey: string,
    public includeRelations = [],
    public populateMissing = false
  ) {
=======
}

export class GetAllAppsInSpace extends CFStartAction implements PaginationAction {
  constructor(public cfGuid: string, public spaceGuid: string, public paginationKey: string) {
    super();
    this.options = new RequestOptions();
    this.options.url = `spaces/${spaceGuid}/apps`;
    this.options.method = 'get';
    this.options.params = new URLSearchParams();
  }
  actions = getActions('Spaces', 'Get Apps');
  entity = [ApplicationSchema];
  entityKey = ApplicationSchema.key;
  options: RequestOptions;
  initialParams = {
    page: 1,
    'results-per-page': 100,
    'inline-relations-depth': 2
  };
}



export class DeleteSpace extends CFStartAction implements ICFAction {
  constructor(public guid: string, public endpointGuid: string) {
    super();
    this.options = new RequestOptions();
    this.options.url = `spaces/${guid}`;
    this.options.method = 'delete';
    this.options.params = new URLSearchParams();
    this.options.params.append('recursive', 'true');
    this.options.params.append('async', 'false');
  }
  actions = getActions('Spaces', 'Delete Space');
  entity = [SpaceSchema];
  entityKey = spaceSchemaKey;
  options: RequestOptions;
}

export class CreateSpace extends CFStartAction implements ICFAction {
  constructor(public name: string, public orgGuid: string, public endpointGuid: string) {
    super();
    this.options = new RequestOptions();
    this.options.url = `spaces`;
    this.options.method = 'post';
    this.guid = `${orgGuid}-${name}`;
    this.options.body = {
      name: name,
      organization_guid: orgGuid
    };
  }
  actions = getActions('Spaces', 'Create Space');
  entity = [SpaceSchema];
  entityKey = spaceSchemaKey;
  options: RequestOptions;
  guid: string;
}
export class UpdateSpace extends CFStartAction implements ICFAction {

  public static UpdateExistingSpace = 'Updating-Existing-Space';
  constructor(public guid: string, public endpointGuid: string, updateSpace: IUpdateSpace) {
    super();
    this.options = new RequestOptions();
    this.options.url = `spaces/${guid}`;
    this.options.method = 'put';
    this.options.body = updateSpace;
  }
  actions = getActions('Spaces', 'Update Space');
  entity = [SpaceSchema];
  entityKey = spaceSchemaKey;
  options: RequestOptions;
  updatingKey = UpdateSpace.UpdateExistingSpace;
}

export class GetRoutesInSpace extends CFStartAction implements PaginationAction {
  constructor(public spaceGuid: string, public cfGuid: string, public paginationKey: string) {
>>>>>>> c1bd1734
    super();
    this.options = new RequestOptions();
    this.options.url = `spaces/${spaceGuid}/routes`;
    this.options.method = 'get';
<<<<<<< HEAD
    this.endpointGuid = cfGuid;
    this.parentGuid = spaceGuid;
  }
  actions = [
    RouteEvents.GET_SPACE_ALL,
    RouteEvents.GET_SPACE_ALL_SUCCESS,
    RouteEvents.GET_SPACE_ALL_FAILED
  ];
  initialParams = {
    'results-per-page': 100,
    'inline-relations-depth': '1',
    page: 1,
    'order-direction': 'desc',
    'order-direction-field': 'attachedApps',
  };
  parentGuid: string;
  entity = entityFactory(routeSchemaKey);
  entityKey = routeSchemaKey;
  options: RequestOptions;
  endpointGuid: string;
  flattenPagination = true;
=======
    this.options.params = new URLSearchParams();
  }
  actions = getActions('Spaces', 'Get routes');
  entity = [RouteSchema];
  entityKey = RouteSchema.key;
  options: RequestOptions;
  initialParams = {
    page: 1,
    'results-per-page': 100,
    'inline-relations-depth': 2
  };
>>>>>>> c1bd1734
}<|MERGE_RESOLUTION|>--- conflicted
+++ resolved
@@ -1,21 +1,12 @@
 import { RequestOptions } from '@angular/http';
 
-import { entityFactory, routeSchemaKey, spaceSchemaKey, spaceWithOrgKey } from '../helpers/entity-factory';
+import { entityFactory, routeSchemaKey, spaceSchemaKey, spaceWithOrgKey, applicationSchemaKey } from '../helpers/entity-factory';
 import { EntityInlineChildAction, EntityInlineParentAction } from '../helpers/entity-relations.types';
-import { PaginatedAction } from '../types/pagination.types';
+import { PaginatedAction, PaginationAction } from '../types/pagination.types';
 import { CFStartAction, ICFAction } from '../types/request.types';
-<<<<<<< HEAD
 import { RouteEvents } from './route.actions';
-=======
-import { SpaceSchema, spaceSchemaKey, SpaceWithOrganisationSchema } from './action-types';
 import { getActions } from './action.helper';
-import { PaginationAction } from '../types/pagination.types';
-import { ApplicationSchema } from './application.actions';
-import { RouteSchema } from '../../shared/components/list/list-types/app-route/cf-app-routes-data-source';
 import { IUpdateSpace } from '../../core/cf-api.types';
-import { ActionMergeFunction } from '../types/api.types';
-import { pick } from '../helpers/reducer.helper';
->>>>>>> c1bd1734
 
 export const GET_SPACES = '[Space] Get all';
 export const GET_SPACES_SUCCESS = '[Space] Get all success';
@@ -25,16 +16,17 @@
 export const GET_SPACE_SUCCESS = '[Space] Get one success';
 export const GET_SPACE_FAILED = '[Space] Get one failed';
 
-export class GetSpace extends CFStartAction implements ICFAction {
-  constructor(public guid: string, public endpointGuid: string, private withInlineDepth: number) {
+export class GetSpace extends CFStartAction implements ICFAction, EntityInlineParentAction {
+  constructor(
+    public guid: string,
+    public endpointGuid: string,
+    public includeRelations: string[] = [],
+    public populateMissing = true
+  ) {
     super();
     this.options = new RequestOptions();
     this.options.url = `space/${guid}`;
     this.options.method = 'get';
-    this.options.params = new URLSearchParams();
-    if (withInlineDepth !== 0) {
-      this.options.params.append('inline-relations-depth', '' + withInlineDepth);
-    }
   }
   actions = [
     GET_SPACE,
@@ -46,6 +38,7 @@
   options: RequestOptions;
 }
 
+// TODO: RC
 export class GetAllSpaces extends CFStartAction implements PaginatedAction {
   constructor(public paginationKey: string, public cnsi?: string) {
     super();
@@ -57,7 +50,6 @@
   entity = [entityFactory(spaceWithOrgKey)];
   entityKey = spaceSchemaKey;
   options: RequestOptions;
-<<<<<<< HEAD
   initialParams = {
     'results-per-page': 100,
     'inline-relations-depth': '1'
@@ -72,89 +64,10 @@
     public includeRelations = [],
     public populateMissing = false
   ) {
-=======
-}
-
-export class GetAllAppsInSpace extends CFStartAction implements PaginationAction {
-  constructor(public cfGuid: string, public spaceGuid: string, public paginationKey: string) {
-    super();
-    this.options = new RequestOptions();
-    this.options.url = `spaces/${spaceGuid}/apps`;
-    this.options.method = 'get';
-    this.options.params = new URLSearchParams();
-  }
-  actions = getActions('Spaces', 'Get Apps');
-  entity = [ApplicationSchema];
-  entityKey = ApplicationSchema.key;
-  options: RequestOptions;
-  initialParams = {
-    page: 1,
-    'results-per-page': 100,
-    'inline-relations-depth': 2
-  };
-}
-
-
-
-export class DeleteSpace extends CFStartAction implements ICFAction {
-  constructor(public guid: string, public endpointGuid: string) {
-    super();
-    this.options = new RequestOptions();
-    this.options.url = `spaces/${guid}`;
-    this.options.method = 'delete';
-    this.options.params = new URLSearchParams();
-    this.options.params.append('recursive', 'true');
-    this.options.params.append('async', 'false');
-  }
-  actions = getActions('Spaces', 'Delete Space');
-  entity = [SpaceSchema];
-  entityKey = spaceSchemaKey;
-  options: RequestOptions;
-}
-
-export class CreateSpace extends CFStartAction implements ICFAction {
-  constructor(public name: string, public orgGuid: string, public endpointGuid: string) {
-    super();
-    this.options = new RequestOptions();
-    this.options.url = `spaces`;
-    this.options.method = 'post';
-    this.guid = `${orgGuid}-${name}`;
-    this.options.body = {
-      name: name,
-      organization_guid: orgGuid
-    };
-  }
-  actions = getActions('Spaces', 'Create Space');
-  entity = [SpaceSchema];
-  entityKey = spaceSchemaKey;
-  options: RequestOptions;
-  guid: string;
-}
-export class UpdateSpace extends CFStartAction implements ICFAction {
-
-  public static UpdateExistingSpace = 'Updating-Existing-Space';
-  constructor(public guid: string, public endpointGuid: string, updateSpace: IUpdateSpace) {
-    super();
-    this.options = new RequestOptions();
-    this.options.url = `spaces/${guid}`;
-    this.options.method = 'put';
-    this.options.body = updateSpace;
-  }
-  actions = getActions('Spaces', 'Update Space');
-  entity = [SpaceSchema];
-  entityKey = spaceSchemaKey;
-  options: RequestOptions;
-  updatingKey = UpdateSpace.UpdateExistingSpace;
-}
-
-export class GetRoutesInSpace extends CFStartAction implements PaginationAction {
-  constructor(public spaceGuid: string, public cfGuid: string, public paginationKey: string) {
->>>>>>> c1bd1734
     super();
     this.options = new RequestOptions();
     this.options.url = `spaces/${spaceGuid}/routes`;
     this.options.method = 'get';
-<<<<<<< HEAD
     this.endpointGuid = cfGuid;
     this.parentGuid = spaceGuid;
   }
@@ -176,17 +89,91 @@
   options: RequestOptions;
   endpointGuid: string;
   flattenPagination = true;
-=======
-    this.options.params = new URLSearchParams();
+}
+
+export class GetAllAppsInSpace extends CFStartAction implements PaginationAction {
+  constructor(public cfGuid: string, public spaceGuid: string, public paginationKey: string) {
+    super();
+    this.options = new RequestOptions();
+    this.options.url = `spaces/${spaceGuid}/apps`;
+    this.options.method = 'get';
   }
-  actions = getActions('Spaces', 'Get routes');
-  entity = [RouteSchema];
-  entityKey = RouteSchema.key;
+  actions = getActions('Spaces', 'Get Apps');
+  entity = [entityFactory(applicationSchemaKey)];
+  entityKey = applicationSchemaKey;
   options: RequestOptions;
   initialParams = {
     page: 1,
     'results-per-page': 100,
     'inline-relations-depth': 2
   };
->>>>>>> c1bd1734
+}
+
+export class DeleteSpace extends CFStartAction implements ICFAction {
+  constructor(public guid: string, public endpointGuid: string) {
+    super();
+    this.options = new RequestOptions();
+    this.options.url = `spaces/${guid}`;
+    this.options.method = 'delete';
+    this.options.params = new URLSearchParams();
+    this.options.params.append('recursive', 'true');
+    this.options.params.append('async', 'false');
+  }
+  actions = getActions('Spaces', 'Delete Space');
+  entity = [entityFactory(spaceSchemaKey)];
+  entityKey = spaceSchemaKey;
+  options: RequestOptions;
+}
+
+export class CreateSpace extends CFStartAction implements ICFAction {
+  constructor(public name: string, public orgGuid: string, public endpointGuid: string) {
+    super();
+    this.options = new RequestOptions();
+    this.options.url = `spaces`;
+    this.options.method = 'post';
+    this.guid = `${orgGuid}-${name}`;
+    this.options.body = {
+      name: name,
+      organization_guid: orgGuid
+    };
+  }
+  actions = getActions('Spaces', 'Create Space');
+  entity = [entityFactory(spaceSchemaKey)];
+  entityKey = spaceSchemaKey;
+  options: RequestOptions;
+  guid: string;
+}
+export class UpdateSpace extends CFStartAction implements ICFAction {
+
+  public static UpdateExistingSpace = 'Updating-Existing-Space';
+  constructor(public guid: string, public endpointGuid: string, updateSpace: IUpdateSpace) {
+    super();
+    this.options = new RequestOptions();
+    this.options.url = `spaces/${guid}`;
+    this.options.method = 'put';
+    this.options.body = updateSpace;
+  }
+  actions = getActions('Spaces', 'Update Space');
+  entity = [entityFactory(spaceSchemaKey)];
+  entityKey = spaceSchemaKey;
+  options: RequestOptions;
+  updatingKey = UpdateSpace.UpdateExistingSpace;
+}
+
+export class GetRoutesInSpace extends CFStartAction implements PaginationAction {
+  constructor(public spaceGuid: string, public cfGuid: string, public paginationKey: string) {
+    super();
+    this.options = new RequestOptions();
+    this.options.url = `spaces/${spaceGuid}/routes`;
+    this.options.method = 'get';
+  }
+  actions = getActions('Spaces', 'Get routes');
+  entity = [entityFactory(routeSchemaKey)];
+  entityKey = routeSchemaKey;
+  options: RequestOptions;
+  initialParams = {
+    page: 1,
+    'results-per-page': 100,
+    'inline-relations-depth': 2
+  };
 }