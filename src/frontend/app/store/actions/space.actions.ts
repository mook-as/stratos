import { RequestOptions, URLSearchParams } from '@angular/http';

import { CFStartAction, ICFAction } from '../types/request.types';
import { SpaceSchema, spaceSchemaKey, SpaceWithOrganisationSchema } from './action-types';
import { getActions } from './action.helper';
import { PaginationAction } from '../types/pagination.types';
<<<<<<< HEAD
import { ApplicationSchema } from './application.actions';
=======
import { RouteSchema } from '../../shared/components/list/list-types/app-route/cf-app-routes-data-source';
>>>>>>> e0b0dcf0

export const GET_SPACES = '[Space] Get all';
export const GET_SPACES_SUCCESS = '[Space] Get all success';
export const GET_SPACES_FAILED = '[Space] Get all failed';

export const GET_SPACE = '[Space] Get one';
export const GET_SPACE_SUCCESS = '[Space] Get one success';
export const GET_SPACE_FAILED = '[Space] Get one failed';

export class GetSpace extends CFStartAction implements ICFAction {
  constructor(public guid: string, public endpointGuid: string, private withInlineDepth: number) {
    super();
    this.options = new RequestOptions();
    this.options.url = `space/${guid}`;
    this.options.method = 'get';
    this.options.params = new URLSearchParams();
    if (withInlineDepth !== 0) {
      this.options.params.append('inline-relations-depth', '' + withInlineDepth);
    }
  }
  actions = [
    GET_SPACE,
    GET_SPACE_SUCCESS,
    GET_SPACE_FAILED
  ];
  entity = [SpaceSchema];
  entityKey = spaceSchemaKey;
  options: RequestOptions;
}

export class GetAllSpaces extends CFStartAction implements ICFAction {
  constructor(public paginationKey?: string) {
    super();
    this.options = new RequestOptions();
    this.options.url = 'spaces';
    this.options.method = 'get';
    this.options.params = new URLSearchParams();
    this.options.params.set('page', '1');
    this.options.params.set('results-per-page', '100');
    this.options.params.set('inline-relations-depth', '1');
  }
  actions = [GET_SPACES, GET_SPACES_SUCCESS, GET_SPACES_FAILED];
  entity = [SpaceWithOrganisationSchema];
  entityKey = spaceSchemaKey;
  options: RequestOptions;
}

export class GetAllAppsInSpace extends CFStartAction implements PaginationAction {
  constructor(public cfGuid: string, public spaceGuid: string, public paginationKey: string) {
    super();
    this.options = new RequestOptions();
    this.options.url = `spaces/${spaceGuid}/apps`;
    this.options.method = 'get';
    this.options.params = new URLSearchParams();
  }
  actions = getActions('Spaces', 'Get Apps');
  entity = [ApplicationSchema];
  entityKey = ApplicationSchema.key;
  options: RequestOptions;
  initialParams = {
    page: 1,
    'results-per-page': 100,
    'inline-relations-depth': 2
  };
}



export class DeleteSpace extends CFStartAction implements ICFAction {
  constructor(public guid: string, public endpointGuid: string) {
    super();
    this.options = new RequestOptions();
    this.options.url = `spaces/${guid}`;
    this.options.method = 'delete';
    this.options.params = new URLSearchParams();
    this.options.params.append('recursive', 'true');
    this.options.params.append('async', 'false');
  }
  actions = getActions('Spaces', 'Delete Space');
  entity = [SpaceSchema];
  entityKey = spaceSchemaKey;
  options: RequestOptions;
}

export class GetRoutesInSpace extends CFStartAction implements PaginationAction {
  constructor(public spaceGuid: string, public cfGuid: string, public paginationKey: string) {
    super();
    this.options = new RequestOptions();
    this.options.url = `spaces/${spaceGuid}/routes`;
    this.options.method = 'get';
    this.options.params = new URLSearchParams();
  }
  actions = getActions('Spaces', 'Get routes');
  entity = [RouteSchema];
  entityKey = RouteSchema.key;
  options: RequestOptions;
  initialParams = {
    page: 1,
    'results-per-page': 100,
    'inline-relations-depth': 2
  };
}<|MERGE_RESOLUTION|>--- conflicted
+++ resolved
@@ -4,11 +4,8 @@
 import { SpaceSchema, spaceSchemaKey, SpaceWithOrganisationSchema } from './action-types';
 import { getActions } from './action.helper';
 import { PaginationAction } from '../types/pagination.types';
-<<<<<<< HEAD
 import { ApplicationSchema } from './application.actions';
-=======
 import { RouteSchema } from '../../shared/components/list/list-types/app-route/cf-app-routes-data-source';
->>>>>>> e0b0dcf0
 
 export const GET_SPACES = '[Space] Get all';
 export const GET_SPACES_SUCCESS = '[Space] Get all success';
