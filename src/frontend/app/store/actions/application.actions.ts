import { Headers, RequestOptions, URLSearchParams } from '@angular/http';

import { applicationSchemaKey, appStatsSchemaKey, entityFactory, routeSchemaKey } from '../helpers/entity-factory';
import { EntityInlineChildAction, EntityInlineParentAction } from '../helpers/entity-relations.types';
import { pick } from '../helpers/reducer.helper';
import { ActionMergeFunction } from '../types/api.types';
<<<<<<< HEAD
import { CfApplication } from '../types/application.types';
import { PaginatedAction } from '../types/pagination.types';
import { ICFAction } from '../types/request.types';
import { CFStartAction } from './../types/request.types';
=======
import { PaginatedAction } from '../types/pagination.types';
import { pick } from '../helpers/reducer.helper';
>>>>>>> c1bd1734
import { AppMetadataTypes } from './app-metadata.actions';
import { getPaginationKey } from './pagination.actions';
<<<<<<< HEAD
=======
import { SpaceWithOrganisationSchema } from './action-types';
import { IApp } from '../../core/cf-api.types';
>>>>>>> c1bd1734

export const GET_ALL = '[Application] Get all';
export const GET_ALL_SUCCESS = '[Application] Get all success';
export const GET_ALL_FAILED = '[Application] Get all failed';

export const GET = '[Application] Get one';
export const GET_SUCCESS = '[Application] Get one success';
export const GET_FAILED = '[Application] Get one failed';

export const GET_SUMMARY = '[Application] Get summary';
export const GET_SUMMARY_SUCCESS = '[Application] Get summary success';
export const GET_SUMMARY_FAILED = '[Application] Get summary failed';

export const CREATE = '[Application] Create';
export const CREATE_SUCCESS = '[Application] Create success';
export const CREATE_FAILED = '[Application] Create failed';

export const UPDATE = '[Application] Update';
export const UPDATE_SUCCESS = '[Application] Update success';
export const UPDATE_FAILED = '[Application] Update failed';

export const ASSIGN_ROUTE = '[Application] Assign route';
export const ASSIGN_ROUTE_SUCCESS = '[Application] Assign route success';
export const ASSIGN_ROUTE_FAILED = '[Application] Assign route failed';

export const DELETE = '[Application] Delete';
export const DELETE_SUCCESS = '[Application] Delete success';
export const DELETE_FAILED = '[Application] Delete failed';

export const DELETE_INSTANCE = '[Application Instance] Delete';
export const DELETE_INSTANCE_SUCCESS = '[Application Instance] Delete success';
export const DELETE_INSTANCE_FAILED = '[Application Instance] Delete failed';

const applicationEntitySchema = entityFactory(applicationSchemaKey);

export class GetAllApplications extends CFStartAction implements PaginatedAction, EntityInlineParentAction {
  private static sortField = 'creation'; // This is the field that 'order-direction' is applied to. Cannot be changed

  constructor(public paginationKey: string, public includeRelations = [], public populateMissing = false) {
    super();
    this.options = new RequestOptions();
    this.options.url = 'apps';
    this.options.method = 'get';
  }
  actions = [GET_ALL, GET_ALL_SUCCESS, GET_ALL_FAILED];
  entity = [applicationEntitySchema];
  entityKey = applicationSchemaKey;
  options: RequestOptions;
  initialParams = {
    'order-direction': 'asc',
    'order-direction-field': GetAllApplications.sortField,
    page: 1,
    'results-per-page': 50,
    'inline-relations-depth': 2
  };
  flattenPagination = true;
}

export class GetApplication extends CFStartAction implements ICFAction, EntityInlineParentAction {
  constructor(public guid: string, public endpointGuid: string, public includeRelations = [], public populateMissing = false) {
    super();
    this.options = new RequestOptions();
    this.options.url = `apps/${guid}`;
    this.options.method = 'get';
    this.options.params = new URLSearchParams();
    this.options.params.set('inline-relations-depth', '2');
    this.options.params.set('include-relations', 'space,organization,routes,domain');
  }
  actions = [GET, GET_SUCCESS, GET_FAILED];
  entity = [applicationEntitySchema];
  entityKey = applicationSchemaKey;
  options: RequestOptions;
}

export class CreateNewApplication extends CFStartAction implements ICFAction {
  constructor(
    public guid: string,
    public endpointGuid: string,
    application: IApp
  ) {
    super();
    this.options = new RequestOptions();
    this.options.url = `apps`;
    this.options.method = 'post';
    this.options.body = {
      name: application.name,
      space_guid: application.space_guid
    };
  }
  actions = [CREATE, CREATE_SUCCESS, CREATE_FAILED];
  entity = [applicationEntitySchema];
  entityKey = applicationSchemaKey;
  options: RequestOptions;
}

export class AssociateRouteWithAppApplication extends CFStartAction
  implements ICFAction {
  constructor(
    public guid: string,
    public routeGuid: string,
    public endpointGuid: string
  ) {
    super();
    this.options = new RequestOptions();
    this.options.url = `apps/${guid}/routes/${routeGuid}`;
    this.options.method = 'put';
  }
  actions = [ASSIGN_ROUTE, ASSIGN_ROUTE_SUCCESS, ASSIGN_ROUTE_FAILED];
  entity = [applicationEntitySchema];
  entityKey = applicationSchemaKey;
  options: RequestOptions;
  updatingKey = 'Assigning-Route';
}

export interface UpdateApplication {
  name?: string;
  instances?: number;
  memory?: number;
  enable_ssh?: boolean;
  environment_json?: any;
  state?: string;
}

export class UpdateExistingApplication extends CFStartAction
  implements ICFAction {
  static updateKey = 'Updating-Existing-Application';

  constructor(
    public guid: string,
    public endpointGuid: string,
    private application: UpdateApplication,
    public updateEntities?: AppMetadataTypes[]
  ) {
    super();
    this.options = new RequestOptions();
    this.options.url = `apps/${guid}`;
    this.options.method = 'put';
    this.options.body = application;
  }
  actions = [UPDATE, UPDATE_SUCCESS, UPDATE_FAILED];
  entity = [applicationEntitySchema];
  entityKey = applicationSchemaKey;
  options: RequestOptions;
  updatingKey = UpdateExistingApplication.updateKey;
  entityMerge: ActionMergeFunction = (oldEntities, newEntities) => {
    const keepFromOld = pick(
      oldEntities[applicationSchemaKey][this.guid].entity,
      Object.keys(applicationEntitySchema['schema']) as [string]
    );
    newEntities[applicationSchemaKey][this.guid].entity = {
      ...newEntities[applicationSchemaKey][this.guid].entity,
      ...keepFromOld
    };
    return newEntities;
  }
}

export class DeleteApplication extends CFStartAction implements ICFAction {
  static updateKey = 'Deleting-Existing-Application';

  constructor(public guid: string, public endpointGuid: string) {
    super();
    this.options = new RequestOptions();
    this.options.url = `apps/${guid}`;
    this.options.method = 'delete';
    this.options.headers = new Headers();
    const endpointPassthroughHeader = 'x-cap-passthrough';
    this.options.headers.set(endpointPassthroughHeader, 'true');
  }
  actions = [DELETE, DELETE_SUCCESS, DELETE_FAILED];
  entity = [applicationEntitySchema];
  entityKey = applicationSchemaKey;
  options: RequestOptions;
}

export class DeleteApplicationInstance extends CFStartAction
  implements ICFAction {
  guid: string;
  constructor(
    public appGuid: string,
    private index: number,
    public endpointGuid: string
  ) {
    super();
    this.options = new RequestOptions();
    this.options.url = `apps/${appGuid}/instances/${index}`;
    this.options.method = 'delete';
    this.options.headers = new Headers();
    const endpointPassthroughHeader = 'x-cap-passthrough';
    this.options.headers.set(endpointPassthroughHeader, 'true');
    this.guid = `${appGuid}-${index}`;
  }
  actions = [DELETE_INSTANCE, DELETE_INSTANCE_SUCCESS, DELETE_INSTANCE_FAILED];
  entity = [entityFactory(appStatsSchemaKey)];
  entityKey = appStatsSchemaKey;
  removeEntityOnDelete = true;
  options: RequestOptions;
}

export class GetAppRoutes extends CFStartAction implements EntityInlineChildAction {
  constructor(
    public guid: string,
    public cfGuid: string,
    public paginationKey: string = null,
  ) {
    super();
    this.options = new RequestOptions();
    this.options.url = `apps/${guid}/routes`;
    this.options.method = 'get';
    this.options.params = new URLSearchParams();
    this.endpointGuid = cfGuid;
    this.parentGuid = guid;
    this.paginationKey = paginationKey || getPaginationKey(this.entityKey, cfGuid, guid);
  }
  actions = [
    '[Application Routes] Get all',
    '[Application Routes] Get all success',
    '[Application Routes] Get all failed',
  ];
  initialParams = {
    'results-per-page': 100,
    'inline-relations-depth': '1',
    page: 1,
    'order-direction': 'desc',
    'order-direction-field': 'route',
  };
  entity = [entityFactory(routeSchemaKey)];
  entityKey = routeSchemaKey;
  options: RequestOptions;
  endpointGuid: string;
  flattenPagination = true;
  parentGuid: string;
}<|MERGE_RESOLUTION|>--- conflicted
+++ resolved
@@ -1,25 +1,15 @@
 import { Headers, RequestOptions, URLSearchParams } from '@angular/http';
 
-import { applicationSchemaKey, appStatsSchemaKey, entityFactory, routeSchemaKey } from '../helpers/entity-factory';
-import { EntityInlineChildAction, EntityInlineParentAction } from '../helpers/entity-relations.types';
+import { IApp } from '../../core/cf-api.types';
+import { applicationSchemaKey, appStatsSchemaKey, entityFactory, routeSchemaKey, domainSchemaKey } from '../helpers/entity-factory';
+import { EntityInlineChildAction, EntityInlineParentAction, createEntityRelationKey } from '../helpers/entity-relations.types';
 import { pick } from '../helpers/reducer.helper';
 import { ActionMergeFunction } from '../types/api.types';
-<<<<<<< HEAD
-import { CfApplication } from '../types/application.types';
 import { PaginatedAction } from '../types/pagination.types';
 import { ICFAction } from '../types/request.types';
 import { CFStartAction } from './../types/request.types';
-=======
-import { PaginatedAction } from '../types/pagination.types';
-import { pick } from '../helpers/reducer.helper';
->>>>>>> c1bd1734
 import { AppMetadataTypes } from './app-metadata.actions';
 import { getPaginationKey } from './pagination.actions';
-<<<<<<< HEAD
-=======
-import { SpaceWithOrganisationSchema } from './action-types';
-import { IApp } from '../../core/cf-api.types';
->>>>>>> c1bd1734
 
 export const GET_ALL = '[Application] Get all';
 export const GET_ALL_SUCCESS = '[Application] Get all success';
@@ -219,11 +209,15 @@
   options: RequestOptions;
 }
 
-export class GetAppRoutes extends CFStartAction implements EntityInlineChildAction {
+export class GetAppRoutes extends CFStartAction implements EntityInlineParentAction, EntityInlineChildAction {
   constructor(
     public guid: string,
     public cfGuid: string,
     public paginationKey: string = null,
+    public includeRelations: string[] = [
+      createEntityRelationKey(routeSchemaKey, domainSchemaKey)
+    ],
+    public populateMissing = true
   ) {
     super();
     this.options = new RequestOptions();
@@ -241,7 +235,6 @@
   ];
   initialParams = {
     'results-per-page': 100,
-    'inline-relations-depth': '1',
     page: 1,
     'order-direction': 'desc',
     'order-direction-field': 'route',
