<<<<<<< HEAD
=======
import { environment } from '../../../environments/environment.prod';
import { schema } from 'normalizr';
>>>>>>> a4b14701
import { Action } from '@ngrx/store';

import { environment } from './../../../environments/environment.prod';

export const METRICS_START = '[Metrics] Start';
export const METRICS_START_SUCCESS = '[Metrics] Start succeeded';
export const METRICS_START_FAILED = '[Metrics] Start failed';

const { proxyAPIVersion } = environment;

export abstract class MetricsAction implements Action {
  constructor(guid: string, query: string) {
    this.metricId = MetricsAction.buildMetricKey(guid, query);
  }
  type = METRICS_START;
  url: string;
  query: string;
  guid: string;
  cfGuid: string;
  metricId: string;
  directApi = false;
  static getBaseMetricsURL() {
    return `/pp/${proxyAPIVersion}/metrics`;
  }

  // Builds the key that is used to store the metric in the app state.
  static buildMetricKey(guid: string, query: string) {
    return `${guid}:${query}`;
  }
}

export class FetchCFMetricsAction extends MetricsAction {
  public cfGuid: string;
  constructor(public guid: string, public query: string) {
    super(guid, query);
    this.cfGuid = guid;
    this.url = `${MetricsAction.getBaseMetricsURL()}/cf`;
  }
}

export class FetchApplicationMetricsAction extends MetricsAction {
  constructor(public guid: string, public cfGuid: string, public query: string) {
    super(guid, query);
    this.url = `${MetricsAction.getBaseMetricsURL()}/cf/app/${guid}`;
  }
}<|MERGE_RESOLUTION|>--- conflicted
+++ resolved
@@ -1,8 +1,5 @@
-<<<<<<< HEAD
-=======
 import { environment } from '../../../environments/environment.prod';
 import { schema } from 'normalizr';
->>>>>>> a4b14701
 import { Action } from '@ngrx/store';
 
 import { environment } from './../../../environments/environment.prod';
