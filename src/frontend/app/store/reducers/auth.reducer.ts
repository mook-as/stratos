--- conflicted
+++ resolved
@@ -71,11 +71,7 @@
       return {
         ...state,
         sessionData: { valid: false, uaaError: action.uaaError, upgradeInProgress: action.upgradeInProgress,
-<<<<<<< HEAD
-            isSSOLogin: action.isSSOLogin, sessionExpiresOn: null },
-=======
-          domainMismatch: action.domainMismatch, sessionExpiresOn: null },
->>>>>>> 44c6eec2
+          domainMismatch: action.domainMismatch, isSSOLogin: action.isSSOLogin, sessionExpiresOn: null },
         verifying: false
       };
     case RouterActions.GO:
