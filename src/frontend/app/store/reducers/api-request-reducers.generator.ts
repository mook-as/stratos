import { AppEnvVarSchema, AppStatSchema, AppSummarySchema } from '../types/app-metadata.types';
import { cnsisStoreNames } from '../types/cnsis.types';
import { GITHUB_BRANCHES_ENTITY_KEY, GITHUB_COMMIT_ENTITY_KEY } from '../types/deploy-application.types';
import { RequestTypes } from './../actions/request.actions';
import { requestDataReducerFactory } from './api-request-data-reducer/request-data-reducer.factory';
import { requestReducerFactory } from './api-request-reducer/request-reducer.factory';
import { IRequestArray } from './api-request-reducer/types';
import { endpointDisconnectApplicationReducer } from './endpoint-disconnect-application.reducer';
<<<<<<< HEAD
import { systemEndpointsReducer } from './system-endpoints.reducer';

=======
import { AppEnvVarSchema, AppStatsSchema, AppSummarySchema, AppStatSchema } from '../types/app-metadata.types';
import { GITHUB_BRANCHES_ENTITY_KEY, GITHUB_COMMIT_ENTITY_KEY } from '../types/deploy-application.types';
import { GITHUB_REPO_ENTITY_KEY } from '../types/github.types';
>>>>>>> 590f07fc
/**
 * This module uses the request data reducer and request reducer factories to create
 * the reducers to be used when making http requests
 */

const requestActions = [
  RequestTypes.START,
  RequestTypes.SUCCESS,
  RequestTypes.FAILED
] as IRequestArray;

function chainReducers(baseReducer, extraReducers) {
  return function(state, action) {
    let newState = baseReducer(state, action);
    let nextState;
    Object.keys(extraReducers).forEach(key => {
      nextState = extraReducers[key].reduce((_state, reducer) => {
        return reducer(_state, action);
      }, newState[key]);
      if (nextState !== newState[key]) {
        newState = {
          ...newState,
          ...{
            [key]: nextState
          }
        };
      }
    });
    return newState;
  };
}
// These should be const
const entities = [
  'application',
  'stack',
  'space',
  'organization',
  'route',
  'event',
  'domain',
  cnsisStoreNames.type,
  'system',
  'routerReducer',
  'createApplication',
  'uaaSetup',
  GITHUB_REPO_ENTITY_KEY,
  GITHUB_BRANCHES_ENTITY_KEY,
  GITHUB_COMMIT_ENTITY_KEY,
  AppEnvVarSchema.key,
  AppStatSchema.key,
  AppSummarySchema.key
];
const _requestReducer = requestReducerFactory(entities, requestActions);

export function requestReducer(state, action) {
  return _requestReducer(state, action);
}

export function requestDataReducer(state, action) {
  const baseDataReducer = requestDataReducerFactory(entities, requestActions);

  const extraReducers = {
    [cnsisStoreNames.type]: [systemEndpointsReducer],
    application: [endpointDisconnectApplicationReducer('application')],
    space: [endpointDisconnectApplicationReducer('space')],
    organization: [endpointDisconnectApplicationReducer('organization')]
  };

  return chainReducers(baseDataReducer, extraReducers)(state, action);
}<|MERGE_RESOLUTION|>--- conflicted
+++ resolved
@@ -1,19 +1,16 @@
-import { AppEnvVarSchema, AppStatSchema, AppSummarySchema } from '../types/app-metadata.types';
+import { RequestTypes } from './../actions/request.actions';
+import { ApiActionTypes } from '../actions/request.actions';
+import { RequestSectionKeys, IRequestArray } from './api-request-reducer/types';
+import { OtherEntityStateNames } from '../types/other-entity.types';
 import { cnsisStoreNames } from '../types/cnsis.types';
-import { GITHUB_BRANCHES_ENTITY_KEY, GITHUB_COMMIT_ENTITY_KEY } from '../types/deploy-application.types';
-import { RequestTypes } from './../actions/request.actions';
+import { systemEndpointsReducer } from './system-endpoints.reducer';
+import { Action, ActionReducerMap, combineReducers } from '@ngrx/store';
 import { requestDataReducerFactory } from './api-request-data-reducer/request-data-reducer.factory';
 import { requestReducerFactory } from './api-request-reducer/request-reducer.factory';
-import { IRequestArray } from './api-request-reducer/types';
 import { endpointDisconnectApplicationReducer } from './endpoint-disconnect-application.reducer';
-<<<<<<< HEAD
-import { systemEndpointsReducer } from './system-endpoints.reducer';
-
-=======
 import { AppEnvVarSchema, AppStatsSchema, AppSummarySchema, AppStatSchema } from '../types/app-metadata.types';
 import { GITHUB_BRANCHES_ENTITY_KEY, GITHUB_COMMIT_ENTITY_KEY } from '../types/deploy-application.types';
 import { GITHUB_REPO_ENTITY_KEY } from '../types/github.types';
->>>>>>> 590f07fc
 /**
  * This module uses the request data reducer and request reducer factories to create
  * the reducers to be used when making http requests
@@ -25,8 +22,9 @@
   RequestTypes.FAILED
 ] as IRequestArray;
 
+
 function chainReducers(baseReducer, extraReducers) {
-  return function(state, action) {
+  return function (state, action) {
     let newState = baseReducer(state, action);
     let nextState;
     Object.keys(extraReducers).forEach(key => {
@@ -35,8 +33,7 @@
       }, newState[key]);
       if (nextState !== newState[key]) {
         newState = {
-          ...newState,
-          ...{
+          ...newState, ...{
             [key]: nextState
           }
         };
@@ -64,7 +61,7 @@
   GITHUB_COMMIT_ENTITY_KEY,
   AppEnvVarSchema.key,
   AppStatSchema.key,
-  AppSummarySchema.key
+  AppSummarySchema.key,
 ];
 const _requestReducer = requestReducerFactory(entities, requestActions);
 
@@ -76,11 +73,22 @@
   const baseDataReducer = requestDataReducerFactory(entities, requestActions);
 
   const extraReducers = {
-    [cnsisStoreNames.type]: [systemEndpointsReducer],
-    application: [endpointDisconnectApplicationReducer('application')],
-    space: [endpointDisconnectApplicationReducer('space')],
-    organization: [endpointDisconnectApplicationReducer('organization')]
+    [cnsisStoreNames.type]: [
+      systemEndpointsReducer
+    ],
+    'application': [
+      endpointDisconnectApplicationReducer('application')
+    ],
+    'space': [
+      endpointDisconnectApplicationReducer('space')
+    ],
+    'organization': [
+      endpointDisconnectApplicationReducer('organization')
+    ]
   };
 
-  return chainReducers(baseDataReducer, extraReducers)(state, action);
+  return chainReducers(
+    baseDataReducer,
+    extraReducers
+  )(state, action);
 }