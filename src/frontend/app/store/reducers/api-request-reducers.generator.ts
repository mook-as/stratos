import { RequestTypes } from './../actions/request.actions';
import { ApiActionTypes } from '../actions/request.actions';
import { RequestSectionKeys, IRequestArray } from './api-request-reducer/types';
import { OtherEntityStateNames } from '../types/other-entity.types';
import { endpointStoreNames } from '../types/endpoint.types';
import { systemEndpointsReducer } from './system-endpoints.reducer';
import { Action, ActionReducerMap, combineReducers } from '@ngrx/store';
import { requestDataReducerFactory } from './api-request-data-reducer/request-data-reducer.factory';
import { requestReducerFactory } from './api-request-reducer/request-reducer.factory';
import { endpointDisconnectApplicationReducer } from './endpoint-disconnect-application.reducer';
import {
  AppEnvVarSchema,
  AppStatsSchema,
  AppSummarySchema,
  AppStatSchema
} from '../types/app-metadata.types';
import { FeatureFlagSchema } from '../actions/feature-flags.actions';
import {
  GITHUB_BRANCHES_ENTITY_KEY,
  GITHUB_COMMIT_ENTITY_KEY
} from '../types/deploy-application.types';
import { CF_INFO_ENTITY_KEY } from '../actions/cloud-foundry.actions';
import { GITHUB_REPO_ENTITY_KEY } from '../types/github.types';
import { UserSchema } from '../types/user.types';
import { userReducer } from './users.reducer';
import { ServiceInstancesSchema, ServicePlanSchema, ServiceSchema, ServiceBindingsSchema } from '../actions/action-types';
import { RouteSchema } from '../../shared/components/list/list-types/cf-space-routes/cf-space-routes-data-source';
import { routeReducer } from './routes.reducer';
import { BuildpackSchema } from '../actions/buildpack.action';
<<<<<<< HEAD
import { SecurityGroupSchema } from '../actions/security-groups-actions';
=======
>>>>>>> 4766b571
/**
 * This module uses the request data reducer and request reducer factories to create
 * the reducers to be used when making http requests
 */

const requestActions = [
  RequestTypes.START,
  RequestTypes.SUCCESS,
  RequestTypes.FAILED
] as IRequestArray;

function chainReducers(baseReducer, extraReducers) {
  return function (state, action) {
    let newState = baseReducer(state, action);
    let nextState;
    Object.keys(extraReducers).forEach(key => {
      nextState = extraReducers[key].reduce((_state, reducer) => {
        return reducer(_state, action);
      }, newState[key]);
      if (nextState !== newState[key]) {
        newState = {
          ...newState,
          ...{
            [key]: nextState
          }
        };
      }
    });
    return newState;
  };
}
// These should be const
const entities = [
  'application',
  'stack',
  'space',
  'organization',
  RouteSchema.key,
  'event',
  endpointStoreNames.type,
  'domain',
  'system',
  'routerReducer',
  'createApplication',
  'uaaSetup',
  BuildpackSchema.key,
  UserSchema.key,
  SecurityGroupSchema.key,
  ServicePlanSchema.key,
  ServiceSchema.key,
  ServiceBindingsSchema.key,
  ServiceInstancesSchema.key,
  CF_INFO_ENTITY_KEY,
  GITHUB_REPO_ENTITY_KEY,
  GITHUB_BRANCHES_ENTITY_KEY,
  GITHUB_COMMIT_ENTITY_KEY,
  AppEnvVarSchema.key,
  AppStatSchema.key,
  AppSummarySchema.key,
  FeatureFlagSchema.key
];
const _requestReducer = requestReducerFactory(entities, requestActions);

export function requestReducer(state, action) {
  return _requestReducer(state, action);
}

export function requestDataReducer(state, action) {
  const baseDataReducer = requestDataReducerFactory(entities, requestActions);

  const extraReducers = {
    [UserSchema.key]: [userReducer],
    [RouteSchema.key]: [routeReducer],
    [endpointStoreNames.type]: [systemEndpointsReducer],
    application: [endpointDisconnectApplicationReducer('application')],
    space: [endpointDisconnectApplicationReducer('space')],
    organization: [endpointDisconnectApplicationReducer('organization')]
  };

  return chainReducers(baseDataReducer, extraReducers)(state, action);
}<|MERGE_RESOLUTION|>--- conflicted
+++ resolved
@@ -27,10 +27,7 @@
 import { RouteSchema } from '../../shared/components/list/list-types/cf-space-routes/cf-space-routes-data-source';
 import { routeReducer } from './routes.reducer';
 import { BuildpackSchema } from '../actions/buildpack.action';
-<<<<<<< HEAD
 import { SecurityGroupSchema } from '../actions/security-groups-actions';
-=======
->>>>>>> 4766b571
 /**
  * This module uses the request data reducer and request reducer factories to create
  * the reducers to be used when making http requests
