--- conflicted
+++ resolved
@@ -1,13 +1,22 @@
+import { BuildpackSchema } from '../actions/buildpack.action';
+import { FeatureFlagSchema } from '../actions/feature-flags.actions';
+import { SecurityGroupSchema } from '../actions/security-groups-actions';
 import {
   appEnvVarsSchemaKey,
   appStatsSchemaKey,
   appSummarySchemaKey,
   cfInfoSchemaKey,
+  cfUserSchemaKey,
   githubBranchesSchemaKey,
   githubCommitSchemaKey,
   githubRepoSchemaKey,
   organisationSchemaKey,
   quotaDefinitionSchemaKey,
+  routeSchemaKey,
+  ServiceBindingsSchema,
+  ServiceInstancesSchema,
+  ServicePlanSchema,
+  ServiceSchema,
 } from '../helpers/entity-factory';
 import { endpointStoreNames } from '../types/endpoint.types';
 import { RequestTypes } from './../actions/request.actions';
@@ -15,31 +24,10 @@
 import { requestReducerFactory } from './api-request-reducer/request-reducer.factory';
 import { IRequestArray } from './api-request-reducer/types';
 import { endpointDisconnectApplicationReducer } from './endpoint-disconnect-application.reducer';
-<<<<<<< HEAD
+import { routeReducer } from './routes.reducer';
 import { systemEndpointsReducer } from './system-endpoints.reducer';
+import { userReducer } from './users.reducer';
 
-=======
-import {
-  AppEnvVarSchema,
-  AppStatsSchema,
-  AppSummarySchema,
-  AppStatSchema
-} from '../types/app-metadata.types';
-import { FeatureFlagSchema } from '../actions/feature-flags.actions';
-import {
-  GITHUB_BRANCHES_ENTITY_KEY,
-  GITHUB_COMMIT_ENTITY_KEY
-} from '../types/deploy-application.types';
-import { CF_INFO_ENTITY_KEY } from '../actions/cloud-foundry.actions';
-import { GITHUB_REPO_ENTITY_KEY } from '../types/github.types';
-import { UserSchema } from '../types/user.types';
-import { userReducer } from './users.reducer';
-import { ServiceInstancesSchema, ServicePlanSchema, ServiceSchema, ServiceBindingsSchema } from '../actions/action-types';
-import { RouteSchema } from '../../shared/components/list/list-types/cf-space-routes/cf-space-routes-data-source';
-import { routeReducer } from './routes.reducer';
-import { BuildpackSchema } from '../actions/buildpack.action';
-import { SecurityGroupSchema } from '../actions/security-groups-actions';
->>>>>>> c1bd1734
 /**
  * This module uses the request data reducer and request reducer factories to create
  * the reducers to be used when making http requests
@@ -77,13 +65,8 @@
   'application',
   'stack',
   'space',
-<<<<<<< HEAD
   organisationSchemaKey,
-  'route',
-=======
-  'organization',
-  RouteSchema.key,
->>>>>>> c1bd1734
+  routeSchemaKey,
   'event',
   endpointStoreNames.type,
   'domain',
@@ -91,7 +74,6 @@
   'routerReducer',
   'createApplication',
   'uaaSetup',
-<<<<<<< HEAD
   'user',
   cfInfoSchemaKey,
   githubRepoSchemaKey,
@@ -100,25 +82,18 @@
   appEnvVarsSchemaKey,
   appStatsSchemaKey,
   appSummarySchemaKey,
-  quotaDefinitionSchemaKey
-=======
+  quotaDefinitionSchemaKey,
   BuildpackSchema.key,
-  UserSchema.key,
   SecurityGroupSchema.key,
   ServicePlanSchema.key,
   ServiceSchema.key,
   ServiceBindingsSchema.key,
   ServiceInstancesSchema.key,
-  CF_INFO_ENTITY_KEY,
-  GITHUB_REPO_ENTITY_KEY,
-  GITHUB_BRANCHES_ENTITY_KEY,
-  GITHUB_COMMIT_ENTITY_KEY,
-  AppEnvVarSchema.key,
-  AppStatSchema.key,
-  AppSummarySchema.key,
   FeatureFlagSchema.key
->>>>>>> c1bd1734
 ];
+// TODO: RC
+
+
 const _requestReducer = requestReducerFactory(entities, requestActions);
 
 export function requestReducer(state, action) {
@@ -129,8 +104,8 @@
   const baseDataReducer = requestDataReducerFactory(entities, requestActions);
 
   const extraReducers = {
-    [UserSchema.key]: [userReducer],
-    [RouteSchema.key]: [routeReducer],
+    [cfUserSchemaKey]: [userReducer],
+    [routeSchemaKey]: [routeReducer],
     [endpointStoreNames.type]: [systemEndpointsReducer],
     application: [endpointDisconnectApplicationReducer('application')],
     space: [endpointDisconnectApplicationReducer('space')],
