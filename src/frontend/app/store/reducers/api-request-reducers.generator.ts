import { RequestTypes } from './../actions/request.actions';
import { ApiActionTypes } from '../actions/request.actions';
import { RequestSectionKeys, IRequestArray } from './api-request-reducer/types';
import { OtherEntityStateNames } from '../types/other-entity.types';
import { endpointStoreNames } from '../types/endpoint.types';
import { systemEndpointsReducer } from './system-endpoints.reducer';
import { Action, ActionReducerMap, combineReducers } from '@ngrx/store';
import { requestDataReducerFactory } from './api-request-data-reducer/request-data-reducer.factory';
import { requestReducerFactory } from './api-request-reducer/request-reducer.factory';
import { endpointDisconnectApplicationReducer } from './endpoint-disconnect-application.reducer';
import {
  AppEnvVarSchema,
  AppStatsSchema,
  AppSummarySchema,
  AppStatSchema
} from '../types/app-metadata.types';
import {
  GITHUB_BRANCHES_ENTITY_KEY,
  GITHUB_COMMIT_ENTITY_KEY
} from '../types/deploy-application.types';
import { CF_INFO_ENTITY_KEY } from '../actions/cloud-foundry.actions';
import { GITHUB_REPO_ENTITY_KEY } from '../types/github.types';
import { UserSchema } from '../types/user.types';
import { userReducer } from './users.reducer';
/**
 * This module uses the request data reducer and request reducer factories to create
 * the reducers to be used when making http requests
 */

const requestActions = [
  RequestTypes.START,
  RequestTypes.SUCCESS,
  RequestTypes.FAILED
] as IRequestArray;

function chainReducers(baseReducer, extraReducers) {
  return function (state, action) {
    let newState = baseReducer(state, action);
    let nextState;
    Object.keys(extraReducers).forEach(key => {
      nextState = extraReducers[key].reduce((_state, reducer) => {
        return reducer(_state, action);
      }, newState[key]);
      if (nextState !== newState[key]) {
        newState = {
          ...newState,
          ...{
            [key]: nextState
          }
        };
      }
    });
    return newState;
  };
}
// These should be const
const entities = [
  'application',
  'stack',
  'space',
  'organization',
  'route',
  'event',
  endpointStoreNames.type,
  'domain',
  'system',
  'routerReducer',
  'createApplication',
  'uaaSetup',
<<<<<<< HEAD
  'user',
  'serviceInstance',
  'servicePlan',
  'service',
  'serviceBinding',
=======
  UserSchema.key,
>>>>>>> 0d776ae6
  CF_INFO_ENTITY_KEY,
  GITHUB_REPO_ENTITY_KEY,
  GITHUB_BRANCHES_ENTITY_KEY,
  GITHUB_COMMIT_ENTITY_KEY,
  AppEnvVarSchema.key,
  AppStatSchema.key,
  AppSummarySchema.key
];
const _requestReducer = requestReducerFactory(entities, requestActions);

export function requestReducer(state, action) {
  return _requestReducer(state, action);
}

export function requestDataReducer(state, action) {
  const baseDataReducer = requestDataReducerFactory(entities, requestActions);

  const extraReducers = {
    [UserSchema.key]: [userReducer],
    [endpointStoreNames.type]: [systemEndpointsReducer],
    application: [endpointDisconnectApplicationReducer('application')],
    space: [endpointDisconnectApplicationReducer('space')],
    organization: [endpointDisconnectApplicationReducer('organization')]
  };

  return chainReducers(baseDataReducer, extraReducers)(state, action);
}<|MERGE_RESOLUTION|>--- conflicted
+++ resolved
@@ -67,15 +67,11 @@
   'routerReducer',
   'createApplication',
   'uaaSetup',
-<<<<<<< HEAD
-  'user',
+   UserSchema.key,,
   'serviceInstance',
   'servicePlan',
   'service',
   'serviceBinding',
-=======
-  UserSchema.key,
->>>>>>> 0d776ae6
   CF_INFO_ENTITY_KEY,
   GITHUB_REPO_ENTITY_KEY,
   GITHUB_BRANCHES_ENTITY_KEY,
