import { HttpClient, HttpHeaders, HttpParams } from '@angular/common/http';
import { mergeMap, tap, switchMap, catchError, map } from 'rxjs/operators';
import { Injectable } from '@angular/core';
import { MatDialog } from '@angular/material';
import { Router } from '@angular/router';

import { Actions, Effect } from '@ngrx/effects';
import { Store } from '@ngrx/store';

import { BrowserStandardEncoder } from '../../helper';
import { GET_ENDPOINTS_SUCCESS, GetAllEndpointsSuccess } from '../actions/endpoint.actions';
import { GetSystemInfo } from '../actions/system.actions';
import { AppState } from '../app-state';
import { SessionData } from '../types/auth.types';
import {
  InvalidSession,
  LOGIN,
  Login,
  LoginFailed,
  LoginSuccess,
  LOGOUT,
  Logout,
  LogoutFailed,
  LogoutSuccess,
  RESET_AUTH,
  ResetAuth,
  SESSION_INVALID,
  VerifiedSession,
  VERIFY_SESSION,
  VerifySession,
} from './../actions/auth.actions';

const SETUP_HEADER = 'stratos-setup-required';
const UPGRADE_HEADER = 'retry-after';
<<<<<<< HEAD
const SSO_HEADER = 'x-stratos-sso-login';
=======
const DOMAIN_HEADER = 'x-stratos-domain';
>>>>>>> 44c6eec2

@Injectable()
export class AuthEffect {

  constructor(
    private http: HttpClient,
    private actions$: Actions,
    private store: Store<AppState>,
    private router: Router,
    public dialog: MatDialog
  ) { }

  @Effect() loginRequest$ = this.actions$.ofType<Login>(LOGIN).pipe(
    switchMap(({ username, password }) => {
      const encoder = new BrowserStandardEncoder();
      const headers = new HttpHeaders();
      const params = new HttpParams({
        encoder: new BrowserStandardEncoder(),
        fromObject: {
          username: username,
          password: password
        }
      });

      headers.set('Content-Type', 'application/x-www-form-urlencoded');
      headers.set('x-cap-request-date', (Math.floor(Date.now() / 1000)).toString());
      return this.http.post('/pp/v1/auth/login/uaa', params, {
        headers: headers,
      }).pipe(
        map(data => new VerifySession()),
        catchError((err, caught) => [new LoginFailed(err)]), );
    }));

  @Effect() verifyAuth$ = this.actions$.ofType<VerifySession>(VERIFY_SESSION).pipe(
    switchMap(action => {
      const headers = new HttpHeaders();
      headers.set('x-cap-request-date', (Math.floor(Date.now() / 1000)).toString());
      return this.http.get<SessionData>('/pp/v1/auth/session/verify', {
        headers: headers,
        observe: 'response',
        withCredentials: true,
      }).pipe(
        mergeMap(response => {
          const sessionData = response.body;
          sessionData.sessionExpiresOn = parseInt(response.headers.get('x-cap-session-expires-on'), 10) * 1000;
          return [new GetSystemInfo(true), new VerifiedSession(sessionData, action.updateEndpoints)];
        }),
        catchError((err, caught) => {
          let setupMode = false;
          let isUpgrading = false;
          const isSSO = err.headers.has(SSO_HEADER);
          if (err.status === 503) {
            setupMode = err.headers.has(SETUP_HEADER);
            isUpgrading = err.headers.has(UPGRADE_HEADER);
          }

<<<<<<< HEAD
          return action.login ? [new InvalidSession(setupMode, isUpgrading, isSSO)] : [new ResetAuth()];
=======
          // Check for cookie domain mismatch with the requesting URL
          const isDomainMismatch = this.isDomainMismatch(err.headers);
          return action.login ? [new InvalidSession(setupMode, isUpgrading, isDomainMismatch)] : [new ResetAuth()];
>>>>>>> 44c6eec2
        }));
    }));

  @Effect() EndpointsSuccess$ = this.actions$.ofType<GetAllEndpointsSuccess>(GET_ENDPOINTS_SUCCESS).pipe(
    mergeMap(action => {
      if (action.login) {
        return [new LoginSuccess()];
      }
      return [];
    }));

  @Effect() invalidSessionAuth$ = this.actions$.ofType<VerifySession>(SESSION_INVALID).pipe(
    map(() => {
      return new LoginFailed('Invalid session');
    }));

  @Effect() logoutRequest$ = this.actions$.ofType<Logout>(LOGOUT).pipe(
    switchMap(() => {
      return this.http.post('/pp/v1/auth/logout', {}).pipe(
        mergeMap(data => [new LogoutSuccess(), new ResetAuth()]),
        catchError((err, caught) => [new LogoutFailed(err)]), );
    }));

  @Effect({ dispatch: false }) resetAuth$ = this.actions$.ofType<ResetAuth>(RESET_AUTH).pipe(
    tap(() => {
      // Ensure that we clear any path from the location (otherwise would be stored via auth gate as redirectPath for log in)
      window.location.assign(window.location.origin);
    }));

  private isDomainMismatch(headers): boolean {
    if (headers.has(DOMAIN_HEADER)) {
      const expectedDomain = headers.get(DOMAIN_HEADER);
      const okay = window.location.hostname.endsWith(expectedDomain);
      return !okay;
    }
    return false;
  }
}<|MERGE_RESOLUTION|>--- conflicted
+++ resolved
@@ -32,11 +32,8 @@
 
 const SETUP_HEADER = 'stratos-setup-required';
 const UPGRADE_HEADER = 'retry-after';
-<<<<<<< HEAD
+const DOMAIN_HEADER = 'x-stratos-domain';
 const SSO_HEADER = 'x-stratos-sso-login';
-=======
-const DOMAIN_HEADER = 'x-stratos-domain';
->>>>>>> 44c6eec2
 
 @Injectable()
 export class AuthEffect {
@@ -93,13 +90,9 @@
             isUpgrading = err.headers.has(UPGRADE_HEADER);
           }
 
-<<<<<<< HEAD
-          return action.login ? [new InvalidSession(setupMode, isUpgrading, isSSO)] : [new ResetAuth()];
-=======
           // Check for cookie domain mismatch with the requesting URL
           const isDomainMismatch = this.isDomainMismatch(err.headers);
-          return action.login ? [new InvalidSession(setupMode, isUpgrading, isDomainMismatch)] : [new ResetAuth()];
->>>>>>> 44c6eec2
+          return action.login ? [new InvalidSession(setupMode, isUpgrading, isDomainMismatch, isSSO)] : [new ResetAuth()];
         }));
     }));
 
