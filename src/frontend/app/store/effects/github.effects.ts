--- conflicted
+++ resolved
@@ -1,27 +1,17 @@
-<<<<<<< HEAD
-import { Injectable } from '@angular/core';
-=======
-
-import {catchError, mergeMap} from 'rxjs/operators';
-import { Injectable, Inject } from '@angular/core';
->>>>>>> 69c8602f
+import { Inject, Injectable } from '@angular/core';
 import { Http } from '@angular/http';
 import { Actions, Effect } from '@ngrx/effects';
 import { Store } from '@ngrx/store';
 import { catchError, mergeMap } from 'rxjs/operators';
 
+import { GITHUB_API_URL } from '../../core/github.helpers';
 import { FETCH_GITHUB_REPO, FetchGitHubRepoInfo } from '../actions/github.actions';
 import { AppState } from '../app-state';
 import { githubRepoSchemaKey } from '../helpers/entity-factory';
 import { NormalizedResponse } from '../types/api.types';
 import { StartRequestAction, WrapperRequestActionFailed, WrapperRequestActionSuccess } from '../types/request.types';
-<<<<<<< HEAD
 import { createFailedGithubRequestMessage } from './deploy-app.effects';
 
-=======
-import { githubRepoSchemaKey } from '../helpers/entity-factory';
-import { GITHUB_API_URL } from '../../core/github.helpers';
->>>>>>> 69c8602f
 
 @Injectable()
 export class GithubEffects {
@@ -34,7 +24,6 @@
   @Effect()
   fetchCommit$ = this.actions$
     .ofType<FetchGitHubRepoInfo>(FETCH_GITHUB_REPO).pipe(
-<<<<<<< HEAD
       mergeMap(action => {
         const actionType = 'fetch';
         const apiAction = {
@@ -45,7 +34,7 @@
         this.store.dispatch(new StartRequestAction(apiAction, actionType));
         return this.http
           .get(
-            `https://api.github.com/repos/${
+            `${this.gitHubURL}/repos/${
             action.stProject.deploySource.project
             }`
           ).pipe(
@@ -70,40 +59,4 @@
             ]
             ), );
       }));
-=======
-    mergeMap(action => {
-      const actionType = 'fetch';
-      const apiAction = {
-        entityKey: githubRepoSchemaKey,
-        type: action.type,
-        guid: action.stProject.deploySource.project
-      };
-      this.store.dispatch(new StartRequestAction(apiAction, actionType));
-      return this.http
-        .get(
-          `${this.gitHubURL}/repos/${
-          action.stProject.deploySource.project
-          }`
-        ).pipe(
-        mergeMap(response => {
-          const repoDetails = response.json();
-          const mappedData = {
-            entities: { githubRepo: {} },
-            result: []
-          } as NormalizedResponse;
-          const id = repoDetails.full_name;
-          mappedData.entities.githubRepo[id] = {
-            entity: repoDetails,
-            metadata: {}
-          };
-          mappedData.result.push(id);
-          return [
-            new WrapperRequestActionSuccess(mappedData, apiAction, actionType)
-          ];
-        }),
-        catchError(err => [
-          new WrapperRequestActionFailed(err.message, apiAction, actionType)
-        ]), );
-    }));
->>>>>>> 69c8602f
 }