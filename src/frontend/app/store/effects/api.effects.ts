import { Injectable } from '@angular/core';
import { Headers, Http, Request, URLSearchParams } from '@angular/http';
import { Actions, Effect } from '@ngrx/effects';
import { Store } from '@ngrx/store';
import { normalize, Schema } from 'normalizr';
import { forkJoin, Observable, of as observableOf } from 'rxjs';
import { catchError, map, mergeMap, withLatestFrom } from 'rxjs/operators';

import { LoggerService } from '../../core/logger.service';
import { SendEventAction } from '../actions/internal-events.actions';
import { endpointSchemaKey, entityFactory } from '../helpers/entity-factory';
import { listEntityRelations } from '../helpers/entity-relations';
import { EntityInlineParentAction, isEntityInlineParentAction } from '../helpers/entity-relations.types';
import { getRequestTypeFromMethod } from '../reducers/api-request-reducer/request-helpers';
import { qParamsToString } from '../reducers/pagination-reducer/pagination-reducer.helper';
import { resultPerPageParam, resultPerPageParamDefault } from '../reducers/pagination-reducer/pagination-reducer.types';
import { selectPaginationState } from '../selectors/pagination.selectors';
import { EndpointModel } from '../types/endpoint.types';
import { InternalEventSeverity } from '../types/internal-events.types';
import { PaginatedAction, PaginationEntityState, PaginationParam } from '../types/pagination.types';
import { APISuccessOrFailedAction, ICFAction, IRequestAction, RequestEntityLocation } from '../types/request.types';
import { environment } from './../../../environments/environment';
import { ApiActionTypes, ValidateEntitiesStart } from './../actions/request.actions';
import { AppState, IRequestEntityTypeState } from './../app-state';
import { APIResource, instanceOfAPIResource, NormalizedResponse } from './../types/api.types';
import { StartRequestAction, WrapperRequestActionFailed } from './../types/request.types';
import { RecursiveDelete, RecursiveDeleteComplete } from './recursive-entity-delete.effect';


const { proxyAPIVersion, cfAPIVersion } = environment;
const endpointHeader = 'x-cap-cnsi-list';

interface APIErrorCheck {
  error: boolean;
  errorCode: string;
  guid: string;
  url: string;
  errorResponse?: JetStreamCFErrorResponse;
}

interface JetStreamError {
  error: {
    status: string;
    statusCode: number;
  };
  errorResponse: JetStreamCFErrorResponse;
}

interface JetStreamCFErrorResponse {
  code: number;
  description: string;
  error_code: string;
}

@Injectable()
export class APIEffect {

  constructor(
    private logger: LoggerService,
    private http: Http,
    private actions$: Actions,
    private store: Store<AppState>
  ) { }

  @Effect() apiRequest$ = this.actions$.ofType<ICFAction | PaginatedAction>(ApiActionTypes.API_REQUEST_START).pipe(
    withLatestFrom(this.store),
    mergeMap(([action, state]) => {
      return this.doApiRequest(action, state);
    }), );

  private doApiRequest(action, state) {
    const actionClone = { ...action };
    const apiAction = actionClone as ICFAction;
    const paginatedAction = actionClone as PaginatedAction;
    const options = { ...apiAction.options };
    const requestType = getRequestTypeFromMethod(apiAction);
    if (requestType === 'delete') {
      this.store.dispatch(new RecursiveDelete(apiAction.guid, entityFactory(apiAction.entityKey)));
    }

    this.store.dispatch(new StartRequestAction(actionClone, requestType));
    this.store.dispatch(this.getActionFromString(apiAction.actions[0]));

    // Apply the params from the store
    if (paginatedAction.paginationKey) {
      options.params = new URLSearchParams();

      // Set initial params
      if (paginatedAction.initialParams) {
        this.setRequestParams(options.params, paginatedAction.initialParams);
      }

      // Set params from store
      const paginationState = selectPaginationState(apiAction.entityKey, paginatedAction.paginationKey)(state);
      const paginationParams = this.getPaginationParams(paginationState);
      paginatedAction.pageNumber = paginationState ? paginationState.currentPage : 1;
      this.setRequestParams(options.params, paginationParams);
      if (!options.params.has(resultPerPageParam)) {
        options.params.set(resultPerPageParam, resultPerPageParamDefault.toString());
      }
    }

    options.url = `/pp/${proxyAPIVersion}/proxy/${cfAPIVersion}/${options.url}`;
    options.headers = this.addBaseHeaders(
      apiAction.endpointGuid ||
      state.requestData.endpoint, options.headers
    );

    if (paginatedAction.flattenPagination) {
      options.params.set('page', '1');
    }

    this.addRelationParams(options, apiAction);

    let request = this.makeRequest(options);

    // Should we flatten all pages into the first, thus fetching all entities?
    if (paginatedAction.flattenPagination) {
      request = this.flattenPagination(request, options);
    }

    return request.pipe(
      map(response => {
        return this.handleMultiEndpoints(response, actionClone);
      }),
      mergeMap(response => {
        const { entities, totalResults, totalPages, errors = [] } = response;
        if (requestType === 'fetch' && (errors && errors.length > 0)) {
          this.handleApiEvents(errors);
        }

        let fakedAction, errorMessage;
        errors.forEach(error => {
          if (error.error) {
            // Dispatch a error action for the specific endpoint that's failed
            fakedAction = { ...actionClone, endpointGuid: error.guid };
            errorMessage = error.errorResponse ? error.errorResponse.description || error.errorCode : error.errorCode;
            this.store.dispatch(new APISuccessOrFailedAction(fakedAction.actions[2], fakedAction, errorMessage));
          }
        });

        // If this request only went out to a single endpoint ... and it failed... send the failed action now and avoid response validation.
        // This allows requests sent to multiple endpoints to proceed even if one of those endpoints failed.
        if (errors.length === 1 && errors[0].error) {
          this.store.dispatch(new WrapperRequestActionFailed(
            errorMessage,
            { ...actionClone, endpointGuid: errors[0].guid },
            requestType
          ));
          return [];
        }
<<<<<<< HEAD
        if (requestType === 'delete') {
          this.store.dispatch(new RecursiveDeleteComplete(
            apiAction.guid,
            apiAction.endpointGuid,
            entityFactory(apiAction.entityKey))
          );
        }
=======

>>>>>>> 2e2ddb0a
        return [new ValidateEntitiesStart(
          actionClone,
          entities.result,
          true,
          {
            response: entities,
            totalResults,
            totalPages
          }
        )];
      }),
      catchError(error => {
        const endpointString = options.headers.get(endpointHeader) || '';
        const endpoints: string[] = endpointString.split((','));
        endpoints.forEach(endpoint => this.store.dispatch(new SendEventAction(endpointSchemaKey, endpoint, {
          eventCode: error.status || '500',
          severity: InternalEventSeverity.ERROR,
          message: 'Jetstream API request error',
          metadata: {
            url: error.url || apiAction.options.url
          }
        })));
        return [
          new APISuccessOrFailedAction(actionClone.actions[2], actionClone, error.message),
          new WrapperRequestActionFailed(
            error.message,
            actionClone,
            requestType
          )
        ];
      }));
  }

  private completeResourceEntity(resource: APIResource | any, cfGuid: string, guid: string): APIResource {
    if (!resource) {
      return resource;
    }

    const result = resource.metadata ? {
      entity: { ...resource.entity, guid: resource.metadata.guid, cfGuid },
      metadata: resource.metadata
    } : {
        entity: { ...resource, cfGuid },
        metadata: { guid: guid }
      };

    // Inject `cfGuid` in nested entities
    Object.keys(result.entity).forEach(resourceKey => {
      const nestedResource = result.entity[resourceKey];
      if (instanceOfAPIResource(nestedResource)) {
        result.entity[resourceKey] = this.completeResourceEntity(nestedResource, cfGuid, nestedResource.metadata.guid);
      } else if (Array.isArray(nestedResource)) {
        result.entity[resourceKey] = nestedResource.map(nested => {
          return nested && typeof nested === 'object'
            ? this.completeResourceEntity(nested, cfGuid, nested.metadata ? nested.metadata.guid : guid + '-' + resourceKey)
            : nested;
        });
      }
    });

    return result;
  }

  checkForErrors(resData, action): APIErrorCheck[] {
    if (!resData) {
      if (action.endpointGuid) {
        return [{
          error: false,
          errorCode: '200',
          guid: action.endpointGuid,
          url: action.options.url,
          errorResponse: null
        }];
      }
      return null;
    }
    return Object.keys(resData)
      .map(cfGuid => {
        // Return list of guid+error objects for those endpoints with errors
        const endpoint = resData ? resData[cfGuid] as JetStreamError : null;
        const succeeded = !endpoint || !endpoint.error;
        const errorCode = endpoint && endpoint.error ? endpoint.error.statusCode.toString() : '500';
        let errorResponse = null;
        if (!succeeded) {
          errorResponse = endpoint && (!!endpoint.errorResponse && typeof endpoint.errorResponse !== 'string') ?
            endpoint.errorResponse : {} as JetStreamCFErrorResponse;
          // Use defaults if values are not provided
          errorResponse.code = errorResponse.code || 0;
          errorResponse.description = errorResponse.description || 'Unknown';
          errorResponse.error_code = errorResponse.error_code || '0';
        }
        return {
          error: !succeeded,
          errorCode: succeeded ? '200' : errorCode,
          guid: cfGuid,
          url: action.options.url,
          errorResponse: errorResponse,
        };
      });
  }

  handleApiEvents(errorChecks: APIErrorCheck[]) {
    errorChecks.forEach(check => {
      if (check.error) {
        this.store.dispatch(
          new SendEventAction(
            endpointSchemaKey,
            check.guid,
            {
              eventCode: check.errorCode,
              severity: InternalEventSeverity.ERROR,
              message: 'API request error',
              metadata: {
                url: check.url,
                errorResponse: check.errorResponse,
              }
            }
          ));
      }
    });
  }

  getEntities(apiAction: IRequestAction, data, errors: APIErrorCheck[]): {
    entities: NormalizedResponse
    totalResults: number,
    totalPages: number,
  } {
    let totalResults = 0;
    let totalPages = 0;
    const allEntities = Object.keys(data)
      .filter(guid => data[guid] !== null && !errors.findIndex(error => error.guid === guid))
      .map(cfGuid => {
        const cfData = data[cfGuid];
        switch (apiAction.entityLocation) {
          case RequestEntityLocation.ARRAY: // The response is an array which contains the entities
            const keys = Object.keys(cfData);
            totalResults = keys.length;
            totalPages = 1;
            return keys.map(key => {
              const guid = apiAction.guid + '-' + key;
              const result = this.completeResourceEntity(cfData[key], cfGuid, guid);
              result.entity.guid = guid;
              return result;
            });
          case RequestEntityLocation.OBJECT: // The response is the entity
            return this.completeResourceEntity(cfData, cfGuid, apiAction.guid);
          case RequestEntityLocation.RESOURCE: // The response is an object and the entities list is within a 'resource' param
          default:
            if (!cfData.resources) {
              // Treat the response as RequestEntityLocation.OBJECT
              return this.completeResourceEntity(cfData, cfGuid, apiAction.guid);
            }
            totalResults += cfData['total_results'];
            totalPages += cfData['total_pages'];
            if (!cfData.resources.length) {
              return null;
            }
            return cfData.resources.map(resource => {
              return this.completeResourceEntity(resource, cfGuid, resource.guid);
            });
        }
      });
    const flatEntities = [].concat(...allEntities).filter(e => !!e);

    let entityArray;
    if (apiAction.entity['length'] > 0) {
      entityArray = apiAction.entity;
    } else {
      entityArray = new Array<Schema>();
      entityArray.push(apiAction.entity);
    }

    return {
      entities: flatEntities.length ? normalize(flatEntities, entityArray) : null,
      totalResults,
      totalPages
    };
  }

  mergeData(entity, metadata, cfGuid) {
    return { ...entity, ...metadata, cfGuid };
  }

  addBaseHeaders(endpoints: IRequestEntityTypeState<EndpointModel> | string, header: Headers): Headers {
    const headers = header || new Headers();
    if (typeof endpoints === 'string') {
      headers.set(endpointHeader, endpoints);
    } else {
      const registeredEndpointGuids = [];
      Object.keys(endpoints).forEach(endpointGuid => {
        const endpoint = endpoints[endpointGuid];
        if (endpoint.registered && endpoint.cnsi_type === 'cf') {
          registeredEndpointGuids.push(endpoint.guid);
        }
      });
      headers.set(endpointHeader, registeredEndpointGuids);
    }
    return headers;
  }

  getActionFromString(type: string) {
    return { type };
  }

  getPaginationParams(paginationState: PaginationEntityState): PaginationParam {
    return paginationState ? {
      ...paginationState.params,
      page: paginationState.currentPage.toString(),
    } : {};
  }

  private makeRequest(options): Observable<any> {
    return this.http.request(new Request(options)).pipe(map(response => {
      let resData;
      try {
        resData = response.json();
      } catch (e) {
        resData = null;
      }
      return resData;
    }));
  }

  private handleMultiEndpoints(resData, apiAction: IRequestAction): {
    resData,
    entities,
    totalResults,
    totalPages,
    errors: APIErrorCheck[]
  } {
    const errors = this.checkForErrors(resData, apiAction);
    let entities;
    let totalResults = 0;
    let totalPages = 0;

    if (resData) {
      const entityData = this.getEntities(apiAction, resData, errors);
      entities = entityData.entities;
      totalResults = entityData.totalResults;
      totalPages = entityData.totalPages;
    }

    entities = entities || {
      entities: {},
      result: []
    };

    return {
      resData,
      entities,
      totalResults,
      totalPages,
      errors
    };
  }

  private flattenPagination(firstRequest: Observable<{ resData }>, options) {
    return firstRequest.pipe(
      mergeMap(firstResData => {
        // Discover the endpoint with the most pages. This is the amount of request we will need to make to fetch all pages from all
        // endpoints
        let maxPages = 0;
        Object.keys(firstResData).forEach(endpointGuid => {
          const endpoint = firstResData[endpointGuid];
          if (maxPages < endpoint.total_pages) {
            maxPages = endpoint.total_pages;
          }
        });
        // Make those requests
        const requests = [];
        requests.push(observableOf(firstResData)); // Already made the first request, don't repeat it
        for (let i = 2; i <= maxPages; i++) { // Make any additional page requests
          const requestOption = { ...options };
          requestOption.params.set('page', i.toString());
          requests.push(this.makeRequest(requestOption));
        }
        return forkJoin(requests);
      }),
      map((responses: Array<any>) => {
        // Merge all responses into the first page
        const newResData = responses[0];
        const endpointGuids = Object.keys(newResData);
        for (let i = 1; i < responses.length; i++) { // Make any additional page requests
          const endpointResponse = responses[i];
          endpointGuids.forEach(endpointGuid => {
            const endpoint = endpointResponse[endpointGuid];
            if (endpoint && endpoint.resources && endpoint.resources.length) {
              newResData[endpointGuid].resources = newResData[endpointGuid].resources.concat(endpoint.resources);
            }
          });
        }
        return newResData;
      })
    );
  }

  private addRelationParams(options, action: any) {
    if (isEntityInlineParentAction(action)) {
      const relationInfo = listEntityRelations(action as EntityInlineParentAction);
      options.params = options.params || new URLSearchParams();
      if (relationInfo.maxDepth > 0) {
        options.params.set('inline-relations-depth', relationInfo.maxDepth > 2 ? 2 : relationInfo.maxDepth);
      }
      if (relationInfo.relations.length) {
        options.params.set('include-relations', relationInfo.relations.join(','));
      }
    }
  }

  private setRequestParams(requestParams: URLSearchParams, params: { [key: string]: any }) {
    if (params.hasOwnProperty('q')) {
      // Convert q into a cf q string
      params.qString = qParamsToString(params.q);
      for (const q of params.qString) {
        requestParams.append('q', q);
      }
      delete params.qString;
      delete params.q;
    }
    // Assign other params
    for (const key in params) {
      if (params.hasOwnProperty(key)) {
        requestParams.set(key, params[key] as string);
      }
    }
  }
}
<|MERGE_RESOLUTION|>--- conflicted
+++ resolved
@@ -147,9 +147,10 @@
             { ...actionClone, endpointGuid: errors[0].guid },
             requestType
           ));
+          // TODO: RC What happens if we fail delete... the child entities will remain as 'deleting'?
           return [];
         }
-<<<<<<< HEAD
+
         if (requestType === 'delete') {
           this.store.dispatch(new RecursiveDeleteComplete(
             apiAction.guid,
@@ -157,9 +158,7 @@
             entityFactory(apiAction.entityKey))
           );
         }
-=======
-
->>>>>>> 2e2ddb0a
+
         return [new ValidateEntitiesStart(
           actionClone,
           entities.result,
