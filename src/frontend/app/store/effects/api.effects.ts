--- conflicted
+++ resolved
@@ -113,15 +113,9 @@
         )];
       }),
     ).catch(errObservable => {
-<<<<<<< HEAD
-      if (errObservable.type === endpointSchemaKey) {
-        errObservable.forEach(err => this.store.dispatch(new SendEventAction(endpointSchemaKey, err.guid)))
-      }
-
-      this.logger.warn(`API request process failed`, errObservable.error);
-=======
-      this.logger.warn(`API request process failed`, errObservable.error || errObservable);
->>>>>>> c173ee95
+      if (errObservable.type && errObservable.type === endpointSchemaKey) {
+        errObservable.forEach(err => this.store.dispatch(new SendEventAction(endpointSchemaKey, err.guid)));
+      }
       return [
         new APISuccessOrFailedAction(actionClone.actions[2], actionClone),
         new WrapperRequestActionFailed(
@@ -287,10 +281,10 @@
   } {
     if (resData) {
       const errors = this.getErrors(resData);
-      if (errors.length) {
-        // We should consider not completely failing the whole if some endpoints return.
-        throw Observable.throw({ type: endpointSchemaKey, errors });
-      }
+      // if (errors.length) {
+      // We should consider not completely failing the whole if some endpoints return.
+      throw Observable.throw({ type: endpointSchemaKey, errors });
+      // }
     }
     let entities;
     let totalResults = 0;
