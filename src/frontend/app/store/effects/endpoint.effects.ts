import { HttpClient, HttpHeaders, HttpParams } from '@angular/common/http';
import { Injectable } from '@angular/core';
import { Actions, Effect } from '@ngrx/effects';
import { Store } from '@ngrx/store';
import { map, mergeMap } from 'rxjs/operators';

import { BrowserStandardEncoder } from '../../helper';
import {
  CONNECT_ENDPOINTS,
  CONNECT_ENDPOINTS_FAILED,
  CONNECT_ENDPOINTS_SUCCESS,
  ConnectEndpoint,
  DISCONNECT_ENDPOINTS,
  DISCONNECT_ENDPOINTS_FAILED,
  DISCONNECT_ENDPOINTS_SUCCESS,
  DisconnectEndpoint,
  GetAllEndpoints,
  GetAllEndpointsSuccess,
  REGISTER_ENDPOINTS,
  REGISTER_ENDPOINTS_FAILED,
  REGISTER_ENDPOINTS_SUCCESS,
  RegisterEndpoint,
  UNREGISTER_ENDPOINTS,
  UNREGISTER_ENDPOINTS_FAILED,
  UNREGISTER_ENDPOINTS_SUCCESS,
  UnregisterEndpoint,
} from '../actions/endpoint.actions';
import { ClearPages, ClearPaginationOfEntity } from '../actions/pagination.actions';
import { GET_SYSTEM_INFO_SUCCESS, GetSystemSuccess } from '../actions/system.actions';
import { AppState } from '../app-state';
import { ApiRequestTypes } from '../reducers/api-request-reducer/request-helpers';
import { NormalizedResponse } from '../types/api.types';
import { endpointStoreNames, EndpointType, StateUpdateAction } from '../types/endpoint.types';
import {
  IRequestAction,
  StartRequestAction,
  WrapperRequestActionFailed,
  WrapperRequestActionSuccess,
} from '../types/request.types';

@Injectable()
export class EndpointsEffect {

  static connectingKey = 'connecting';
  static disconnectingKey = 'disconnecting';
  static registeringKey = 'registering';

  constructor(
    private http: HttpClient,
    private actions$: Actions,
    private store: Store<AppState>
  ) { }

  @Effect() getAllEndpoints$ = this.actions$.ofType<GetSystemSuccess>(GET_SYSTEM_INFO_SUCCESS)
    .pipe(mergeMap(action => {
      const endpointsActions = new GetAllEndpoints(action.login);
      const actionType = 'fetch';
      this.store.dispatch(new StartRequestAction(endpointsActions, actionType));

      const endpoints = action.payload.endpoints;

      // Data is an array of endpoints
      const mappedData = {
        entities: {
          [endpointStoreNames.type]: {}
        },
        result: []
      } as NormalizedResponse;

      Object.keys(endpoints).forEach((type: string) => {
        const endpointsForType = endpoints[type];
        Object.values(endpointsForType).forEach(endpointInfo => {
          mappedData.entities[endpointStoreNames.type][endpointInfo.guid] = {
            ...endpointInfo,
            connectionStatus: endpointInfo.user ? 'connected' : 'disconnected',
            registered: !!endpointInfo.user,
          };
          mappedData.result.push(endpointInfo.guid);
        });
      });

      // Order is important. Need to ensure data is written (none cf action success) before we notify everything is loaded
      // (endpoint success)
      return [
        new WrapperRequestActionSuccess(mappedData, endpointsActions, actionType),
        new GetAllEndpointsSuccess(mappedData, endpointsActions.login),
      ];
    }));

  @Effect() connectEndpoint$ = this.actions$.ofType<ConnectEndpoint>(CONNECT_ENDPOINTS)
    .flatMap(action => {
      const actionType = 'update';
      const apiAction = this.getEndpointUpdateAction(action.guid, action.type, EndpointsEffect.connectingKey);
      const params: HttpParams = new HttpParams({
        fromObject: {
          ...<any>action.authValues,
          'cnsi_guid': action.guid,
<<<<<<< HEAD
          'connect_type': action.authType,
        }
=======
          'username': action.username,
          'password': action.password,
        },
        // Fix for #angular/18261
        encoder: new BrowserStandardEncoder()
>>>>>>> f3acc53d
      });

      return this.doEndpointAction(
        apiAction,
        '/pp/v1/auth/login/cnsi',
        params,
        null,
        [CONNECT_ENDPOINTS_SUCCESS, CONNECT_ENDPOINTS_FAILED],
        action.type,
        action.body,
      );
    });

  @Effect() disconnect$ = this.actions$.ofType<DisconnectEndpoint>(DISCONNECT_ENDPOINTS)
    .flatMap(action => {

      const apiAction = this.getEndpointUpdateAction(action.guid, action.type, EndpointsEffect.disconnectingKey);
      const params: HttpParams = new HttpParams({
        fromObject: {
          'cnsi_guid': action.guid
        }
      });

      return this.doEndpointAction(
        apiAction,
        '/pp/v1/auth/logout/cnsi',
        params,
        null,
        [DISCONNECT_ENDPOINTS_SUCCESS, DISCONNECT_ENDPOINTS_FAILED]
      );
    });

  @Effect({ dispatch: false }) connectSuccess$ = this.actions$.ofType<StateUpdateAction>(CONNECT_ENDPOINTS_SUCCESS)
    .pipe(
    map(action => {
      if (action.endpointType === 'cloud-foundry') {
        this.store.dispatch(new ClearPages('application', 'applicationWall'));
      }
    })
    );


  @Effect() unregister$ = this.actions$.ofType<UnregisterEndpoint>(UNREGISTER_ENDPOINTS)
    .flatMap(action => {

      const apiAction = this.getEndpointDeleteAction(action.guid, action.type);
      const params: HttpParams = new HttpParams({
        fromObject: {
          'cnsi_guid': action.guid
        }
      });

      return this.doEndpointAction(
        apiAction,
        '/pp/v1/unregister',
        params,
        'delete',
        [UNREGISTER_ENDPOINTS_SUCCESS, UNREGISTER_ENDPOINTS_FAILED]
      );
    });

  @Effect() register$ = this.actions$.ofType<RegisterEndpoint>(REGISTER_ENDPOINTS)
    .flatMap(action => {

      const apiAction = this.getEndpointUpdateAction(action.guid(), action.type, EndpointsEffect.registeringKey);
      const params: HttpParams = new HttpParams({
        fromObject: {
          'cnsi_name': action.name,
          'api_endpoint': action.endpoint,
          'skip_ssl_validation': action.skipSslValidation ? 'true' : 'false',
        }
      });

      return this.doEndpointAction(
        apiAction,
        '/pp/v1/register/' + action.endpointType,
        params,
        'create',
        [REGISTER_ENDPOINTS_SUCCESS, REGISTER_ENDPOINTS_FAILED]
      );
    });


  private getEndpointUpdateAction(guid, type, updatingKey) {
    return {
      entityKey: endpointStoreNames.type,
      guid,
      type,
      updatingKey,
    } as IRequestAction;
  }

  private getEndpointDeleteAction(guid, type) {
    return {
      entityKey: endpointStoreNames.type,
      guid,
      type,
    } as IRequestAction;
  }

  private doEndpointAction(
    apiAction: IRequestAction,
    url: string,
    params: HttpParams,
    apiActionType: ApiRequestTypes = 'update',
    actionStrings: [string, string] = [null, null],
    endpointType: EndpointType = 'cloud-foundry',
    body?: string,
  ) {
    const headers = new HttpHeaders();
    headers.set('Content-Type', 'application/x-www-form-urlencoded');
    this.store.dispatch(new StartRequestAction(apiAction, apiActionType));
    return this.http.post(url, body || {}, {
      headers,
      params
    }).map(endpoint => {
      if (actionStrings[0]) {
        this.store.dispatch({ type: actionStrings[0], guid: apiAction.guid, endpointType: endpointType });
      }
      if (apiActionType === 'delete') {
        this.store.dispatch(new ClearPaginationOfEntity(apiAction.entityKey, apiAction.guid));
      }
      return new WrapperRequestActionSuccess(null, apiAction, apiActionType);
    })
      .catch(e => {
        if (actionStrings[1]) {
          this.store.dispatch({ type: actionStrings[1], guid: apiAction.guid });
        }
        return [new WrapperRequestActionFailed('Could not connect', apiAction, apiActionType)];
      });
  }
}<|MERGE_RESOLUTION|>--- conflicted
+++ resolved
@@ -95,16 +95,10 @@
         fromObject: {
           ...<any>action.authValues,
           'cnsi_guid': action.guid,
-<<<<<<< HEAD
           'connect_type': action.authType,
-        }
-=======
-          'username': action.username,
-          'password': action.password,
         },
         // Fix for #angular/18261
         encoder: new BrowserStandardEncoder()
->>>>>>> f3acc53d
       });
 
       return this.doEndpointAction(
@@ -139,11 +133,11 @@
 
   @Effect({ dispatch: false }) connectSuccess$ = this.actions$.ofType<StateUpdateAction>(CONNECT_ENDPOINTS_SUCCESS)
     .pipe(
-    map(action => {
-      if (action.endpointType === 'cloud-foundry') {
-        this.store.dispatch(new ClearPages('application', 'applicationWall'));
-      }
-    })
+      map(action => {
+        if (action.endpointType === 'cloud-foundry') {
+          this.store.dispatch(new ClearPages('application', 'applicationWall'));
+        }
+      })
     );
 
 
