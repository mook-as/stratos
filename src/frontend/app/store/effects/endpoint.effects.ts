import { HttpClient, HttpHeaders, HttpParams, HttpErrorResponse } from '@angular/common/http';
import { Injectable } from '@angular/core';
import { Actions, Effect } from '@ngrx/effects';
import { Store } from '@ngrx/store';
import { mergeMap } from 'rxjs/operators';

import { BrowserStandardEncoder } from '../../helper';
import {
  CONNECT_ENDPOINTS,
  CONNECT_ENDPOINTS_FAILED,
  CONNECT_ENDPOINTS_SUCCESS,
  ConnectEndpoint,
  DISCONNECT_ENDPOINTS,
  DISCONNECT_ENDPOINTS_FAILED,
  DISCONNECT_ENDPOINTS_SUCCESS,
  DisconnectEndpoint,
  GetAllEndpointsSuccess,
  REGISTER_ENDPOINTS,
  REGISTER_ENDPOINTS_FAILED,
  REGISTER_ENDPOINTS_SUCCESS,
  RegisterEndpoint,
  UNREGISTER_ENDPOINTS,
  UNREGISTER_ENDPOINTS_FAILED,
  UNREGISTER_ENDPOINTS_SUCCESS,
  UnregisterEndpoint,
} from '../actions/endpoint.actions';
import { ClearPaginationOfEntity } from '../actions/pagination.actions';
import { GET_SYSTEM_INFO_SUCCESS, GetSystemInfo, GetSystemSuccess } from '../actions/system.actions';
import { AppState } from '../app-state';
import { ApiRequestTypes } from '../reducers/api-request-reducer/request-helpers';
import { NormalizedResponse } from '../types/api.types';
import { EndpointModel, endpointStoreNames, EndpointType } from '../types/endpoint.types';
import {
  IRequestAction,
  StartRequestAction,
  WrapperRequestActionFailed,
  WrapperRequestActionSuccess,
} from '../types/request.types';

@Injectable()
export class EndpointsEffect {

  static connectingKey = 'connecting';
  static disconnectingKey = 'disconnecting';
  static registeringKey = 'registering';

  constructor(
    private http: HttpClient,
    private actions$: Actions,
    private store: Store<AppState>
  ) { }

  @Effect() getAllEndpoints$ = this.actions$.ofType<GetSystemSuccess>(GET_SYSTEM_INFO_SUCCESS)
    .pipe(mergeMap(action => {
      const { associatedAction } = action;
      const actionType = 'fetch';
      const endpoints = action.payload.endpoints;
      // Data is an array of endpoints
      const mappedData = {
        entities: {
          [endpointStoreNames.type]: {}
        },
        result: []
      } as NormalizedResponse;

      Object.keys(endpoints).forEach((type: string) => {
        const endpointsForType = endpoints[type];
        Object.values(endpointsForType).forEach(endpointInfo => {
          mappedData.entities[endpointStoreNames.type][endpointInfo.guid] = {
            ...endpointInfo,
            connectionStatus: endpointInfo.user ? 'connected' : 'disconnected',
            registered: !!endpointInfo.user,
          };
          mappedData.result.push(endpointInfo.guid);
        });
      });

      // Order is important. Need to ensure data is written (none cf action success) before we notify everything is loaded
      // (endpoint success)
      return [
        new WrapperRequestActionSuccess(mappedData, associatedAction, actionType),
        new GetAllEndpointsSuccess(mappedData, associatedAction.login),
      ];
    }));

  @Effect() connectEndpoint$ = this.actions$.ofType<ConnectEndpoint>(CONNECT_ENDPOINTS)
    .flatMap(action => {
      const actionType = 'update';
      const apiAction = this.getEndpointUpdateAction(action.guid, action.type, EndpointsEffect.connectingKey);
      const params: HttpParams = new HttpParams({
        fromObject: {
          ...<any>action.authValues,
          'cnsi_guid': action.guid,
          'connect_type': action.authType,
        },
        // Fix for #angular/18261
        encoder: new BrowserStandardEncoder()
      });

      return this.doEndpointAction(
        apiAction,
        '/pp/v1/auth/login/cnsi',
        params,
        null,
        [CONNECT_ENDPOINTS_SUCCESS, CONNECT_ENDPOINTS_FAILED],
        action.endpointType,
        action.body,
      );
    });

  @Effect() disconnect$ = this.actions$.ofType<DisconnectEndpoint>(DISCONNECT_ENDPOINTS)
    .flatMap(action => {

      const apiAction = this.getEndpointUpdateAction(action.guid, action.type, EndpointsEffect.disconnectingKey);
      const params: HttpParams = new HttpParams({
        fromObject: {
          'cnsi_guid': action.guid
        }
      });

      return this.doEndpointAction(
        apiAction,
        '/pp/v1/auth/logout/cnsi',
        params,
        null,
        [DISCONNECT_ENDPOINTS_SUCCESS, DISCONNECT_ENDPOINTS_FAILED],
        action.endpointType
      );
    });

  @Effect() unregister$ = this.actions$.ofType<UnregisterEndpoint>(UNREGISTER_ENDPOINTS)
    .flatMap(action => {

      const apiAction = this.getEndpointDeleteAction(action.guid, action.type);
      const params: HttpParams = new HttpParams({
        fromObject: {
          'cnsi_guid': action.guid
        }
      });

      return this.doEndpointAction(
        apiAction,
        '/pp/v1/unregister',
        params,
        'delete',
        [UNREGISTER_ENDPOINTS_SUCCESS, UNREGISTER_ENDPOINTS_FAILED],
        action.endpointType
      );
    });

  @Effect() register$ = this.actions$.ofType<RegisterEndpoint>(REGISTER_ENDPOINTS)
    .flatMap(action => {

      const apiAction = this.getEndpointUpdateAction(action.guid(), action.type, EndpointsEffect.registeringKey);
      const params: HttpParams = new HttpParams({
        fromObject: {
          'cnsi_name': action.name,
          'api_endpoint': action.endpoint,
          'skip_ssl_validation': action.skipSslValidation ? 'true' : 'false',
        }
      });

      return this.doEndpointAction(
        apiAction,
        '/pp/v1/register/' + action.endpointType,
        params,
        'create',
        [REGISTER_ENDPOINTS_SUCCESS, REGISTER_ENDPOINTS_FAILED],
        action.endpointType,
        null,
        this.processRegisterError
      );
    });

<<<<<<< HEAD
  private processRegisterError(e: HttpErrorResponse): string {
    let message = 'There was a problem creating the endpoint. ' +
    `Please ensure the endpoint address is correct and try again (${e.error.error})`;
    if (e.status === 403) {
      message = `${e.error.error}. Please check \"Skip SSL validation for the endpoint\" if the certificate issuer is trusted"`;
    }
    return message;
  }

=======
>>>>>>> 648eeabe
  private getEndpointUpdateAction(guid, type, updatingKey) {
    return {
      entityKey: endpointStoreNames.type,
      guid,
      type,
      updatingKey,
    } as IRequestAction;
  }

  private getEndpointDeleteAction(guid, type) {
    return {
      entityKey: endpointStoreNames.type,
      guid,
      type,
    } as IRequestAction;
  }

  private doEndpointAction(
    apiAction: IRequestAction,
    url: string,
    params: HttpParams,
    apiActionType: ApiRequestTypes = 'update',
    actionStrings: [string, string] = [null, null],
    endpointType: EndpointType = 'cf',
    body?: string,
    errorMessageHandler?: Function,
  ) {
    const headers = new HttpHeaders();
    headers.set('Content-Type', 'application/x-www-form-urlencoded');
    this.store.dispatch(new StartRequestAction(apiAction, apiActionType));
    return this.http.post(url, body || {}, {
      headers,
      params
    }).mergeMap((endpoint: EndpointModel) => {
      const actions = [];
      if (actionStrings[0]) {
        actions.push({ type: actionStrings[0], guid: apiAction.guid, endpointType: endpointType, endpoint });
      }
      if (apiActionType === 'delete') {
        actions.push(new ClearPaginationOfEntity(apiAction.entityKey, apiAction.guid));
      }
      if (apiActionType === 'create') {
        actions.push(new GetSystemInfo());
      }
      actions.push(new WrapperRequestActionSuccess(null, apiAction, apiActionType));
      return actions;
    })
      .catch(e => {
        const actions = [];
        if (actionStrings[1]) {
          actions.push({ type: actionStrings[1], guid: apiAction.guid });
        }
<<<<<<< HEAD
        const errorMessage = errorMessageHandler ? errorMessageHandler(e) : 'Could not perform action';
        return [new WrapperRequestActionFailed(errorMessage, apiAction, apiActionType)];
=======
        actions.push(new WrapperRequestActionFailed('Could not connect', apiAction, apiActionType));
        return actions;
>>>>>>> 648eeabe
      });
  }
}<|MERGE_RESOLUTION|>--- conflicted
+++ resolved
@@ -172,7 +172,6 @@
       );
     });
 
-<<<<<<< HEAD
   private processRegisterError(e: HttpErrorResponse): string {
     let message = 'There was a problem creating the endpoint. ' +
     `Please ensure the endpoint address is correct and try again (${e.error.error})`;
@@ -181,9 +180,6 @@
     }
     return message;
   }
-
-=======
->>>>>>> 648eeabe
   private getEndpointUpdateAction(guid, type, updatingKey) {
     return {
       entityKey: endpointStoreNames.type,
@@ -236,13 +232,9 @@
         if (actionStrings[1]) {
           actions.push({ type: actionStrings[1], guid: apiAction.guid });
         }
-<<<<<<< HEAD
         const errorMessage = errorMessageHandler ? errorMessageHandler(e) : 'Could not perform action';
-        return [new WrapperRequestActionFailed(errorMessage, apiAction, apiActionType)];
-=======
-        actions.push(new WrapperRequestActionFailed('Could not connect', apiAction, apiActionType));
+        actions.push(new WrapperRequestActionFailed(errorMessage, apiAction, apiActionType));
         return actions;
->>>>>>> 648eeabe
       });
   }
 }