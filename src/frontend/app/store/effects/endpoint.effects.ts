import { HttpClient, HttpHeaders, HttpParams } from '@angular/common/http';
import { Injectable } from '@angular/core';
import { Actions, Effect } from '@ngrx/effects';
import { Store } from '@ngrx/store';
import { mergeMap } from 'rxjs/operators';

import {
  CONNECT_ENDPOINTS,
  CONNECT_ENDPOINTS_FAILED,
  CONNECT_ENDPOINTS_SUCCESS,
  ConnectEndpoint,
  DISCONNECT_ENDPOINTS,
  DISCONNECT_ENDPOINTS_FAILED,
  DISCONNECT_ENDPOINTS_SUCCESS,
  DisconnectEndpoint,
  GetAllEndpoints,
  GetAllEndpointsSuccess,
  REGISTER_ENDPOINTS,
  REGISTER_ENDPOINTS_FAILED,
  REGISTER_ENDPOINTS_SUCCESS,
  RegisterEndpoint,
  UNREGISTER_ENDPOINTS,
  UNREGISTER_ENDPOINTS_FAILED,
  UNREGISTER_ENDPOINTS_SUCCESS,
  UnregisterEndpoint,
} from '../actions/endpoint.actions';
import { ClearPaginationOfEntity } from '../actions/pagination.actions';
import { GET_SYSTEM_INFO_SUCCESS, GetSystemSuccess } from '../actions/system.actions';
import { AppState } from '../app-state';
<<<<<<< HEAD
import { ApiRequestTypes } from '../reducers/api-request-reducer/request-helpers';
import { NormalizedResponse } from '../types/api.types';
import { endpointStoreNames } from '../types/endpoint.types';
=======
import { Injectable } from '@angular/core';
import { Action, Store } from '@ngrx/store';
import { Actions, Effect } from '@ngrx/effects';
import { EndpointModel, endpointStoreNames, EndpointType, StateUpdateAction } from '../types/endpoint.types';
>>>>>>> cc29bcfa
import {
  IRequestAction,
  StartRequestAction,
  WrapperRequestActionFailed,
  WrapperRequestActionSuccess,
} from '../types/request.types';
<<<<<<< HEAD
=======
import { ApiRequestTypes } from '../reducers/api-request-reducer/request-helpers';
import { PaginatedAction } from '../types/pagination.types';
import { HttpClient, HttpHeaders, HttpParams } from '@angular/common/http';
import { SystemInfo } from '../types/system.types';
import { map, mergeMap, catchError, tap, switchMap } from 'rxjs/operators';
import { GetSystemInfo, GET_SYSTEM_INFO, GET_SYSTEM_INFO_SUCCESS, GetSystemSuccess } from '../actions/system.actions';
import { ClearPaginationOfType, ClearPaginationOfEntity, ClearPages } from '../actions/pagination.actions';
>>>>>>> cc29bcfa

@Injectable()
export class EndpointsEffect {

  static connectingKey = 'connecting';
  static disconnectingKey = 'disconnecting';
  static registeringKey = 'registering';

  constructor(
    private http: HttpClient,
    private actions$: Actions,
    private store: Store<AppState>
  ) { }

  @Effect() getAllEndpoints$ = this.actions$.ofType<GetSystemSuccess>(GET_SYSTEM_INFO_SUCCESS)
    .pipe(mergeMap(action => {
      const endpointsActions = new GetAllEndpoints(action.login);
      const actionType = 'fetch';
      this.store.dispatch(new StartRequestAction(endpointsActions, actionType));

      const endpoints = action.payload.endpoints.cf; // We're only storing cf's??

      // Data is an array of endpoints
      const mappedData = {
        entities: {
          [endpointStoreNames.type]: {}
        },
        result: []
      } as NormalizedResponse;

      const data = Object.values(endpoints).forEach(endpointInfo => {
        mappedData.entities[endpointStoreNames.type][endpointInfo.guid] = {
          ...endpointInfo,
          connectionStatus: endpointInfo.user ? 'connected' : 'disconnected',
          registered: !!endpointInfo.user,
        };
        mappedData.result.push(endpointInfo.guid);
      });

      // Order is important. Need to ensure data is written (none cf action success) before we notify everything is loaded
      // (endpoint success)
      return [
        new WrapperRequestActionSuccess(mappedData, endpointsActions, actionType),
        new GetAllEndpointsSuccess(mappedData, endpointsActions.login),
      ];
    }));

  @Effect() connectEndpoint$ = this.actions$.ofType<ConnectEndpoint>(CONNECT_ENDPOINTS)
    .flatMap(action => {
      const actionType = 'update';
      const apiAction = this.getEndpointUpdateAction(action.guid, action.type, EndpointsEffect.connectingKey);
      const params: HttpParams = new HttpParams({
        fromObject: {
          'cnsi_guid': action.guid,
          'username': action.username,
          'password': action.password,
        }
      });

      return this.doEndpointAction(
        apiAction,
        '/pp/v1/auth/login/cnsi',
        params,
        null,
        [CONNECT_ENDPOINTS_SUCCESS, CONNECT_ENDPOINTS_FAILED]
      );
    });

  @Effect() disconnect$ = this.actions$.ofType<DisconnectEndpoint>(DISCONNECT_ENDPOINTS)
    .flatMap(action => {

      const apiAction = this.getEndpointUpdateAction(action.guid, action.type, EndpointsEffect.disconnectingKey);
      const params: HttpParams = new HttpParams({
        fromObject: {
          'cnsi_guid': action.guid
        }
      });

      return this.doEndpointAction(
        apiAction,
        '/pp/v1/auth/logout/cnsi',
        params,
        null,
        [DISCONNECT_ENDPOINTS_SUCCESS, DISCONNECT_ENDPOINTS_FAILED]
      );
    });

  @Effect({ dispatch: false }) connectSuccess$ = this.actions$.ofType<StateUpdateAction>(CONNECT_ENDPOINTS_SUCCESS)
    .pipe(
      map(action => {
        if (action.endpointType === 'cloud-foundry') {
          this.store.dispatch(new ClearPages('application', 'applicationWall'));
        }
      })
    );


  @Effect() unregister$ = this.actions$.ofType<UnregisterEndpoint>(UNREGISTER_ENDPOINTS)
    .flatMap(action => {

      const apiAction = this.getEndpointDeleteAction(action.guid, action.type);
      const params: HttpParams = new HttpParams({
        fromObject: {
          'cnsi_guid': action.guid
        }
      });

      return this.doEndpointAction(
        apiAction,
        '/pp/v1/unregister',
        params,
        'delete',
        [UNREGISTER_ENDPOINTS_SUCCESS, UNREGISTER_ENDPOINTS_FAILED]
      );
    });

  @Effect() register$ = this.actions$.ofType<RegisterEndpoint>(REGISTER_ENDPOINTS)
    .flatMap(action => {

      const apiAction = this.getEndpointUpdateAction(action.guid(), action.type, EndpointsEffect.registeringKey);
      const params: HttpParams = new HttpParams({
        fromObject: {
          'cnsi_name': action.name,
          'api_endpoint': action.endpoint,
          'skip_ssl_validation': action.skipSslValidation ? 'true' : 'false',
        }
      });

      return this.doEndpointAction(
        apiAction,
        '/pp/v1/register/cf',
        params,
        'create',
        [REGISTER_ENDPOINTS_SUCCESS, REGISTER_ENDPOINTS_FAILED]
      );
    });


  private getEndpointUpdateAction(guid, type, updatingKey) {
    return {
      entityKey: endpointStoreNames.type,
      guid,
      type,
      updatingKey,
    } as IRequestAction;
  }

  private getEndpointDeleteAction(guid, type) {
    return {
      entityKey: endpointStoreNames.type,
      guid,
      type,
    } as IRequestAction;
  }

  private doEndpointAction(
    apiAction: IRequestAction,
    url: string,
    params: HttpParams,
    apiActionType: ApiRequestTypes = 'update',
    actionStrings: [string, string] = [null, null],
    endpointType: EndpointType = 'cloud-foundry'
  ) {
    const headers = new HttpHeaders();
    headers.set('Content-Type', 'application/x-www-form-urlencoded');
    this.store.dispatch(new StartRequestAction(apiAction, apiActionType));
    return this.http.post(url, {}, {
      headers,
      params
    }).map(endpoint => {
      if (actionStrings[0]) {
        this.store.dispatch({ type: actionStrings[0], guid: apiAction.guid, endpointType: endpointType });
      }
      if (apiActionType === 'delete') {
        this.store.dispatch(new ClearPaginationOfEntity(apiAction.entityKey, apiAction.guid));
      }
      return new WrapperRequestActionSuccess(null, apiAction, apiActionType);
    })
      .catch(e => {
        if (actionStrings[1]) {
          this.store.dispatch({ type: actionStrings[1], guid: apiAction.guid });
        }
        return [new WrapperRequestActionFailed('Could not connect', apiAction, apiActionType)];
      });
  }
}<|MERGE_RESOLUTION|>--- conflicted
+++ resolved
@@ -2,7 +2,7 @@
 import { Injectable } from '@angular/core';
 import { Actions, Effect } from '@ngrx/effects';
 import { Store } from '@ngrx/store';
-import { mergeMap } from 'rxjs/operators';
+import { map, mergeMap } from 'rxjs/operators';
 
 import {
   CONNECT_ENDPOINTS,
@@ -24,35 +24,18 @@
   UNREGISTER_ENDPOINTS_SUCCESS,
   UnregisterEndpoint,
 } from '../actions/endpoint.actions';
-import { ClearPaginationOfEntity } from '../actions/pagination.actions';
+import { ClearPages, ClearPaginationOfEntity } from '../actions/pagination.actions';
 import { GET_SYSTEM_INFO_SUCCESS, GetSystemSuccess } from '../actions/system.actions';
 import { AppState } from '../app-state';
-<<<<<<< HEAD
 import { ApiRequestTypes } from '../reducers/api-request-reducer/request-helpers';
 import { NormalizedResponse } from '../types/api.types';
-import { endpointStoreNames } from '../types/endpoint.types';
-=======
-import { Injectable } from '@angular/core';
-import { Action, Store } from '@ngrx/store';
-import { Actions, Effect } from '@ngrx/effects';
-import { EndpointModel, endpointStoreNames, EndpointType, StateUpdateAction } from '../types/endpoint.types';
->>>>>>> cc29bcfa
+import { endpointStoreNames, EndpointType, StateUpdateAction } from '../types/endpoint.types';
 import {
   IRequestAction,
   StartRequestAction,
   WrapperRequestActionFailed,
   WrapperRequestActionSuccess,
 } from '../types/request.types';
-<<<<<<< HEAD
-=======
-import { ApiRequestTypes } from '../reducers/api-request-reducer/request-helpers';
-import { PaginatedAction } from '../types/pagination.types';
-import { HttpClient, HttpHeaders, HttpParams } from '@angular/common/http';
-import { SystemInfo } from '../types/system.types';
-import { map, mergeMap, catchError, tap, switchMap } from 'rxjs/operators';
-import { GetSystemInfo, GET_SYSTEM_INFO, GET_SYSTEM_INFO_SUCCESS, GetSystemSuccess } from '../actions/system.actions';
-import { ClearPaginationOfType, ClearPaginationOfEntity, ClearPages } from '../actions/pagination.actions';
->>>>>>> cc29bcfa
 
 @Injectable()
 export class EndpointsEffect {
