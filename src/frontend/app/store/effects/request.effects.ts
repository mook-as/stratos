import { Injectable } from '@angular/core';
import { RequestMethod } from '@angular/http';
import { Actions, Effect } from '@ngrx/effects';
import { Store } from '@ngrx/store';
import { catchError, first, map, mergeMap, withLatestFrom } from 'rxjs/operators';

import { LoggerService } from '../../core/logger.service';
import { UtilsService } from '../../core/utils.service';
import { ClearPaginationOfEntity, ClearPaginationOfType, SET_PAGE_BUSY } from '../actions/pagination.actions';
import {
  APIResponse,
  EntitiesPipelineActionTypes,
  EntitiesPipelineCompleted,
  ValidateEntitiesStart,
} from '../actions/request.actions';
import { AppState } from '../app-state';
import { validateEntityRelations } from '../helpers/entity-relations';
import { ValidationResult } from '../helpers/entity-relations.types';
import { getRequestTypeFromMethod } from '../reducers/api-request-reducer/request-helpers';
import { rootUpdatingKey } from '../reducers/api-request-reducer/types';
import { getAPIRequestDataState } from '../selectors/api.selectors';
import { getPaginationState } from '../selectors/pagination.selectors';
import {
  APISuccessOrFailedAction,
  UpdateCfAction,
  WrapperRequestActionFailed,
  WrapperRequestActionSuccess,
} from '../types/request.types';


@Injectable()
export class RequestEffect {
  constructor(
    private actions$: Actions,
    private store: Store<AppState>,
    private utils: UtilsService,
    private logger: LoggerService,
  ) { }

  // This block may come back, keeping just in case
  // @Effect() fetchEntities$ = this.actions$.ofType<FetchEntities>(EntitiesPipelineActionTypes.FETCH).pipe(
  //   mergeMap((action): Action[] => {
  //     const fetchAction: FetchEntities = action;
  //     const guids = fetchAction.config.guids();
  //     if (guids && this.canValidateAction(fetchAction.action)) {
  //       return [new ValidateEntitiesStart(
  //         fetchAction.action,
  //         guids,
  //         fetchAction.haveStarted
  //       )];
  //     } else {
  //       return fetchAction.config.shouldFetch() ? [fetchAction.action] : [];
  //     }
  //   })
  // );

  /**
   * Ensure all required inline parameters specified by the entity associated with the request exist.
   * If the inline parameter/s are..
   * - missing - dispatch an action to fetch them and, if a list, store in a pagination. This will also populate the parent entities inline
   * parameter (see the generic request data reducer).
   * - exist - if a list, dispatch an action to store them in pagination.
   * For example
   * 1) a space may require routes
   * 2) space is fetched as part of a different call that has not requested a space's routes be fetched inline
   * 3) this validation process will check each space, and if routes are missing fetch them
   * 4) routes list is then stored in original space and as a pagination section
   * 5) alternatively... if we've reached here for the same space but from an api request for that space.. ensure that the routes have not
   *    been dropped because their count is over 50
   *
   * @memberof RequestEffect
   */
  @Effect() validateEntities$ = this.actions$.ofType<ValidateEntitiesStart>(EntitiesPipelineActionTypes.VALIDATE).pipe(
    mergeMap(action => {
      const validateAction: ValidateEntitiesStart = action;
      const apiAction = validateAction.action;
      const requestType = getRequestTypeFromMethod(apiAction);

      const apiResponse = validateAction.apiResponse;

      return this.store.select(getAPIRequestDataState).pipe(
        withLatestFrom(this.store.select(getPaginationState)),
        first(),
<<<<<<< HEAD
        map(([allEntities, allPagination]) => {
=======
        map(([allEntities, allPagination]): ValidationResult => {
>>>>>>> ef001fb8
          // The apiResponse will be null if we're validating as part of the entity service, not during an api request
          const entities = apiResponse ? apiResponse.response.entities : null;
          return apiAction.skipValidation ? {
            apiResponse,
            started: false,
<<<<<<< HEAD
            completed: Promise.resolve(new Array<boolean>()),
=======
            completed: Promise.resolve([]),
            apiResponse
>>>>>>> ef001fb8
          } : validateEntityRelations({
            cfGuid: validateAction.action.endpointGuid,
            store: this.store,
            allEntities,
            allPagination,
            apiResponse,
            action: validateAction.action,
            parentEntities: validateAction.validateEntities,
            populateMissing: true,
          });
        }),
        mergeMap(validation => {
          const independentUpdates = !validateAction.apiRequestStarted && validation.started;
          if (independentUpdates) {
            this.update(apiAction, true, null);
          }
          return validation.completed.then(() => ({
            independentUpdates,
            validation
          }));
        }),
        mergeMap(({ independentUpdates, validation }) => {
          return [new EntitiesPipelineCompleted(
            apiAction,
            validation.apiResponse,
            validateAction,
            validation,
            independentUpdates
          )];
        })
      ).pipe(catchError(error => {
        this.logger.warn(`Entity validation process failed`, error);
        if (validateAction.apiRequestStarted) {
          return [
            new APISuccessOrFailedAction(apiAction.actions[2], apiAction, error.message),
            new WrapperRequestActionFailed(
              error.message,
              apiAction,
              requestType
            )
          ];
        } else {
          this.update(apiAction, false, error.message);
          return [];
        }
      }));
    })
  );

  @Effect() completeEntities$ = this.actions$.ofType<EntitiesPipelineCompleted>(EntitiesPipelineActionTypes.COMPLETE).pipe(
    mergeMap(action => {
      const completeAction: EntitiesPipelineCompleted = action;
      const actions = [];
      if (!completeAction.validateAction.apiRequestStarted && completeAction.validationResult.started) {
        if (completeAction.independentUpdates) {
          this.update(completeAction.apiAction, false, null);
        }
      } else if (completeAction.validateAction.apiRequestStarted) {

        const apiAction = completeAction.apiAction;
        const requestType = getRequestTypeFromMethod(apiAction);
        const apiResponse: APIResponse = completeAction.apiResponse || {
          response: null,
          totalPages: 0,
          totalResults: 0,
        };

        actions.push(new APISuccessOrFailedAction(apiAction.actions[1], apiAction, apiResponse.response));
        actions.push(new WrapperRequestActionSuccess(
          apiResponse.response,
          apiAction,
          requestType,
          apiResponse.totalResults,
          apiResponse.totalPages
        ));

        if (
          !apiAction.updatingKey &&
          (apiAction.options.method === 'post' || apiAction.options.method === RequestMethod.Post ||
            apiAction.options.method === 'delete' || apiAction.options.method === RequestMethod.Delete)
        ) {
          if (apiAction.removeEntityOnDelete) {
            actions.unshift(new ClearPaginationOfEntity(apiAction.entityKey, apiAction.guid));
          } else {
            actions.unshift(new ClearPaginationOfType(apiAction.entityKey));
          }
        }
      }

      return actions;
    }));


  update(apiAction, busy: boolean, error: string) {
    if (apiAction['paginationKey']) {
      this.store.dispatch({
        type: SET_PAGE_BUSY,
        busy: busy,
        error: error,
        apiAction
      });
    } else {
      const newAction = {
        ...apiAction,
      };
      if (busy) {
        newAction.updatingKey = rootUpdatingKey;
      }
      this.store.dispatch(new UpdateCfAction(newAction, busy, error));
    }
  }

}



<|MERGE_RESOLUTION|>--- conflicted
+++ resolved
@@ -81,22 +81,13 @@
       return this.store.select(getAPIRequestDataState).pipe(
         withLatestFrom(this.store.select(getPaginationState)),
         first(),
-<<<<<<< HEAD
-        map(([allEntities, allPagination]) => {
-=======
         map(([allEntities, allPagination]): ValidationResult => {
->>>>>>> ef001fb8
           // The apiResponse will be null if we're validating as part of the entity service, not during an api request
           const entities = apiResponse ? apiResponse.response.entities : null;
           return apiAction.skipValidation ? {
             apiResponse,
             started: false,
-<<<<<<< HEAD
             completed: Promise.resolve(new Array<boolean>()),
-=======
-            completed: Promise.resolve([]),
-            apiResponse
->>>>>>> ef001fb8
           } : validateEntityRelations({
             cfGuid: validateAction.action.endpointGuid,
             store: this.store,
