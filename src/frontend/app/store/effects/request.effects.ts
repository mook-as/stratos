--- conflicted
+++ resolved
@@ -84,12 +84,8 @@
           // this.store.select(getCurrentUserCFEndpointRolesState(apiAction.endpointGuid))
         ),
         first(),
-<<<<<<< HEAD
         // map(([allEntities, allPagination, connectedUserState]) => {
         map(([allEntities, allPagination]) => {
-=======
-        map(([allEntities, allPagination]): ValidationResult => {
->>>>>>> c64129f3
           // The apiResponse will be null if we're validating as part of the entity service, not during an api request
           const entities = apiResponse ? apiResponse.response.entities : null;
           return apiAction.skipValidation ? {
