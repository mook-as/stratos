--- conflicted
+++ resolved
@@ -1,29 +1,26 @@
-import { AppState } from './../app-state';
 import { HttpClient } from '@angular/common/http';
 import { Injectable } from '@angular/core';
 import { Actions, Effect } from '@ngrx/effects';
+import { Store } from '@ngrx/store';
 import { catchError, map, mergeMap } from 'rxjs/operators';
-<<<<<<< HEAD
 
 import { MetricQueryType } from '../../shared/services/metrics-range-selector.types';
+import {
+  METRIC_API_FAILED,
+  METRIC_API_START,
+  MetricsAPIAction,
+  MetricsAPIActionSuccess,
+} from '../actions/metrics-api.actions';
 import { getFullMetricQueryQuery, METRICS_START, MetricsAction } from '../actions/metrics.actions';
-import { AppState } from '../app-state';
 import { metricSchemaKey } from '../helpers/entity-factory';
 import { IMetricsResponse } from '../types/base-metric.types';
+import { AppState } from './../app-state';
 import {
   IRequestAction,
   StartRequestAction,
   WrapperRequestActionFailed,
   WrapperRequestActionSuccess,
 } from './../types/request.types';
-=======
-import { MetricsAPIAction, MetricsAPIActionSuccess, METRIC_API_FAILED, METRIC_API_START } from '../actions/metrics-api.actions';
-import { getFullMetricQueryQuery, MetricsAction, METRICS_START } from '../actions/metrics.actions';
-import { metricSchemaKey } from '../helpers/entity-factory';
-import { IMetricsResponse } from '../types/base-metric.types';
-import { IRequestAction, StartRequestAction, WrapperRequestActionFailed, WrapperRequestActionSuccess } from './../types/request.types';
-import { Store } from '@ngrx/store';
->>>>>>> ea224600
 
 @Injectable()
 export class MetricsEffect {
@@ -95,7 +92,6 @@
 
   private buildFullUrl(action: MetricsAction) {
     return `${action.url}/${this.queryType(action.queryType)}?query=${getFullMetricQueryQuery(action.query)}`;
-    // return `${action.url}/${action.queryType}?query=${getFullMetricQueryQuery(action.query)}`;
   }
 
   private queryType(type: MetricQueryType): string {
