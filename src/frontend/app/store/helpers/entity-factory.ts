import { Schema, schema } from 'normalizr';

import { getAPIResourceGuid } from '../selectors/api.selectors';

export const applicationSchemaKey = 'application';
export const stackSchemaKey = 'stack';
export const spaceSchemaKey = 'space';
export const routeSchemaKey = 'route';
export const domainSchemaKey = 'domain';
export const organizationSchemaKey = 'organization';
export const quotaDefinitionSchemaKey = 'quota_definition';
export const appEventSchemaKey = 'event';
export const cfInfoSchemaKey = 'cloudFoundryInfo';
export const endpointSchemaKey = 'endpoint';
export const cfUserSchemaKey = 'user';
export const appSummarySchemaKey = 'summary';
export const appStatsSchemaKey = 'stats';
export const appEnvVarsSchemaKey = 'environmentVars';
export const githubBranchesSchemaKey = 'githubBranches';
export const githubRepoSchemaKey = 'githubRepo';
export const githubCommitSchemaKey = 'githubCommits';
export const serviceSchemaKey = 'service';
export const serviceBindingSchemaKey = 'serviceBinding';
export const servicePlanSchemaKey = 'servicePlan';
export const serviceInstancesSchemaKey = 'serviceInstance';
export const buildpackSchemaKey = 'buildpack';
export const securityGroupSchemaKey = 'securityGroup';
export const featureFlagSchemaKey = 'featureFlag';
export const privateDomainsSchemaKey = 'private_domains';
export const spaceQuotaSchemaKey = 'space_quota_definition';

export const spaceWithOrgKey = 'spaceWithOrg';

const entityCache: {
  [key: string]: EntitySchema
} = {};

/**
 * Mostly a wrapper around schema.Entity. Allows a lot of uniformity of types through console. Includes some minor per entity type config
 *
 * @export
 * @class EntitySchema
 * @extends {schema.Entity}
 */
export class EntitySchema extends schema.Entity {
  schema: Schema;
  /**
   * @param {string} entityKey As per schema.Entity ctor
   * @param {Schema} [definition] As per schema.Entity ctor
   * @param {schema.EntityOptions} [options] As per schema.Entity ctor
   * @param {string} [relationKey] Allows multiple children of the same type within a single parent entity
   * @memberof EntitySchema
   */
  constructor(
    entityKey: string,
    definition?: Schema,
    options?: schema.EntityOptions,
    public relationKey?: string,
  ) {
    super(entityKey, definition, options);
    this.schema = definition || {};
  }
}

// Note - The cache entry is added as a secondary step. This helps keep the child entity definition's clear and easier to spot circular
// dependencies which would otherwise be hidden (if we assigned directly to entityCache and references via entityCache in other entities)

const AppSummarySchema = new EntitySchema(appSummarySchemaKey, {}, { idAttribute: getAPIResourceGuid });
entityCache[appSummarySchemaKey] = AppSummarySchema;

const AppStatSchema = new EntitySchema(appStatsSchemaKey, {}, { idAttribute: getAPIResourceGuid });
entityCache[appStatsSchemaKey] = AppStatSchema;

const AppEnvVarSchema = new EntitySchema(appEnvVarsSchemaKey, {}, { idAttribute: getAPIResourceGuid });
entityCache[appEnvVarsSchemaKey] = AppEnvVarSchema;

const GithubBranchSchema = new EntitySchema(githubBranchesSchemaKey, {}, { idAttribute: 'entityId' });
entityCache[githubBranchesSchemaKey] = GithubBranchSchema;

const GithubRepoSchema = new EntitySchema(githubRepoSchemaKey);
entityCache[githubRepoSchemaKey] = GithubRepoSchema;

const GithubCommitSchema = new EntitySchema(githubCommitSchemaKey);
entityCache[githubCommitSchemaKey] = GithubCommitSchema;

const CFInfoSchema = new EntitySchema(cfInfoSchemaKey);
entityCache[cfInfoSchemaKey] = CFInfoSchema;

const EventSchema = new EntitySchema(appEventSchemaKey, {}, { idAttribute: getAPIResourceGuid });
entityCache[appEventSchemaKey] = EventSchema;

const StackSchema = new EntitySchema(stackSchemaKey, {}, { idAttribute: getAPIResourceGuid });
entityCache[stackSchemaKey] = StackSchema;

const DomainSchema = new EntitySchema(domainSchemaKey, {}, { idAttribute: getAPIResourceGuid });
entityCache[domainSchemaKey] = DomainSchema;

const ServiceSchema = new EntitySchema(serviceSchemaKey, {}, { idAttribute: getAPIResourceGuid });
entityCache[serviceSchemaKey] = ServiceSchema;

const SpaceQuotaSchema = new EntitySchema(spaceQuotaSchemaKey, {}, { idAttribute: getAPIResourceGuid });
entityCache[spaceQuotaSchemaKey] = SpaceQuotaSchema;

const ServiceBindingsSchema = new EntitySchema(serviceBindingSchemaKey, {
  entity: {
    app: new EntitySchema(applicationSchemaKey, {}, { idAttribute: getAPIResourceGuid })
  }
}, { idAttribute: getAPIResourceGuid });
entityCache[serviceBindingSchemaKey] = ServiceBindingsSchema;

const ServicePlanSchema = new EntitySchema(servicePlanSchemaKey, {
  entity: {
    service: ServiceSchema
  }
}, { idAttribute: getAPIResourceGuid });
entityCache[servicePlanSchemaKey] = ServicePlanSchema;

const ServiceInstancesSchema = new EntitySchema(serviceInstancesSchemaKey, {
  entity: {
    service: ServiceSchema,
    service_plan: ServicePlanSchema,
    service_bindings: [ServiceBindingsSchema]
  }
}, { idAttribute: getAPIResourceGuid });
entityCache[serviceInstancesSchemaKey] = ServiceInstancesSchema;

const BuildpackSchema = new EntitySchema(buildpackSchemaKey, {}, { idAttribute: getAPIResourceGuid });
entityCache[buildpackSchemaKey] = BuildpackSchema;

const coreRouteSchemaParams = {
  entity: {
    domain: DomainSchema
  }
};
const RouteSchema = new EntitySchema(routeSchemaKey, {
  entity: {
    ...coreRouteSchemaParams,
    apps: [new EntitySchema(applicationSchemaKey, {}, { idAttribute: getAPIResourceGuid })],
  }
}, { idAttribute: getAPIResourceGuid });
entityCache[routeSchemaKey] = RouteSchema;
const RouteNoAppsSchema = new EntitySchema(routeSchemaKey, {
  entity: {
    ...coreRouteSchemaParams,
  }
}, { idAttribute: getAPIResourceGuid });
entityCache[routeSchemaKey] = RouteSchema;


const QuotaDefinitionSchema = new EntitySchema(quotaDefinitionSchemaKey, {}, { idAttribute: getAPIResourceGuid });
entityCache[quotaDefinitionSchemaKey] = QuotaDefinitionSchema;

const ApplicationWithoutSpaceEntitySchema = new EntitySchema(
  applicationSchemaKey,
  {
    entity: {
      stack: StackSchema,
      routes: [RouteNoAppsSchema],
      service_bindings: [ServiceBindingsSchema]
    }
  }, { idAttribute: getAPIResourceGuid },
);
<<<<<<< HEAD
// entityCache[applicationSchemaKey] = ApplicationWithoutSpaceEntitySchema;

const SpaceQuotaSchema = new EntitySchema(spaceQuotaSchemaKey, {}, { idAttribute: getAPIResourceGuid });
entityCache[spaceQuotaSchemaKey] = SpaceQuotaSchema;
=======
>>>>>>> 439ab57d

const coreSpaceSchemaParams = {
  routes: [RouteSchema],
  domains: [DomainSchema],
  space_quota_definition: SpaceQuotaSchema,
  service_instances: [ServiceInstancesSchema],
};
const SpaceSchema = new EntitySchema(spaceSchemaKey, {
  entity: {
    ...coreSpaceSchemaParams,
    apps: [ApplicationWithoutSpaceEntitySchema],
  }
}, {
    idAttribute: getAPIResourceGuid
  });
entityCache[spaceSchemaKey] = SpaceSchema;

const PrivateDomainsSchema = new EntitySchema(privateDomainsSchemaKey, {}, { idAttribute: getAPIResourceGuid });
entityCache[privateDomainsSchemaKey] = PrivateDomainsSchema;

const coreOrgSchemaParams = {
  domains: [DomainSchema],
  quota_definition: QuotaDefinitionSchema,
  private_domains: [PrivateDomainsSchema]
};
const OrganizationsWithoutSpaces = new EntitySchema(organizationSchemaKey, {
  entity: {
    ...coreOrgSchemaParams,
  }
}, { idAttribute: getAPIResourceGuid });
const OrganizationSchema = new EntitySchema(organizationSchemaKey, {
  entity: {
    ...coreOrgSchemaParams,
    spaces: [SpaceSchema],
  }
}, { idAttribute: getAPIResourceGuid });
entityCache[organizationSchemaKey] = OrganizationSchema;

const SpaceWithOnlyOrg = new EntitySchema(spaceSchemaKey, {}, { idAttribute: getAPIResourceGuid });

const SpaceWithOrgsEntitySchema = new EntitySchema(spaceSchemaKey, {
  entity: {
    ...coreSpaceSchemaParams,
    apps: [ApplicationWithoutSpaceEntitySchema],
    organization: OrganizationsWithoutSpaces,
  }
}, { idAttribute: getAPIResourceGuid }, spaceWithOrgKey);
entityCache[spaceWithOrgKey] = SpaceWithOrgsEntitySchema;

const ApplicationEntitySchema = new EntitySchema(
  applicationSchemaKey,
  {
    entity: {
      stack: StackSchema,
<<<<<<< HEAD
      space: SpaceWithOnlyOrg,
      routes: [RouteSchema],
=======
      space: new EntitySchema(spaceSchemaKey, {
        entity: {
          ...coreSpaceSchemaParams,
          routes: [RouteNoAppsSchema],
          organization: OrganizationsWithoutSpaces,
        }
      }, { idAttribute: getAPIResourceGuid }),
      routes: [RouteNoAppsSchema],
>>>>>>> 439ab57d
      service_bindings: [ServiceBindingsSchema]
    }
  }, { idAttribute: getAPIResourceGuid });
entityCache[applicationSchemaKey] = ApplicationEntitySchema;

const EndpointSchema = new EntitySchema(endpointSchemaKey, {}, { idAttribute: 'guid' });
entityCache[endpointSchemaKey] = EndpointSchema;

const SecurityGroupSchema = new EntitySchema(securityGroupSchemaKey, {
  entity: {
    spaces: [SpaceSchema]
  }
}, { idAttribute: getAPIResourceGuid });
entityCache[securityGroupSchemaKey] = SecurityGroupSchema;

const FeatureFlagSchema = new EntitySchema(featureFlagSchemaKey, {}, { idAttribute: getAPIResourceGuid });
entityCache[featureFlagSchemaKey] = FeatureFlagSchema;

const OrganizationUserSchema = new EntitySchema(
  organizationSchemaKey, {}, { idAttribute: getAPIResourceGuid }, 'users_organizations');
const OrganizationAuditedSchema = new EntitySchema(
  organizationSchemaKey, {}, { idAttribute: getAPIResourceGuid }, 'audited_organizations');
const OrganizationManagedSchema = new EntitySchema(
  organizationSchemaKey, {}, { idAttribute: getAPIResourceGuid }, 'managed_organizations');
const OrganizationBillingSchema = new EntitySchema(organizationSchemaKey, {},
  { idAttribute: getAPIResourceGuid }, 'billing_managed_organizations');
const SpaceUserSchema = new EntitySchema(spaceSchemaKey, {}, { idAttribute: getAPIResourceGuid }, 'users_spaces');
const SpaceManagedSchema = new EntitySchema(spaceSchemaKey, {}, { idAttribute: getAPIResourceGuid }, 'managed_spaces');
const SpaceAuditedSchema = new EntitySchema(spaceSchemaKey, {}, { idAttribute: getAPIResourceGuid }, 'audited_spaces');

const CFUserSchema = new EntitySchema(cfUserSchemaKey, {
  entity: {
    organizations: [OrganizationUserSchema],
    audited_organizations: [OrganizationAuditedSchema],
    managed_organizations: [OrganizationManagedSchema],
    billing_managed_organizations: [OrganizationBillingSchema],
    spaces: [SpaceUserSchema],
    managed_spaces: [SpaceManagedSchema],
    audited_spaces: [SpaceAuditedSchema],
  }
}, { idAttribute: getAPIResourceGuid });
entityCache[cfUserSchemaKey] = CFUserSchema;

export function entityFactory(key: string): EntitySchema {
  const entity = entityCache[key];
  if (!entity) {
    throw new Error(`Unknown entity schema type: ${key}`);
  }
  return entity;
}<|MERGE_RESOLUTION|>--- conflicted
+++ resolved
@@ -160,13 +160,6 @@
     }
   }, { idAttribute: getAPIResourceGuid },
 );
-<<<<<<< HEAD
-// entityCache[applicationSchemaKey] = ApplicationWithoutSpaceEntitySchema;
-
-const SpaceQuotaSchema = new EntitySchema(spaceQuotaSchemaKey, {}, { idAttribute: getAPIResourceGuid });
-entityCache[spaceQuotaSchemaKey] = SpaceQuotaSchema;
-=======
->>>>>>> 439ab57d
 
 const coreSpaceSchemaParams = {
   routes: [RouteSchema],
@@ -221,10 +214,6 @@
   {
     entity: {
       stack: StackSchema,
-<<<<<<< HEAD
-      space: SpaceWithOnlyOrg,
-      routes: [RouteSchema],
-=======
       space: new EntitySchema(spaceSchemaKey, {
         entity: {
           ...coreSpaceSchemaParams,
@@ -233,7 +222,6 @@
         }
       }, { idAttribute: getAPIResourceGuid }),
       routes: [RouteNoAppsSchema],
->>>>>>> 439ab57d
       service_bindings: [ServiceBindingsSchema]
     }
   }, { idAttribute: getAPIResourceGuid });
