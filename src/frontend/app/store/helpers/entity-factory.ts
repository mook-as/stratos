--- conflicted
+++ resolved
@@ -139,10 +139,7 @@
       },
       service_plan: new EntitySchema(servicePlanSchemaKey, {}, { idAttribute: getAPIResourceGuid }),
     }, { idAttribute: getAPIResourceGuid }),
-<<<<<<< HEAD
-=======
     service: ServiceNoPlansSchema
->>>>>>> b90e311d
   }
 }, { idAttribute: getAPIResourceGuid });
 entityCache[serviceBindingSchemaKey] = ServiceBindingsSchema;
