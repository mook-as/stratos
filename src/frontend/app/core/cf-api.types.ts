--- conflicted
+++ resolved
@@ -156,7 +156,6 @@
   router_group_type?: any;
 }
 
-<<<<<<< HEAD
 export interface IStack {
   name: string;
   description: string;
@@ -168,7 +167,8 @@
   enabled: boolean;
   locked: boolean;
   filename: string;
-=======
+}
+
 export interface IServiceInstance {
   guid: string;
   cfGuid: string;
@@ -208,5 +208,4 @@
   status?: string;
   quota_definition_guid?: string;
   default_isolation_segment_guid?: string;
->>>>>>> edefa6eb
 }