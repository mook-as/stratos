import { NgModule } from '@angular/core';
import { FormsModule, ReactiveFormsModule } from '@angular/forms';
import { RouterModule } from '@angular/router';
import { AuthGuardService } from './auth-guard.service';
import { ButtonBlurOnClickDirective } from './button-blur-on-click.directive';
import { BytesToHumanSize, MegaBytesToHumanSize } from './byte-formatters.pipe';
import { ClickStopPropagationDirective } from './click-stop-propagation';
import { Customizations } from './customizations.types';
import { DotContentComponent } from './dot-content/dot-content.component';
import { EndpointsService } from './endpoints.service';
import { EntityServiceFactory } from './entity-service-factory.service';
import { EventWatcherService } from './event-watcher/event-watcher.service';
import { InfinityPipe } from './infinity.pipe';
import { LogOutDialogComponent } from './log-out-dialog/log-out-dialog.component';
import { LoggerService } from './logger.service';
import { MDAppModule } from './md.module';
import { PageHeaderService } from './page-header-service/page-header.service';
import { SafeImgPipe } from './safe-img.pipe';
import { TruncatePipe } from './truncate.pipe';
import { UserService } from './user.service';
import { UtilsService } from './utils.service';
import { WindowRef } from './window-ref/window-ref.service';
import { CurrentUserPermissionsService } from './current-user-permissions.service';



@NgModule({
  imports: [
    MDAppModule
  ],
  exports: [
    MDAppModule,
    RouterModule,
    FormsModule,
    ReactiveFormsModule,
    LogOutDialogComponent,
    TruncatePipe,
    InfinityPipe,
    BytesToHumanSize,
    MegaBytesToHumanSize,
    SafeImgPipe,
    ClickStopPropagationDirective,
    DotContentComponent,
    ButtonBlurOnClickDirective
  ],
  providers: [
    AuthGuardService,
    PageHeaderService,
    EventWatcherService,
    WindowRef,
    UtilsService,
    LoggerService,
    EndpointsService,
    UserService,
    EntityServiceFactory,
<<<<<<< HEAD
    { provide: Customizations, useValue: {} }
=======
    { provide: Customizations, useValue: {} },
    CurrentUserPermissionsService
>>>>>>> ef6c3d5b
  ],
  declarations: [
    LogOutDialogComponent,
    TruncatePipe,
    InfinityPipe,
    BytesToHumanSize,
    MegaBytesToHumanSize,
    SafeImgPipe,
    ClickStopPropagationDirective,
    DotContentComponent,
    ButtonBlurOnClickDirective
  ],
  entryComponents: [
    LogOutDialogComponent
  ],
})
export class CoreModule { }<|MERGE_RESOLUTION|>--- conflicted
+++ resolved
@@ -21,7 +21,6 @@
 import { UtilsService } from './utils.service';
 import { WindowRef } from './window-ref/window-ref.service';
 import { CurrentUserPermissionsService } from './current-user-permissions.service';
-
 
 
 @NgModule({
@@ -53,12 +52,8 @@
     EndpointsService,
     UserService,
     EntityServiceFactory,
-<<<<<<< HEAD
-    { provide: Customizations, useValue: {} }
-=======
     { provide: Customizations, useValue: {} },
     CurrentUserPermissionsService
->>>>>>> ef6c3d5b
   ],
   declarations: [
     LogOutDialogComponent,
