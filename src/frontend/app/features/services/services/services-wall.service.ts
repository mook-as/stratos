import { Injectable } from '@angular/core';
import { Store } from '@ngrx/store';
import { Observable } from 'rxjs/Observable';
import { filter, map } from 'rxjs/operators';

import { IService } from '../../../core/cf-api-svc.types';
import { EntityServiceFactory } from '../../../core/entity-service-factory.service';
import { PaginationMonitorFactory } from '../../../shared/monitors/pagination-monitor.factory';
import { GetAllServices } from '../../../store/actions/service.actions';
import { AppState } from '../../../store/app-state';
import { entityFactory, serviceSchemaKey } from '../../../store/helpers/entity-factory';
import { createEntityRelationPaginationKey } from '../../../store/helpers/entity-relations.types';
import { getPaginationObservables } from '../../../store/reducers/pagination-reducer/pagination-reducer.helper';
import { APIResource } from '../../../store/types/api.types';
<<<<<<< HEAD
import { IService } from '../../../core/cf-api-svc.types';
import { GetAllServices } from '../../../store/actions/service.actions';
import { Observable } from 'rxjs';
import { map } from 'rxjs/operators';
=======
import { GetServicesForSpace } from '../../../store/actions/space.actions';
>>>>>>> 794f9f97

@Injectable()
export class ServicesWallService {
  services$: Observable<APIResource<IService>[]>;

  constructor(
    private store: Store<AppState>,
    private entityServiceFactory: EntityServiceFactory,
    private paginationMonitorFactory: PaginationMonitorFactory
  ) {
    this.services$ = this.initServicesObservable();
  }

  initServicesObservable = () => {
    const paginationKey = createEntityRelationPaginationKey(serviceSchemaKey, 'all');
    return getPaginationObservables<APIResource<IService>>(
      {
        store: this.store,
        action: new GetAllServices(paginationKey),
        paginationMonitor: this.paginationMonitorFactory.create(
          paginationKey,
          entityFactory(serviceSchemaKey)
        )
      },
      true
    ).entities$;
  }

  getServicesInCf = (cfGuid: string) => this.services$.pipe(
    filter(p => !!p && p.length > 0),
    map(services => services.filter(s => s.entity.cfGuid === cfGuid))
  )

  getServicesInSpace = (cfGuid: string, spaceGuid: string) => {
    const paginationKey = createEntityRelationPaginationKey(serviceSchemaKey, `${cfGuid}-${spaceGuid}`);
    return getPaginationObservables<APIResource<IService>>(
      {
        store: this.store,
        action: new GetServicesForSpace(spaceGuid, cfGuid, paginationKey),
        paginationMonitor: this.paginationMonitorFactory.create(
          paginationKey,
          entityFactory(serviceSchemaKey)
        )
      },
      true
    ).entities$;
  }
}<|MERGE_RESOLUTION|>--- conflicted
+++ resolved
@@ -1,6 +1,6 @@
 import { Injectable } from '@angular/core';
 import { Store } from '@ngrx/store';
-import { Observable } from 'rxjs/Observable';
+import { Observable } from 'rxjs';
 import { filter, map } from 'rxjs/operators';
 
 import { IService } from '../../../core/cf-api-svc.types';
@@ -12,14 +12,7 @@
 import { createEntityRelationPaginationKey } from '../../../store/helpers/entity-relations.types';
 import { getPaginationObservables } from '../../../store/reducers/pagination-reducer/pagination-reducer.helper';
 import { APIResource } from '../../../store/types/api.types';
-<<<<<<< HEAD
-import { IService } from '../../../core/cf-api-svc.types';
-import { GetAllServices } from '../../../store/actions/service.actions';
-import { Observable } from 'rxjs';
-import { map } from 'rxjs/operators';
-=======
 import { GetServicesForSpace } from '../../../store/actions/space.actions';
->>>>>>> 794f9f97
 
 @Injectable()
 export class ServicesWallService {
