import { Component } from '@angular/core';
import { Store } from '@ngrx/store';
<<<<<<< HEAD
import { Observable ,  Subscription } from 'rxjs';
=======
import { Observable } from 'rxjs/Observable';
import { map, publishReplay, refCount } from 'rxjs/operators';
import { Subscription } from 'rxjs/Subscription';
>>>>>>> 630a04db

import { IHeaderBreadcrumb } from '../../../shared/components/page-header/page-header.types';
import { ISubHeaderTabs } from '../../../shared/components/page-subheader/page-subheader.types';
import { AppState } from '../../../store/app-state';
import { ServicesService } from '../services.service';
<<<<<<< HEAD
import { map, tap, first, publishReplay, refCount } from 'rxjs/operators';
import { ISubHeaderTabs } from '../../../shared/components/page-subheader/page-subheader.types';
=======
>>>>>>> 630a04db

@Component({
  selector: 'app-service-tabs-base',
  templateUrl: './service-tabs-base.component.html',
  styleUrls: ['./service-tabs-base.component.scss'],
})
export class ServiceTabsBaseComponent {
  toolTipText$: Observable<string>;
  hasVisiblePlans$: Observable<boolean>;
  servicesSubscription: Subscription;

  tabLinks: ISubHeaderTabs[] = [
    {
      link: 'summary',
      label: 'Summary'
    },
    {
      link: 'instances',
      label: 'Instances'
    }
  ];
  breadcrumbs: IHeaderBreadcrumb[] = [
    {
      breadcrumbs: [{ value: 'Marketplace', routerLink: '/marketplace' }]
    }
  ];

  constructor(private servicesService: ServicesService, private store: Store<AppState>) {
    this.hasVisiblePlans$ = this.servicesService.getVisibleServicePlans().pipe(
      map(p => p.length > 0));
    this.toolTipText$ = this.hasVisiblePlans$.pipe(
      map(hasPlans => {
        if (hasPlans) {
          return 'Create service instance';
        } else {
          return 'Cannot create service instance (no public or visible plans exist for service)';
        }
      }));

  }

  addServiceInstanceLink = () => [
    '/marketplace',
    this.servicesService.cfGuid,
    this.servicesService.serviceGuid,
    'create'

  ]

  getServiceLabel = (): Observable<string> => {
    return this.servicesService.service$.pipe(
      map((s) => !!s.entity.extra ? JSON.parse(s.entity.extra).displayName : s.entity.label),
      publishReplay(1),
      refCount()
    );
  }

}<|MERGE_RESOLUTION|>--- conflicted
+++ resolved
@@ -1,22 +1,12 @@
 import { Component } from '@angular/core';
 import { Store } from '@ngrx/store';
-<<<<<<< HEAD
-import { Observable ,  Subscription } from 'rxjs';
-=======
-import { Observable } from 'rxjs/Observable';
+import { Observable, Subscription } from 'rxjs';
 import { map, publishReplay, refCount } from 'rxjs/operators';
-import { Subscription } from 'rxjs/Subscription';
->>>>>>> 630a04db
 
 import { IHeaderBreadcrumb } from '../../../shared/components/page-header/page-header.types';
 import { ISubHeaderTabs } from '../../../shared/components/page-subheader/page-subheader.types';
 import { AppState } from '../../../store/app-state';
 import { ServicesService } from '../services.service';
-<<<<<<< HEAD
-import { map, tap, first, publishReplay, refCount } from 'rxjs/operators';
-import { ISubHeaderTabs } from '../../../shared/components/page-subheader/page-subheader.types';
-=======
->>>>>>> 630a04db
 
 @Component({
   selector: 'app-service-tabs-base',
