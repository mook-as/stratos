import { ActivatedRoute } from '@angular/router';
import { Store } from '@ngrx/store';
import { Observable, of as observableOf } from 'rxjs';
import { combineLatest, filter, first, map, share, switchMap } from 'rxjs/operators';

import {
  IService,
  IServiceBroker,
  IServiceInstance,
  IServicePlan,
  IServicePlanExtra,
  IServicePlanVisibility,
} from '../../core/cf-api-svc.types';
import { EntityService } from '../../core/entity-service';
import { EntityServiceFactory } from '../../core/entity-service-factory.service';
import { safeJsonParse } from '../../core/utils.service';
import { CardStatus } from '../../shared/components/application-state/application-state.service';
import { PaginationMonitorFactory } from '../../shared/monitors/pagination-monitor.factory';
import { GetServiceBroker } from '../../store/actions/service-broker.actions';
import { GetServiceInstances } from '../../store/actions/service-instances.actions';
import { GetService, GetServicePlansForService } from '../../store/actions/service.actions';
import { AppState } from '../../store/app-state';
import {
  entityFactory,
  serviceBrokerSchemaKey,
  serviceInstancesSchemaKey,
  servicePlanSchemaKey,
  serviceSchemaKey,
} from '../../store/helpers/entity-factory';
import { createEntityRelationPaginationKey } from '../../store/helpers/entity-relations/entity-relations.types';
import { getPaginationObservables } from '../../store/reducers/pagination-reducer/pagination-reducer.helper';
import { APIResource } from '../../store/types/api.types';
import { getIdFromRoute } from '../cloud-foundry/cf.helpers';
import { ServicePlanAccessibility } from './services.service';

<<<<<<< HEAD

export const getSvcAvailability = (
  servicePlan: APIResource<IServicePlan>,
=======
export const getSvcAvailability = (servicePlan: APIResource<IServicePlan>,
>>>>>>> 7919cf4c
  serviceBroker: APIResource<IServiceBroker>,
  allServicePlanVisibilities: APIResource<IServicePlanVisibility>[]) => {
  const svcAvailability = {
    isPublic: false, spaceScoped: false, hasVisibilities: false, guid: servicePlan.metadata.guid, spaceGuid: null
  };
  if (serviceBroker && serviceBroker.entity.space_guid) {
    svcAvailability.spaceScoped = true;
    svcAvailability.spaceGuid = serviceBroker.entity.space_guid;
  } else {
    const servicePlanVisibilities = allServicePlanVisibilities.filter(
      s => s.entity.service_plan_guid === servicePlan.metadata.guid
    );
    if (servicePlanVisibilities.length > 0) {
      svcAvailability.hasVisibilities = true;
    }
  }
  return svcAvailability;
};

<<<<<<< HEAD
=======
export const getServiceJsonParams = (params: any): {} => {
  let prms = params;
  try {
    prms = JSON.parse(params) || null;
  } catch (e) {
    prms = null;
  }
  return prms;
};

>>>>>>> 7919cf4c
export const isMarketplaceMode = (activatedRoute: ActivatedRoute) => {
  const serviceId = getIdFromRoute(activatedRoute, 'serviceId');
  const cfId = getIdFromRoute(activatedRoute, 'endpointId');
  return !!serviceId && !!cfId;
};

export const isAppServicesMode = (activatedRoute: ActivatedRoute) => {
  const id = getIdFromRoute(activatedRoute, 'id');
  const cfId = getIdFromRoute(activatedRoute, 'endpointId');
  return !!id && !!cfId;
};
export const isServicesWallMode = (activatedRoute: ActivatedRoute) => {
  const cfId = getIdFromRoute(activatedRoute, 'endpointId');
  return !cfId;
};

export const isEditServiceInstanceMode = (activatedRoute: ActivatedRoute) => {
  const serviceInstanceId = getIdFromRoute(activatedRoute, 'serviceInstanceId');
  const cfId = getIdFromRoute(activatedRoute, 'endpointId');
  return !!cfId && !!serviceInstanceId;
};

export const getServiceInstancesInCf = (cfGuid: string, store: Store<AppState>, paginationMonitorFactory: PaginationMonitorFactory) => {
  const paginationKey = createEntityRelationPaginationKey(serviceInstancesSchemaKey, cfGuid);
  return getPaginationObservables<APIResource<IServiceInstance>>({
    store: store,
    action: new GetServiceInstances(cfGuid, paginationKey),
    paginationMonitor: paginationMonitorFactory.create(paginationKey, entityFactory(serviceInstancesSchemaKey))
  }, true).entities$;
};

export const getServicePlans = (
  service$: Observable<APIResource<IService>>,
  cfGuid: string,
  store: Store<AppState>,
  paginationMonitorFactory: PaginationMonitorFactory
): Observable<APIResource<IServicePlan>[]> => {
  return service$.pipe(
    filter(p => !!p),
    switchMap(service => {
      if (service.entity.service_plans && service.entity.service_plans.length > 0) {
        return observableOf(service.entity.service_plans);
      } else {
        const guid = service.metadata.guid;
        const paginationKey = createEntityRelationPaginationKey(servicePlanSchemaKey, guid);
        const getServicePlansAction = new GetServicePlansForService(guid, cfGuid, paginationKey);
        // Could be a space-scoped service, make a request to fetch the plan
        return getPaginationObservables<APIResource<IServicePlan>>({
          store: store,
          action: getServicePlansAction,
          paginationMonitor: paginationMonitorFactory.create(getServicePlansAction.paginationKey, entityFactory(servicePlanSchemaKey))
        }, true)
          .entities$.pipe(share(), first());
      }
    }));
};

<<<<<<< HEAD
export const getServicePlanName = (plan: { name: string, extraTyped?: IServicePlanExtra }): string =>
  plan.extraTyped && plan.extraTyped.displayName ? plan.extraTyped.displayName : plan.name;

export const getServicePlanAccessibility = (
  servicePlan: APIResource<IServicePlan>,
  servicePlanVisibilities$: Observable<APIResource<IServicePlanVisibility>[]>,
  serviceBroker$: Observable<APIResource<IServiceBroker>>): Observable<ServicePlanAccessibility> => {
  if (servicePlan.entity.public) {
    return observableOf({
      isPublic: true,
      guid: servicePlan.metadata.guid
    });
  }
  const safeServiceBroker$ = serviceBroker$.pipe(filter(sb => !!sb));
  const safeServicePlanVisibilities$ = servicePlanVisibilities$.pipe(filter(spv => !!spv));
  return safeServiceBroker$.pipe(
    combineLatest(safeServicePlanVisibilities$),
    map(([serviceBroker, allServicePlanVisibilities]) => getSvcAvailability(servicePlan, serviceBroker, allServicePlanVisibilities))
  );
};

export const getServicePlanAccessibilityCardStatus = (
  servicePlan: APIResource<IServicePlan>,
  servicePlanVisibilities$: Observable<APIResource<IServicePlanVisibility>[]>,
  serviceBroker$: Observable<APIResource<IServiceBroker>>): Observable<CardStatus> => {
  return getServicePlanAccessibility(servicePlan, servicePlanVisibilities$, serviceBroker$).pipe(
    map((servicePlanAccessibility: ServicePlanAccessibility) => {
      if (servicePlanAccessibility.isPublic) {
        return CardStatus.OK;
      } else if (servicePlanAccessibility.spaceScoped || servicePlanAccessibility.hasVisibilities) {
        return CardStatus.WARNING;
      } else {
        return CardStatus.ERROR;
      }
    }),
    first()
  );
};

/*
* Show service plan costs if the object is in the open service broker format, otherwise ignore them
*/
export const canShowServicePlanCosts = (servicePlan: APIResource<IServicePlan>): boolean => {
  if (!servicePlan || servicePlan.entity.free) {
    return false;
  }
  const extra = servicePlan.entity.extraTyped;
  return !!extra && !!extra.costs && !!extra.costs[0] && !!extra.costs[0].amount;
};

export const populateServicePlanExtraTyped = (servicePlan: APIResource<IServicePlan>): APIResource<IServicePlan> => {
  if (servicePlan.entity.extraTyped) {
    return servicePlan;
  }
  return {
    ...servicePlan,
    entity: {
      ...servicePlan.entity,
      extraTyped: servicePlan.entity.extra ? safeJsonParse<IServicePlanExtra>(servicePlan.entity.extra) : null
    }
  };
};

export const getServiceBroker = (
  serviceBrokerGuid: string,
  cfGuid: string,
  entityServiceFactory: EntityServiceFactory): EntityService<APIResource<IServiceBroker>> => {
  return entityServiceFactory.create<APIResource<IServiceBroker>>(
    serviceBrokerSchemaKey,
    entityFactory(serviceBrokerSchemaKey),
    serviceBrokerGuid,
    new GetServiceBroker(serviceBrokerGuid, cfGuid),
    false
  );
};

export const getCfService = (
  serviceGuid: string,
  cfGuid: string,
  entityServiceFactory: EntityServiceFactory): EntityService<APIResource<IService>> => {
  return entityServiceFactory.create<APIResource<IService>>(
    serviceSchemaKey,
    entityFactory(serviceSchemaKey),
    serviceGuid,
    new GetService(serviceGuid, cfGuid),
    true
  );
};
=======
>>>>>>> 7919cf4c
<|MERGE_RESOLUTION|>--- conflicted
+++ resolved
@@ -13,7 +13,6 @@
 } from '../../core/cf-api-svc.types';
 import { EntityService } from '../../core/entity-service';
 import { EntityServiceFactory } from '../../core/entity-service-factory.service';
-import { safeJsonParse } from '../../core/utils.service';
 import { CardStatus } from '../../shared/components/application-state/application-state.service';
 import { PaginationMonitorFactory } from '../../shared/monitors/pagination-monitor.factory';
 import { GetServiceBroker } from '../../store/actions/service-broker.actions';
@@ -32,14 +31,9 @@
 import { APIResource } from '../../store/types/api.types';
 import { getIdFromRoute } from '../cloud-foundry/cf.helpers';
 import { ServicePlanAccessibility } from './services.service';
-
-<<<<<<< HEAD
-
-export const getSvcAvailability = (
-  servicePlan: APIResource<IServicePlan>,
-=======
+import { safeStringToObj } from '../../core/utils.service';
+
 export const getSvcAvailability = (servicePlan: APIResource<IServicePlan>,
->>>>>>> 7919cf4c
   serviceBroker: APIResource<IServiceBroker>,
   allServicePlanVisibilities: APIResource<IServicePlanVisibility>[]) => {
   const svcAvailability = {
@@ -59,19 +53,6 @@
   return svcAvailability;
 };
 
-<<<<<<< HEAD
-=======
-export const getServiceJsonParams = (params: any): {} => {
-  let prms = params;
-  try {
-    prms = JSON.parse(params) || null;
-  } catch (e) {
-    prms = null;
-  }
-  return prms;
-};
-
->>>>>>> 7919cf4c
 export const isMarketplaceMode = (activatedRoute: ActivatedRoute) => {
   const serviceId = getIdFromRoute(activatedRoute, 'serviceId');
   const cfId = getIdFromRoute(activatedRoute, 'endpointId');
@@ -129,7 +110,6 @@
     }));
 };
 
-<<<<<<< HEAD
 export const getServicePlanName = (plan: { name: string, extraTyped?: IServicePlanExtra }): string =>
   plan.extraTyped && plan.extraTyped.displayName ? plan.extraTyped.displayName : plan.name;
 
@@ -188,7 +168,7 @@
     ...servicePlan,
     entity: {
       ...servicePlan.entity,
-      extraTyped: servicePlan.entity.extra ? safeJsonParse<IServicePlanExtra>(servicePlan.entity.extra) : null
+      extraTyped: servicePlan.entity.extra ? safeStringToObj<IServicePlanExtra>(servicePlan.entity.extra) : null
     }
   };
 };
@@ -217,6 +197,4 @@
     new GetService(serviceGuid, cfGuid),
     true
   );
-};
-=======
->>>>>>> 7919cf4c
+};