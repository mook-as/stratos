--- conflicted
+++ resolved
@@ -1,19 +1,6 @@
 <div class="specify-details">
   <form class="stepper-form" [formGroup]="stepperForm">
     <mat-form-field>
-<<<<<<< HEAD
-      <mat-select class="form-control" placeholder="Organization" required formControlName="org" (selectionChange)="setOrg($event.value)">
-        <mat-option *ngFor="let organization of orgs$ | async" [value]="organization.metadata.guid">{{ organization.entity.name }}</mat-option>
-      </mat-select>
-    </mat-form-field>
-    <mat-form-field>
-      <mat-select class="form-control" placeholder="Space" required formControlName="space">
-        <mat-option [disabled]="!stepperForm.controls.org.value" *ngFor="let space of spaces$ | async" [value]="space.metadata.guid">{{ space.entity.name }}</mat-option>
-      </mat-select>
-    </mat-form-field>
-    <mat-form-field>
-=======
->>>>>>> 794f9f97
       <input matInput class="form-control" formControlName="name" placeholder="Name" required>
       <mat-error *ngIf="stepperForm.controls.name?.hasError('nameTaken')">
         A service instance with this name already exists. Please enter a different one.
