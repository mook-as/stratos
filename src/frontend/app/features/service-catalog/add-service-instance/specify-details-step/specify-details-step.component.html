<<<<<<< HEAD
<div class="specify-details" *ngIf="initialised">
  <div *ngIf="showModeSelection">
    <b>Create a new service instance or bind an existing one.</b>
    <div>
      <mat-radio-group [(ngModel)]="formMode" class="specify-details__radio-group" [disabled]="(serviceInstances$ | async)?.length === 0">
        <mat-radio-button *ngFor="let mode of formModes" [value]="mode.key" class="specify-details__radio-group__radio" (click)="resetForms(mode.key)">
          {{ mode.label }}
        </mat-radio-button>
      </mat-radio-group>
    </div>
  </div>
  <form class="stepper-form" *ngIf="(showModeSelection && formMode === 'create-service-instance') || !showModeSelection" [formGroup]="createNewInstanceForm">
    <mat-form-field *ngIf="marketPlaceMode">
      <mat-select class="form-control" placeholder="Organization" required formControlName="org" (change)="setOrg($event.value)">
        <mat-option *ngFor="let organization of orgs$ | async" [value]="organization.metadata.guid">{{ organization.entity.name }}</mat-option>
      </mat-select>
    </mat-form-field>
    <mat-form-field *ngIf="marketPlaceMode">
      <mat-select class="form-control" placeholder="Space" required formControlName="space">
        <mat-option [disabled]="!createNewInstanceForm.controls.org.value" *ngFor="let space of spaces$ | async" [value]="space.metadata.guid">{{ space.entity.name }}</mat-option>
      </mat-select>
    </mat-form-field>
=======
<div class="specify-details">
  <form class="stepper-form" [formGroup]="stepperForm">
>>>>>>> 6c63949d
    <mat-form-field>
      <input matInput class="form-control" formControlName="name" placeholder="Name" required>
      <mat-error *ngIf="createNewInstanceForm.controls.name?.hasError('nameTaken')">
        A service instance with this name already exists. Please enter a different one.
      </mat-error>
    </mat-form-field>
    <mat-form-field class="stepper-form__tags">
      <mat-chip-list #chipList formControlName="tags" class="stepper-form__tags__chip-list">
        <mat-chip *ngFor="let tag of tags" class="stepper-form__tags__chip-list__chip" [selectable]="tagsSelectable" [removable]="tagsRemovable" (remove)="removeTag(tag)">
          {{tag.label}}
          <mat-icon matChipRemove *ngIf="tagsRemovable">cancel</mat-icon>
        </mat-chip>
        <input placeholder="Tags" [matChipInputFor]="chipList" [matChipInputSeparatorKeyCodes]="separatorKeysCodes" [matChipInputAddOnBlur]="tagsAddOnBlur" (matChipInputTokenEnd)="addTag($event)" />
      </mat-chip-list>
    </mat-form-field>
    <mat-form-field>
      <textarea matInput placeholder="JSON parameters" formControlName="params"></textarea>
      <mat-error *ngIf="createNewInstanceForm.controls.params?.hasError('notValidJson')">
        Not valid JSON. Please specify a valid JSON Object
      </mat-error>
    </mat-form-field>
  </form>
  <form class="stepper-form" *ngIf="showModeSelection && formMode === 'bind-service-instance'" [formGroup]="selectExistingInstanceForm">
    <mat-form-field>
      <mat-select class="form-control" placeholder="Service Instance" required formControlName="serviceInstances">
        <mat-option *ngFor="let sI of serviceInstances$ | async" [value]="sI.metadata.guid">{{ sI.entity.name }}</mat-option>
      </mat-select>
    </mat-form-field>

  </form>
</div><|MERGE_RESOLUTION|>--- conflicted
+++ resolved
@@ -1,4 +1,3 @@
-<<<<<<< HEAD
 <div class="specify-details" *ngIf="initialised">
   <div *ngIf="showModeSelection">
     <b>Create a new service instance or bind an existing one.</b>
@@ -11,20 +10,6 @@
     </div>
   </div>
   <form class="stepper-form" *ngIf="(showModeSelection && formMode === 'create-service-instance') || !showModeSelection" [formGroup]="createNewInstanceForm">
-    <mat-form-field *ngIf="marketPlaceMode">
-      <mat-select class="form-control" placeholder="Organization" required formControlName="org" (change)="setOrg($event.value)">
-        <mat-option *ngFor="let organization of orgs$ | async" [value]="organization.metadata.guid">{{ organization.entity.name }}</mat-option>
-      </mat-select>
-    </mat-form-field>
-    <mat-form-field *ngIf="marketPlaceMode">
-      <mat-select class="form-control" placeholder="Space" required formControlName="space">
-        <mat-option [disabled]="!createNewInstanceForm.controls.org.value" *ngFor="let space of spaces$ | async" [value]="space.metadata.guid">{{ space.entity.name }}</mat-option>
-      </mat-select>
-    </mat-form-field>
-=======
-<div class="specify-details">
-  <form class="stepper-form" [formGroup]="stepperForm">
->>>>>>> 6c63949d
     <mat-form-field>
       <input matInput class="form-control" formControlName="name" placeholder="Name" required>
       <mat-error *ngIf="createNewInstanceForm.controls.name?.hasError('nameTaken')">
