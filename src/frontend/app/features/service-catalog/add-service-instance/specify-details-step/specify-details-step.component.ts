--- conflicted
+++ resolved
@@ -121,25 +121,6 @@
     this.serviceInstanceNameSub.unsubscribe();
   }
 
-<<<<<<< HEAD
-  initOrgsObservable = (action) => {
-
-
-    return getPaginationObservables<APIResource<IOrganization>>({
-      store: this.store,
-      action: action,
-      paginationMonitor: this.paginationMonitorFactory.create(
-        action.paginationKey,
-        entityFactory(organizationSchemaKey)
-      )
-    }, true)
-      .entities$.pipe(
-      share(),
-      first()
-      );
-
-  }
-=======
   initOrgsObservable = (action) => getPaginationObservables<APIResource<IOrganization>>({
     store: this.store,
     action: action,
@@ -152,7 +133,6 @@
       share(),
       first()
     )
->>>>>>> c1384a00
 
   ngAfterContentInit() {
     this.validate = this.stepperForm.statusChanges
