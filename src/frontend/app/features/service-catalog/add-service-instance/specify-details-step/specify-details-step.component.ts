import { COMMA, ENTER, SPACE } from '@angular/cdk/keycodes';
import { AfterContentInit, Component, OnDestroy, OnInit } from '@angular/core';
import { AbstractControl, FormControl, FormGroup, ValidatorFn, Validators } from '@angular/forms';
import { MatChipInputEvent, MatSnackBar } from '@angular/material';
import { ActivatedRoute } from '@angular/router';
import { Store } from '@ngrx/store';
import { Observable } from 'rxjs/Observable';
import { combineLatest, filter, first, map, share, switchMap, tap } from 'rxjs/operators';
import { Subscription } from 'rxjs/Subscription';

import { IServiceInstance } from '../../../../core/cf-api-svc.types';
import { IOrganization, ISpace } from '../../../../core/cf-api.types';
import { PaginationMonitorFactory } from '../../../../shared/monitors/pagination-monitor.factory';
import {
  SetCreateServiceInstanceOrg,
  SetCreateServiceInstanceSpace,
  SetServiceInstanceGuid,
} from '../../../../store/actions/create-service-instance.actions';
import { RouterNav } from '../../../../store/actions/router.actions';
import { CreateServiceBinding } from '../../../../store/actions/service-bindings.actions';
import { CreateServiceInstance, GetServiceInstances } from '../../../../store/actions/service-instances.actions';
import { AppState } from '../../../../store/app-state';
import { entityFactory, serviceBindingSchemaKey, serviceInstancesSchemaKey } from '../../../../store/helpers/entity-factory';
import { RequestInfoState } from '../../../../store/reducers/api-request-reducer/types';
import { getPaginationObservables } from '../../../../store/reducers/pagination-reducer/pagination-reducer.helper';
import { selectRequestInfo } from '../../../../store/selectors/api.selectors';
import {
  selectCreateServiceInstance,
  selectCreateServiceInstanceCfGuid,
  selectCreateServiceInstanceOrgGuid,
  selectCreateServiceInstanceServiceGuid,
} from '../../../../store/selectors/create-service-instance.selectors';
import { APIResource } from '../../../../store/types/api.types';
<<<<<<< HEAD
import { ServicesService } from '../../services.service';
import { getServiceInstancesInCf } from '../../services-helper';
=======
import { CreateServiceInstanceState } from '../../../../store/types/create-service-instance.types';
import { getServiceJsonParams, isMarketplaceMode, safeUnsubscribe } from '../../services-helper';
import { CreateServiceInstanceHelperServiceFactory } from '../create-service-instance-helper-service-factory.service';
import { CreateServiceInstanceHelperService } from '../create-service-instance-helper.service';
import { CsiGuidsService } from '../csi-guids.service';
>>>>>>> 794f9f97

@Component({
  selector: 'app-specify-details-step',
  templateUrl: './specify-details-step.component.html',
  styleUrls: ['./specify-details-step.component.scss'],
})
export class SpecifyDetailsStepComponent implements OnDestroy, AfterContentInit {
  cSIHelperService: CreateServiceInstanceHelperService;
  stepperForm: FormGroup;
  allServiceInstances$: Observable<APIResource<IServiceInstance>[]>;
  validate: Observable<boolean>;
  allServiceInstanceNames: string[];
  tagsVisible = true;
  tagsSelectable = true;
  tagsRemovable = true;
  tagsAddOnBlur = true;
  separatorKeysCodes = [ENTER, COMMA, SPACE];
  tags = [];
  spaceScopeSub: Subscription;
  spaces$: Observable<APIResource<ISpace>[]>;
  orgs$: Observable<APIResource<IOrganization>[]>;

  static isValidJsonValidatorFn = (): ValidatorFn => {
    return (formField: AbstractControl): { [key: string]: any } => {

      try {
        if (formField.value) {
          const jsonObj = JSON.parse(formField.value);
          // Check if jsonObj is actually an obj
          if (jsonObj.constructor !== {}.constructor) {
            throw new Error('not an object');
          }
        }
      } catch (e) {
        return { 'notValidJson': { value: formField.value } };
      }
      return null;
    };
  }
  nameTakenValidator = (): ValidatorFn => {
    return (formField: AbstractControl): { [key: string]: any } =>
      !this.checkName(formField.value) ? { 'nameTaken': { value: formField.value } } : null;
  }

  constructor(
    private store: Store<AppState>,
    private cSIHelperServiceFactory: CreateServiceInstanceHelperServiceFactory,
    private activatedRoute: ActivatedRoute,
    private paginationMonitorFactory: PaginationMonitorFactory,
    private snackBar: MatSnackBar,
    private csiGuidsService: CsiGuidsService
  ) {

    this.stepperForm = new FormGroup({
      name: new FormControl('', [Validators.required, this.nameTakenValidator()]),
      params: new FormControl('', SpecifyDetailsStepComponent.isValidJsonValidatorFn()),
      tags: new FormControl(''),
    });
  }

<<<<<<< HEAD
    this.orgs$ = this.initOrgsObservable();

    const paginationKey = createEntityRelationPaginationKey(serviceInstancesSchemaKey, this.servicesService.serviceGuid);

    this.allServiceInstances$ = this.initServiceInstances(paginationKey);

    this.spaces$ = this.initSpacesObservable();

    this.spaceScopeSub = this.servicesService.getSelectedServicePlanAccessibility()
      .pipe(
        map(o => o.spaceScoped),
        tap(spaceScope => {
          if (spaceScope) {
            this.stepperForm.get('org').disable();
            this.stepperForm.get('space').disable();
          } else {
            this.stepperForm.get('org').enable();
            this.stepperForm.get('space').enable();
          }
        })).subscribe();
=======
  onEnter = () => {
    this.cSIHelperService = this.cSIHelperServiceFactory.create(this.csiGuidsService.cfGuid, this.csiGuidsService.serviceGuid);
    this.allServiceInstances$ = this.initServiceInstances(this.csiGuidsService.cfGuid, this.csiGuidsService.serviceGuid);
>>>>>>> 794f9f97
  }

  setOrg = (guid) => this.store.dispatch(new SetCreateServiceInstanceOrg(guid));

<<<<<<< HEAD
  initServiceInstances = (paginationKey: string) =>
    getServiceInstancesInCf(this.servicesService.cfGuid, this.store, this.paginationMonitorFactory).pipe(
=======
  initServiceInstances = (cfGuid: string, paginationKey: string) => getPaginationObservables<APIResource<IServiceInstance>>({
    store: this.store,
    action: new GetServiceInstances(cfGuid, paginationKey),
    paginationMonitor: this.paginationMonitorFactory.create(
      paginationKey,
      entityFactory(serviceInstancesSchemaKey)
    )
  }, true)
    .entities$.pipe(
>>>>>>> 794f9f97
      share(),
      first()
    )
  ngOnDestroy(): void {
    safeUnsubscribe(this.spaceScopeSub);
  }

  ngAfterContentInit() {
    this.validate = this.stepperForm.statusChanges
      .map(() => {
        return this.stepperForm.valid;
      });
  }

  initSpacesObservable = () => this.store.select(selectCreateServiceInstanceOrgGuid).pipe(
    filter(p => !!p),
    combineLatest(this.orgs$),
    map(([guid, orgs]) => {
      const filteredOrgs = orgs.filter(org => org.metadata.guid === guid);
      return filteredOrgs.length > 0 ? filteredOrgs[0] : null;
    }),
    filter(p => !!p),
    map(org => org.entity.spaces),
    combineLatest(this.cSIHelperService.getSelectedServicePlanAccessibility()),
    map(([spaces, servicePlanAccessibility]) => {
      if (servicePlanAccessibility.spaceScoped) {
        return spaces.filter(s => s.metadata.guid === servicePlanAccessibility.spaceGuid);
      }
      return spaces;
    }),
    tap((spaces) => {
      if (spaces.length > 0) {
        const selectedSpaceId = spaces[0].metadata.guid;
        this.stepperForm.controls.space.setValue(selectedSpaceId);
        this.store.dispatch(new SetCreateServiceInstanceSpace(selectedSpaceId));
      }
    })
  )

  onNext = () => {
    return this.store.select(selectCreateServiceInstance).pipe(
      filter(p => !!p),
      switchMap(p => this.createServiceInstance(p)),
      filter(s => !s.creating),
      combineLatest(this.store.select(selectCreateServiceInstance)),
      first(),
      switchMap(([request, state]) => {
        if (request.error) {
          this.displaySnackBar();
          return Observable.of({ success: false });
        } else {
          const serviceInstanceGuid = request.response.result[0];
          this.store.dispatch(new SetServiceInstanceGuid(serviceInstanceGuid));
          if (!!state.bindAppGuid) {
            return this.createBinding(serviceInstanceGuid, state.cfGuid, state.bindAppGuid, state.bindAppParams).pipe(
              filter(s => {
                return s && !s.creating;
              }),
              map(req => {
                if (req.error) {
                  this.displaySnackBar(true);
                  return { success: false };
                } else {
                  return this.routeToServices();
                }
              }));
          } else {
            return Observable.of(this.routeToServices());
          }
        }
      }),
    );
  }

  routeToServices = () => {
    this.store.dispatch(new RouterNav({ path: ['/services'] }));
    return { success: true };
  }
  createServiceInstance(createServiceInstance: CreateServiceInstanceState): Observable<RequestInfoState> {

    const name = this.stepperForm.controls.name.value;
    const { spaceGuid, cfGuid } = createServiceInstance;
    const servicePlanGuid = createServiceInstance.servicePlanGuid;
    const params = getServiceJsonParams(this.stepperForm.controls.params.value);
    let tagsStr = null;
    tagsStr = this.tags.length > 0 ? this.tags.map(t => t.label) : null;

    const newServiceInstanceGuid = name + spaceGuid + servicePlanGuid;

    this.store.dispatch(new CreateServiceInstance(
      cfGuid,
      newServiceInstanceGuid,
      name, servicePlanGuid, spaceGuid, params, tagsStr
    ));
    return this.store.select(selectRequestInfo(serviceInstancesSchemaKey, newServiceInstanceGuid));
  }

  createBinding = (serviceInstanceGuid: string, cfGuid: string, appGuid: string, params: {}) => {

    const guid = `${cfGuid}-${appGuid}-${serviceInstanceGuid}`;
    params = params;

    this.store.dispatch(new CreateServiceBinding(
      cfGuid,
      guid,
      appGuid,
      serviceInstanceGuid,
      params
    ));

    return this.store.select(selectRequestInfo(serviceBindingSchemaKey, guid));
  }


  private displaySnackBar(isBindingFailure = false) {

    if (isBindingFailure) {
      this.snackBar.open('Failed to bind app! Please re-check the details.', 'Dismiss');
    } else {
      this.snackBar.open('Failed to create service instance! Please re-check the details.', 'Dismiss');
    }
  }

  addTag(event: MatChipInputEvent): void {
    const input = event.input;
    const value = event.value;
    if ((value || '').trim()) {
      this.tags.push({ label: value.trim() });
    }

    if (input) {
      input.value = '';
    }
  }

  removeTag(tag: any): void {
    const index = this.tags.indexOf(tag);

    if (index >= 0) {
      this.tags.splice(index, 1);
    }
  }


  checkName = (value: string = null) =>
    this.allServiceInstanceNames ? this.allServiceInstanceNames.indexOf(value || this.stepperForm.controls.name.value) === -1 : true

}<|MERGE_RESOLUTION|>--- conflicted
+++ resolved
@@ -31,16 +31,13 @@
   selectCreateServiceInstanceServiceGuid,
 } from '../../../../store/selectors/create-service-instance.selectors';
 import { APIResource } from '../../../../store/types/api.types';
-<<<<<<< HEAD
 import { ServicesService } from '../../services.service';
 import { getServiceInstancesInCf } from '../../services-helper';
-=======
 import { CreateServiceInstanceState } from '../../../../store/types/create-service-instance.types';
 import { getServiceJsonParams, isMarketplaceMode, safeUnsubscribe } from '../../services-helper';
 import { CreateServiceInstanceHelperServiceFactory } from '../create-service-instance-helper-service-factory.service';
 import { CreateServiceInstanceHelperService } from '../create-service-instance-helper.service';
 import { CsiGuidsService } from '../csi-guids.service';
->>>>>>> 794f9f97
 
 @Component({
   selector: 'app-specify-details-step',
@@ -101,40 +98,13 @@
     });
   }
 
-<<<<<<< HEAD
-    this.orgs$ = this.initOrgsObservable();
-
-    const paginationKey = createEntityRelationPaginationKey(serviceInstancesSchemaKey, this.servicesService.serviceGuid);
-
-    this.allServiceInstances$ = this.initServiceInstances(paginationKey);
-
-    this.spaces$ = this.initSpacesObservable();
-
-    this.spaceScopeSub = this.servicesService.getSelectedServicePlanAccessibility()
-      .pipe(
-        map(o => o.spaceScoped),
-        tap(spaceScope => {
-          if (spaceScope) {
-            this.stepperForm.get('org').disable();
-            this.stepperForm.get('space').disable();
-          } else {
-            this.stepperForm.get('org').enable();
-            this.stepperForm.get('space').enable();
-          }
-        })).subscribe();
-=======
   onEnter = () => {
     this.cSIHelperService = this.cSIHelperServiceFactory.create(this.csiGuidsService.cfGuid, this.csiGuidsService.serviceGuid);
     this.allServiceInstances$ = this.initServiceInstances(this.csiGuidsService.cfGuid, this.csiGuidsService.serviceGuid);
->>>>>>> 794f9f97
   }
 
   setOrg = (guid) => this.store.dispatch(new SetCreateServiceInstanceOrg(guid));
 
-<<<<<<< HEAD
-  initServiceInstances = (paginationKey: string) =>
-    getServiceInstancesInCf(this.servicesService.cfGuid, this.store, this.paginationMonitorFactory).pipe(
-=======
   initServiceInstances = (cfGuid: string, paginationKey: string) => getPaginationObservables<APIResource<IServiceInstance>>({
     store: this.store,
     action: new GetServiceInstances(cfGuid, paginationKey),
@@ -144,7 +114,6 @@
     )
   }, true)
     .entities$.pipe(
->>>>>>> 794f9f97
       share(),
       first()
     )
