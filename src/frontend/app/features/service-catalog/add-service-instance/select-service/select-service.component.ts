--- conflicted
+++ resolved
@@ -4,11 +4,7 @@
 import { Store } from '@ngrx/store';
 import { BehaviorSubject } from 'rxjs/BehaviorSubject';
 import { Observable } from 'rxjs/Observable';
-<<<<<<< HEAD
-import { filter, switchMap, tap } from 'rxjs/operators';
-=======
-import { combineLatest, filter, map, switchMap, tap } from 'rxjs/operators';
->>>>>>> 6c63949d
+import { combineLatest, map, filter, switchMap, tap } from 'rxjs/operators';
 import { Subscription } from 'rxjs/Subscription';
 
 import { IService } from '../../../../core/cf-api-svc.types';
