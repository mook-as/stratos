import { TitleCasePipe } from '@angular/common';
<<<<<<< HEAD
import {
  ChangeDetectionStrategy,
  Component,
  ComponentFactoryResolver,
  OnDestroy,
  ViewChild,
  ViewContainerRef,
} from '@angular/core';
=======
import { ChangeDetectionStrategy, Component, OnDestroy, ViewChild, ViewContainerRef, ComponentFactoryResolver } from '@angular/core';
>>>>>>> 2ca8c2a9
import { FormControl, FormGroup, Validators } from '@angular/forms';
import { ActivatedRoute } from '@angular/router';
import { Store } from '@ngrx/store';
import { BehaviorSubject } from 'rxjs/BehaviorSubject';
import { Observable } from 'rxjs/Observable';
<<<<<<< HEAD
import { combineLatest, filter, first, map, publishReplay, refCount, switchMap, tap } from 'rxjs/operators';
=======
import { filter, first, map, publishReplay, refCount, switchMap, tap, combineLatest, take } from 'rxjs/operators';
>>>>>>> 2ca8c2a9
import { Subscription } from 'rxjs/Subscription';

import { IServicePlan, IServicePlanExtra } from '../../../../core/cf-api-svc.types';
import { EntityServiceFactory } from '../../../../core/entity-service-factory.service';
import { CardStatus } from '../../../../shared/components/application-state/application-state.service';
<<<<<<< HEAD
import {
  SetCreateServiceInstanceCFDetails,
  SetServicePlan,
} from '../../../../store/actions/create-service-instance.actions';
import { AppState } from '../../../../store/app-state';
import {
=======
import { SetServicePlan, SetCreateServiceInstanceCFDetails } from '../../../../store/actions/create-service-instance.actions';
import { AppState } from '../../../../store/app-state';
import {
  selectCreateServiceInstanceCfGuid,
  selectCreateServiceInstanceServiceGuid,
>>>>>>> 2ca8c2a9
  selectCreateServiceInstanceOrgGuid,
  selectCreateServiceInstanceSpaceGuid,
} from '../../../../store/selectors/create-service-instance.selectors';
import { APIResource, EntityInfo } from '../../../../store/types/api.types';
<<<<<<< HEAD
import { safeUnsubscribe } from '../../services-helper';
=======
import { safeUnsubscribe, isMarketplaceMode } from '../../services-helper';
>>>>>>> 2ca8c2a9
import { ServicePlanAccessibility } from '../../services.service';
import { CreateServiceInstanceHelperServiceFactory } from '../create-service-instance-helper-service-factory.service';
import { CreateServiceInstanceHelperService } from '../create-service-instance-helper.service';
import { CsiGuidsService } from '../csi-guids.service';
<<<<<<< HEAD
import { CsiModeService } from '../csi-mode.service';
=======
>>>>>>> 2ca8c2a9
import { NoServicePlansComponent } from '../no-service-plans/no-service-plans.component';

interface ServicePlan {
  id: string;
  name: string;
  entity: APIResource<IServicePlan>;
  extra: IServicePlanExtra;
}
@Component({
  selector: 'app-select-plan-step',
  templateUrl: './select-plan-step.component.html',
  styleUrls: ['./select-plan-step.component.scss'],
  providers: [
    TitleCasePipe
  ],
  changeDetection: ChangeDetectionStrategy.OnPush
})
export class SelectPlanStepComponent implements OnDestroy {
  cSIHelperService: CreateServiceInstanceHelperService;
<<<<<<< HEAD
  selectedService$: Observable<ServicePlan>;
=======
  selectedService$: BehaviorSubject<ServicePlan> = new BehaviorSubject(null);
>>>>>>> 2ca8c2a9
  @ViewChild('noplans', { read: ViewContainerRef })
  noPlansDiv: ViewContainerRef;

  servicePlans: ServicePlan[];

  servicePlanVisibilitySub: Subscription;
  changeSubscription: Subscription;
  validate = new BehaviorSubject<boolean>(false);
  subscription: Subscription;
  stepperForm: FormGroup;
  servicePlans$: Observable<ServicePlan[]>;

  constructor(
    private store: Store<AppState>,
    private entityServiceFactory: EntityServiceFactory,
    private cSIHelperServiceFactory: CreateServiceInstanceHelperServiceFactory,
    private activatedRoute: ActivatedRoute,
    private csiGuidsService: CsiGuidsService,
<<<<<<< HEAD
    private componentFactoryResolver: ComponentFactoryResolver,
    private modeService: CsiModeService

=======
    private componentFactoryResolver: ComponentFactoryResolver
>>>>>>> 2ca8c2a9
  ) {

    this.stepperForm = new FormGroup({
      servicePlans: new FormControl('', Validators.required),
    });

<<<<<<< HEAD
    if (modeService.isMarketplaceMode()) {
=======
    if (isMarketplaceMode(activatedRoute)) {
>>>>>>> 2ca8c2a9
      this.store.dispatch(new SetCreateServiceInstanceCFDetails(activatedRoute.snapshot.params.cfId));
    }
  }

  mapToServicePlan = (visiblePlans: APIResource<IServicePlan>[]): ServicePlan[] => visiblePlans.map(p => ({
    id: p.metadata.guid,
    name: p.entity.name,
    entity: p,
    extra: p.entity.extra ? JSON.parse(p.entity.extra) : null
  }))

  getDisplayName(selectedPlan: ServicePlan) {
    let name = selectedPlan.name;
    if (selectedPlan.extra && selectedPlan.extra.displayName) {
      name = selectedPlan.extra.displayName;
    }
    return name;
  }
  hasAdditionalInfo(selectedPlan: ServicePlan) {
    return selectedPlan.extra && selectedPlan.extra.bullets;
  }

  onEnter = () => {
    this.cSIHelperService = this.cSIHelperServiceFactory.create(this.csiGuidsService.cfGuid, this.csiGuidsService.serviceGuid);

    this.servicePlans$ = this.store.select(selectCreateServiceInstanceOrgGuid).pipe(
      combineLatest(this.store.select(selectCreateServiceInstanceSpaceGuid)),
<<<<<<< HEAD
      filter(([o, s]) => !!o && !!s),
=======
>>>>>>> 2ca8c2a9
      switchMap(([orgGuid, spaceGuid]) => this.cSIHelperService.getVisibleServicePlansForSpaceAndOrg(orgGuid, spaceGuid)),
      tap(o => {
        if (o.length === 0) {
          this.stepperForm.controls.servicePlans.disable();
          this.clearNoPlans();
          this.createNoPlansComponent();
          setTimeout(() => this.validate.next(false));
        }
        if (o.length > 0) {
          this.stepperForm.controls.servicePlans.enable();
          this.clearNoPlans();
        }
      }),
      map(o => this.mapToServicePlan(o)),
      publishReplay(1),
      refCount(),
    );

<<<<<<< HEAD
    this.selectedService$ = this.servicePlans$.pipe(
      filter(o => !!this.stepperForm.controls.servicePlans.value),
      map(o => o.filter(p => p.id === this.stepperForm.controls.servicePlans.value)[0]),
      filter(p => !!p),
    );

=======
>>>>>>> 2ca8c2a9
    this.subscription = this.servicePlans$.pipe(
      filter(p => !!p && p.length > 0),
      tap(o => {
        this.stepperForm.controls.servicePlans.setValue(o[0].id);
<<<<<<< HEAD
=======
        this.selectedService$.next(o[0]);
>>>>>>> 2ca8c2a9
        this.servicePlans = o;
        setTimeout(() => this.validate.next(this.stepperForm.valid));

      }),
    ).subscribe();

<<<<<<< HEAD
=======
    this.watchForChanges();

  }

  watchForChanges = () => {
    this.stepperForm.statusChanges.pipe(
      combineLatest(this.servicePlans$),
      filter(([p, q]) => !!q && q.length > 0),
      tap(([valid, servicePlans]) => {
        const servicePlan = this.servicePlans.filter(s => s.entity.metadata.guid === this.stepperForm.controls.servicePlans.value)[0];
        this.selectedService$.next(servicePlan);
      }),
    ).subscribe();
>>>>>>> 2ca8c2a9
  }

  onNext = () => {
    this.store.dispatch(new SetServicePlan(this.stepperForm.controls.servicePlans.value));
    return Observable.of({ success: true });
  }

  ngOnDestroy(): void {
    safeUnsubscribe(this.subscription);
    safeUnsubscribe(this.changeSubscription);
    safeUnsubscribe(this.servicePlanVisibilitySub);
  }

  getPlanAccessibility = (servicePlan: APIResource<IServicePlan>): Observable<CardStatus> => {
    return this.cSIHelperService.getServicePlanAccessibility(servicePlan).pipe(
      map((servicePlanAccessibility: ServicePlanAccessibility) => {
        if (servicePlanAccessibility.isPublic) {
          return CardStatus.OK;
        } else if (servicePlanAccessibility.spaceScoped || servicePlanAccessibility.hasVisibilities) {
          return CardStatus.WARNING;
        } else {
          return CardStatus.ERROR;
        }
      }),
      first()
    );
  }

  getAccessibilityMessage = (servicePlan: APIResource<IServicePlan>): Observable<string> => {

    return this.getPlanAccessibility(servicePlan).pipe(
      map(o => {
        if (o === CardStatus.WARNING) {
          return 'Service Plan has limited visibility';
        } else if (o === CardStatus.ERROR) {
          return 'Service Plan has no visibility';
        }
      })
    );
  }

  isYesOrNo = val => val ? 'yes' : 'no';
  isPublic = (selPlan: EntityInfo<APIResource<IServicePlan>>) => this.isYesOrNo(selPlan.entity.entity.public);
  isFree = (selPlan: EntityInfo<APIResource<IServicePlan>>) => this.isYesOrNo(selPlan.entity.entity.free);

  private createNoPlansComponent() {
    const component = this.componentFactoryResolver.resolveComponentFactory(
      NoServicePlansComponent
    );
    return this.noPlansDiv.createComponent(component);
  }
  private clearNoPlans() {
    return this.noPlansDiv.clear();
  }

}<|MERGE_RESOLUTION|>--- conflicted
+++ resolved
@@ -1,5 +1,4 @@
 import { TitleCasePipe } from '@angular/common';
-<<<<<<< HEAD
 import {
   ChangeDetectionStrategy,
   Component,
@@ -8,55 +7,33 @@
   ViewChild,
   ViewContainerRef,
 } from '@angular/core';
-=======
-import { ChangeDetectionStrategy, Component, OnDestroy, ViewChild, ViewContainerRef, ComponentFactoryResolver } from '@angular/core';
->>>>>>> 2ca8c2a9
 import { FormControl, FormGroup, Validators } from '@angular/forms';
 import { ActivatedRoute } from '@angular/router';
 import { Store } from '@ngrx/store';
 import { BehaviorSubject } from 'rxjs/BehaviorSubject';
 import { Observable } from 'rxjs/Observable';
-<<<<<<< HEAD
-import { combineLatest, filter, first, map, publishReplay, refCount, switchMap, tap } from 'rxjs/operators';
-=======
 import { filter, first, map, publishReplay, refCount, switchMap, tap, combineLatest, take } from 'rxjs/operators';
->>>>>>> 2ca8c2a9
 import { Subscription } from 'rxjs/Subscription';
 
 import { IServicePlan, IServicePlanExtra } from '../../../../core/cf-api-svc.types';
 import { EntityServiceFactory } from '../../../../core/entity-service-factory.service';
 import { CardStatus } from '../../../../shared/components/application-state/application-state.service';
-<<<<<<< HEAD
 import {
   SetCreateServiceInstanceCFDetails,
   SetServicePlan,
 } from '../../../../store/actions/create-service-instance.actions';
 import { AppState } from '../../../../store/app-state';
 import {
-=======
-import { SetServicePlan, SetCreateServiceInstanceCFDetails } from '../../../../store/actions/create-service-instance.actions';
-import { AppState } from '../../../../store/app-state';
-import {
-  selectCreateServiceInstanceCfGuid,
-  selectCreateServiceInstanceServiceGuid,
->>>>>>> 2ca8c2a9
   selectCreateServiceInstanceOrgGuid,
   selectCreateServiceInstanceSpaceGuid,
 } from '../../../../store/selectors/create-service-instance.selectors';
 import { APIResource, EntityInfo } from '../../../../store/types/api.types';
-<<<<<<< HEAD
 import { safeUnsubscribe } from '../../services-helper';
-=======
-import { safeUnsubscribe, isMarketplaceMode } from '../../services-helper';
->>>>>>> 2ca8c2a9
 import { ServicePlanAccessibility } from '../../services.service';
 import { CreateServiceInstanceHelperServiceFactory } from '../create-service-instance-helper-service-factory.service';
 import { CreateServiceInstanceHelperService } from '../create-service-instance-helper.service';
 import { CsiGuidsService } from '../csi-guids.service';
-<<<<<<< HEAD
 import { CsiModeService } from '../csi-mode.service';
-=======
->>>>>>> 2ca8c2a9
 import { NoServicePlansComponent } from '../no-service-plans/no-service-plans.component';
 
 interface ServicePlan {
@@ -76,11 +53,7 @@
 })
 export class SelectPlanStepComponent implements OnDestroy {
   cSIHelperService: CreateServiceInstanceHelperService;
-<<<<<<< HEAD
-  selectedService$: Observable<ServicePlan>;
-=======
   selectedService$: BehaviorSubject<ServicePlan> = new BehaviorSubject(null);
->>>>>>> 2ca8c2a9
   @ViewChild('noplans', { read: ViewContainerRef })
   noPlansDiv: ViewContainerRef;
 
@@ -99,24 +72,16 @@
     private cSIHelperServiceFactory: CreateServiceInstanceHelperServiceFactory,
     private activatedRoute: ActivatedRoute,
     private csiGuidsService: CsiGuidsService,
-<<<<<<< HEAD
     private componentFactoryResolver: ComponentFactoryResolver,
     private modeService: CsiModeService
 
-=======
-    private componentFactoryResolver: ComponentFactoryResolver
->>>>>>> 2ca8c2a9
   ) {
 
     this.stepperForm = new FormGroup({
       servicePlans: new FormControl('', Validators.required),
     });
 
-<<<<<<< HEAD
     if (modeService.isMarketplaceMode()) {
-=======
-    if (isMarketplaceMode(activatedRoute)) {
->>>>>>> 2ca8c2a9
       this.store.dispatch(new SetCreateServiceInstanceCFDetails(activatedRoute.snapshot.params.cfId));
     }
   }
@@ -144,10 +109,7 @@
 
     this.servicePlans$ = this.store.select(selectCreateServiceInstanceOrgGuid).pipe(
       combineLatest(this.store.select(selectCreateServiceInstanceSpaceGuid)),
-<<<<<<< HEAD
       filter(([o, s]) => !!o && !!s),
-=======
->>>>>>> 2ca8c2a9
       switchMap(([orgGuid, spaceGuid]) => this.cSIHelperService.getVisibleServicePlansForSpaceAndOrg(orgGuid, spaceGuid)),
       tap(o => {
         if (o.length === 0) {
@@ -166,31 +128,17 @@
       refCount(),
     );
 
-<<<<<<< HEAD
-    this.selectedService$ = this.servicePlans$.pipe(
-      filter(o => !!this.stepperForm.controls.servicePlans.value),
-      map(o => o.filter(p => p.id === this.stepperForm.controls.servicePlans.value)[0]),
-      filter(p => !!p),
-    );
-
-=======
->>>>>>> 2ca8c2a9
     this.subscription = this.servicePlans$.pipe(
       filter(p => !!p && p.length > 0),
       tap(o => {
         this.stepperForm.controls.servicePlans.setValue(o[0].id);
-<<<<<<< HEAD
-=======
         this.selectedService$.next(o[0]);
->>>>>>> 2ca8c2a9
         this.servicePlans = o;
         setTimeout(() => this.validate.next(this.stepperForm.valid));
 
       }),
     ).subscribe();
 
-<<<<<<< HEAD
-=======
     this.watchForChanges();
 
   }
@@ -204,7 +152,6 @@
         this.selectedService$.next(servicePlan);
       }),
     ).subscribe();
->>>>>>> 2ca8c2a9
   }
 
   onNext = () => {
