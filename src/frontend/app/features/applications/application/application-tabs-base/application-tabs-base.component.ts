<<<<<<< HEAD
import { UserFavorite } from './../../../../store/types/user-favorites.types';
=======
import { CfUserService } from './../../../../shared/data-services/cf-user.service';
>>>>>>> eecd133e

import { Component, Inject, NgZone, OnDestroy, OnInit } from '@angular/core';
import { ActivatedRoute, Router } from '@angular/router';
import { Store } from '@ngrx/store';
import { combineLatest as observableCombineLatest, Observable, of as observableOf, Subscription } from 'rxjs';
import { delay, filter, first, map, mergeMap, tap, withLatestFrom, startWith, switchMap } from 'rxjs/operators';
import { IApp, IOrganization, ISpace } from '../../../../core/cf-api.types';
import { EntityService } from '../../../../core/entity-service';
import { ConfirmationDialogConfig } from '../../../../shared/components/confirmation-dialog.config';
import { ConfirmationDialogService } from '../../../../shared/components/confirmation-dialog.service';
import { IHeaderBreadcrumb } from '../../../../shared/components/page-header/page-header.types';
import { ISubHeaderTabs } from '../../../../shared/components/page-subheader/page-subheader.types';
import { ENTITY_SERVICE } from '../../../../shared/entity.tokens';
import { AppMetadataTypes, GetAppStatsAction, GetAppSummaryAction } from '../../../../store/actions/app-metadata.actions';
import { ResetPagination } from '../../../../store/actions/pagination.actions';
import { RouterNav } from '../../../../store/actions/router.actions';
import { AppState } from '../../../../store/app-state';
import { applicationSchemaKey, appStatsSchemaKey, entityFactory } from '../../../../store/helpers/entity-factory';
import { endpointEntitiesSelector } from '../../../../store/selectors/endpoint.selectors';
import { APIResource } from '../../../../store/types/api.types';
import { EndpointModel } from '../../../../store/types/endpoint.types';
import { ApplicationService, ApplicationData } from '../../application.service';
import { EndpointsService } from './../../../../core/endpoints.service';
import { RestageApplication } from '../../../../store/actions/application.actions';
import { ApplicationStateData } from '../../../../shared/components/application-state/application-state.service';
import { ActionState } from '../../../../store/reducers/api-request-reducer/types';
import {
  getTabsFromExtensions,
  StratosTabType,
  StratosActionMetadata,
  getActionsFromExtensions,
  StratosActionType
} from '../../../../core/extension/extension-service';
import { CurrentUserPermissions } from '../../../../core/current-user-permissions.config';
import { CurrentUserPermissionsService } from '../../../../core/current-user-permissions.service';

// Confirmation dialogs
const appStopConfirmation = new ConfirmationDialogConfig(
  'Stop Application',
  'Are you sure you want to stop this Application?',
  'Stop'
);
const appStartConfirmation = new ConfirmationDialogConfig(
  'Start Application',
  'Are you sure you want to start this Application?',
  'Start'
);
const appRestartConfirmation = new ConfirmationDialogConfig(
  'Restart Application',
  'Are you sure you want to restart this Application?',
  'Restart'
);
const appRestageConfirmation = new ConfirmationDialogConfig(
  'Restage Application',
  'Are you sure you want to restage this Application?',
  'Restage'
);

@Component({
  selector: 'app-application-tabs-base',
  templateUrl: './application-tabs-base.component.html',
  styleUrls: ['./application-tabs-base.component.scss']
})
export class ApplicationTabsBaseComponent implements OnInit, OnDestroy {
  public schema = entityFactory(applicationSchemaKey);
  public manageAppPermission = CurrentUserPermissions.APPLICATION_MANAGE;
  public appState$: Observable<ApplicationStateData>;

  public favorite = new UserFavorite(
    this.applicationService.cfGuid,
    'cf',
    applicationSchemaKey,
    this.applicationService.appGuid,
  );

  isBusyUpdating$: Observable<{ updating: boolean }>;

  public extensionActions: StratosActionMetadata[] = getActionsFromExtensions(StratosActionType.Application);

  constructor(
    private route: ActivatedRoute,
    private router: Router,
    public applicationService: ApplicationService,
    @Inject(ENTITY_SERVICE) private entityService: EntityService<APIResource>,
    private store: Store<AppState>,
    private confirmDialog: ConfirmationDialogService,
    private endpointsService: EndpointsService,
    private ngZone: NgZone,
    private currentUserPermissionsService: CurrentUserPermissionsService
  ) {
    const endpoints$ = store.select(endpointEntitiesSelector);
    this.breadcrumbs$ = applicationService.waitForAppEntity$.pipe(
      withLatestFrom(
        endpoints$,
        applicationService.appOrg$,
        applicationService.appSpace$
      ),
      map(([app, endpoints, org, space]) => {
        return this.getBreadcrumbs(
          app.entity.entity,
          endpoints[app.entity.entity.cfGuid],
          org,
          space
        );
      }),
      first()
    );
    this.applicationService.applicationStratProject$
      .pipe(first())
      .subscribe(stratProject => {
        if (
          stratProject &&
          stratProject.deploySource &&
          stratProject.deploySource.type === 'github'
        ) {
          this.tabLinks.push({ link: 'github', label: 'GitHub' });
        }
      });
    this.endpointsService.hasMetrics(applicationService.cfGuid).subscribe(hasMetrics => {
      if (hasMetrics) {
        this.tabLinks.push({
          link: 'metrics',
          label: 'Metrics'
        });
      }
    });

    const appDoesNotHaveEnvVars$ = this.applicationService.appSpace$.pipe(
      switchMap(space => this.currentUserPermissionsService.can(CurrentUserPermissions.APPLICATION_VIEW_ENV_VARS,
        this.applicationService.cfGuid, space.metadata.guid)
      ),
      map(can => !can)
    );

    this.tabLinks = [
      { link: 'summary', label: 'Summary' },
      { link: 'instances', label: 'Instances' },
      { link: 'routes', label: 'Routes' },
      { link: 'log-stream', label: 'Log Stream' },
      { link: 'services', label: 'Services' },
      { link: 'variables', label: 'Variables', hidden: appDoesNotHaveEnvVars$ },
      { link: 'events', label: 'Events' }
    ];

    // Add any tabs from extensions
    this.tabLinks = this.tabLinks.concat(getTabsFromExtensions(StratosTabType.Application));
  }

  public breadcrumbs$: Observable<IHeaderBreadcrumb[]>;
  isFetching$: Observable<boolean>;
  applicationActions$: Observable<string[]>;
  summaryDataChanging$: Observable<boolean>;
  appSub$: Subscription;
  entityServiceAppRefresh$: Subscription;
  autoRefreshString = 'auto-refresh';

  autoRefreshing$ = this.entityService.updatingSection$.pipe(map(
    update => update[this.autoRefreshString] || { busy: false }
  ));

  tabLinks: ISubHeaderTabs[];

  private getBreadcrumbs(
    application: IApp,
    endpoint: EndpointModel,
    org: APIResource<IOrganization>,
    space: APIResource<ISpace>
  ) {
    const baseCFUrl = `/cloud-foundry/${application.cfGuid}`;
    const baseOrgUrl = `${baseCFUrl}/organizations/${org.metadata.guid}`;

    const baseSpaceBreadcrumbs = [
      { value: endpoint.name, routerLink: `${baseCFUrl}/organizations` },
      { value: org.entity.name, routerLink: `${baseOrgUrl}/spaces` }
    ];

    return [
      {
        breadcrumbs: [{ value: 'Applications', routerLink: '/applications' }]
      },
      {
        key: 'space',
        breadcrumbs: [
          ...baseSpaceBreadcrumbs,
          { value: space.entity.name, routerLink: `${baseOrgUrl}/spaces/${space.metadata.guid}/apps` }
        ]
      },
      {
        key: 'space-services',
        breadcrumbs: [
          ...baseSpaceBreadcrumbs,
          { value: space.entity.name, routerLink: `${baseOrgUrl}/spaces/${space.metadata.guid}/service-instances` }
        ]
      },
      {
        key: 'space-routes',
        breadcrumbs: [
          ...baseSpaceBreadcrumbs,
          { value: space.entity.name, routerLink: `${baseOrgUrl}/spaces/${space.metadata.guid}/routes` }
        ]
      },
      {
        key: 'marketplace-services',
        breadcrumbs: [
          { value: 'Marketplace', routerLink: `/marketplace` }
        ]
      },
      {
        key: 'service-wall',
        breadcrumbs: [
          { value: 'Services', routerLink: `/services` }
        ]
      },
      {
        key: 'space-summary',
        breadcrumbs: [
          ...baseSpaceBreadcrumbs,
          { value: space.entity.name, routerLink: `${baseOrgUrl}/spaces/${space.metadata.guid}/summary` }
        ]
      },
      {
        key: 'org',
        breadcrumbs: [
          { value: endpoint.name, routerLink: `${baseCFUrl}/organizations` },
          { value: org.entity.name, routerLink: `${baseOrgUrl}/summary` },
        ]
      },
      {
        key: 'cf',
        breadcrumbs: [
          { value: endpoint.name, routerLink: `${baseCFUrl}/summary` }
        ]
      }
    ];
  }

  private confirmAndPollForState(
    confirmConfig: ConfirmationDialogConfig,
    onConfirm: (appData: ApplicationData) => void,
    updateKey: string,
    requiredAppState: string,
    onSuccess: () => void) {
    this.applicationService.application$.pipe(
      first(),
      tap(appData => {
        this.confirmDialog.open(confirmConfig, () => {
          onConfirm(appData);
          this.pollEntityService(updateKey, requiredAppState).pipe(
            first(),
          ).subscribe(onSuccess);
        });
      })
    ).subscribe();
  }

  private updateApp(confirmConfig: ConfirmationDialogConfig, updateKey: string, requiredAppState: string, onSuccess: () => void) {
    this.confirmAndPollForState(
      confirmConfig,
      appData => this.applicationService.updateApplication({ state: requiredAppState }, [AppMetadataTypes.STATS], appData.app.entity),
      updateKey,
      requiredAppState,
      onSuccess
    );
  }

  stopApplication() {
    this.updateApp(appStopConfirmation, 'stopping', 'STOPPED', () => {
      // On app reaching the 'STOPPED' state clear the app's stats pagination section
      const { cfGuid, appGuid } = this.applicationService;
      this.store.dispatch(new ResetPagination(appStatsSchemaKey, new GetAppStatsAction(appGuid, cfGuid).paginationKey));
    });
  }

  restageApplication() {
    const { cfGuid, appGuid } = this.applicationService;
    this.confirmAndPollForState(
      appRestageConfirmation,
      () => this.store.dispatch(new RestageApplication(appGuid, cfGuid)),
      'starting',
      'STARTED',
      () => { }
    );
  }

  pollEntityService(state, stateString): Observable<any> {
    return this.entityService
      .poll(1000, state).pipe(
        delay(1),
        filter(({ resource }) => {
          return resource.entity.state === stateString;
        }),
      );
  }

  startApplication() {
    this.updateApp(appStartConfirmation, 'starting', 'STARTED', () => { });
  }

  private dispatchAppStats = () => {
    const { cfGuid, appGuid } = this.applicationService;
    this.store.dispatch(new GetAppStatsAction(appGuid, cfGuid));
  }

  private updatingSectionBusy(section: ActionState) {
    return section && section.busy;
  }

  restartApplication() {
    this.confirmDialog.open(appRestartConfirmation, () => {

      this.applicationService.application$.pipe(
        first(),
        mergeMap(appData => {
          this.applicationService.updateApplication({ state: 'STOPPED' }, [], appData.app.entity);
          return observableCombineLatest(
            observableOf(appData),
            this.pollEntityService('stopping', 'STOPPED').pipe(first())
          );
        }),
        mergeMap(([appData, updateData]) => {
          this.applicationService.updateApplication({ state: 'STARTED' }, [], appData.app.entity);
          return this.pollEntityService('starting', 'STARTED').pipe(first());
        }),
      ).subscribe(null, this.dispatchAppStats, this.dispatchAppStats);

    });
  }

  redirectToDeletePage() {
    this.router.navigate(['./delete'], { relativeTo: this.route });
  }

  ngOnInit() {
    const { cfGuid, appGuid } = this.applicationService;
    // Auto refresh
    this.ngZone.runOutsideAngular(() => {
      this.entityServiceAppRefresh$ = this.entityService
        .poll(10000, this.autoRefreshString).pipe(
          tap(({ resource }) => {
            this.ngZone.run(() => {
              this.store.dispatch(new GetAppSummaryAction(appGuid, cfGuid));
              if (resource && resource.entity && resource.entity.state === 'STARTED') {
                this.store.dispatch(new GetAppStatsAction(appGuid, cfGuid));
              }
            });
          }))
        .subscribe();
    });

    this.appSub$ = this.entityService.entityMonitor.entityRequest$.subscribe(requestInfo => {
      if (
        requestInfo.deleting.deleted ||
        requestInfo.error
      ) {
        this.store.dispatch(new RouterNav({ path: ['applications'] }));
      }
    });

    this.isFetching$ = this.applicationService.isFetchingApp$;

    this.isBusyUpdating$ = this.entityService.updatingSection$.pipe(
      map(updatingSection => {
        const updating = this.updatingSectionBusy(updatingSection['restaging']) ||
          this.updatingSectionBusy(updatingSection['Updating-Existing-Application']);
        return { updating };
      }),
      startWith({ updating: true })
    );

    const initialFetch$ = observableCombineLatest(
      this.applicationService.isFetchingApp$,
      this.applicationService.isFetchingEnvVars$,
      this.applicationService.isFetchingStats$
    ).pipe(
      map(([isFetchingApp, isFetchingEnvVars, isFetchingStats]) => {
        return isFetchingApp || isFetchingEnvVars || isFetchingStats;
      }));

    this.summaryDataChanging$ = observableCombineLatest(
      initialFetch$,
      this.applicationService.isUpdatingApp$,
      this.autoRefreshing$
    ).pipe(map(([isFetchingApp, isUpdating, autoRefresh]) => {
      if (autoRefresh.busy) {
        return false;
      }
      return !!(isFetchingApp || isUpdating);
    }));
  }

  ngOnDestroy() {
    this.appSub$.unsubscribe();
    this.entityServiceAppRefresh$.unsubscribe();
  }
}<|MERGE_RESOLUTION|>--- conflicted
+++ resolved
@@ -1,8 +1,5 @@
-<<<<<<< HEAD
 import { UserFavorite } from './../../../../store/types/user-favorites.types';
-=======
 import { CfUserService } from './../../../../shared/data-services/cf-user.service';
->>>>>>> eecd133e
 
 import { Component, Inject, NgZone, OnDestroy, OnInit } from '@angular/core';
 import { ActivatedRoute, Router } from '@angular/router';
