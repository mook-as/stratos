import { CfUserService } from './../../../../shared/data-services/cf-user.service';
<<<<<<< HEAD

=======
>>>>>>> d4879335
import { Component, Inject, NgZone, OnDestroy, OnInit } from '@angular/core';
import { ActivatedRoute, Router } from '@angular/router';
import { Store } from '@ngrx/store';
import { combineLatest as observableCombineLatest, Observable, of as observableOf, Subscription } from 'rxjs';
import { delay, filter, first, map, mergeMap, tap, withLatestFrom, startWith, switchMap } from 'rxjs/operators';
import { IApp, IOrganization, ISpace } from '../../../../core/cf-api.types';
import { EntityService } from '../../../../core/entity-service';
import { ConfirmationDialogConfig } from '../../../../shared/components/confirmation-dialog.config';
import { ConfirmationDialogService } from '../../../../shared/components/confirmation-dialog.service';
import { IHeaderBreadcrumb } from '../../../../shared/components/page-header/page-header.types';
import { ISubHeaderTabs } from '../../../../shared/components/page-subheader/page-subheader.types';
import { ENTITY_SERVICE } from '../../../../shared/entity.tokens';
import { AppMetadataTypes, GetAppStatsAction, GetAppSummaryAction } from '../../../../store/actions/app-metadata.actions';
import { ResetPagination } from '../../../../store/actions/pagination.actions';
import { RouterNav } from '../../../../store/actions/router.actions';
import { AppState } from '../../../../store/app-state';
import { applicationSchemaKey, appStatsSchemaKey, entityFactory } from '../../../../store/helpers/entity-factory';
import { endpointEntitiesSelector } from '../../../../store/selectors/endpoint.selectors';
import { APIResource } from '../../../../store/types/api.types';
import { EndpointModel } from '../../../../store/types/endpoint.types';
import { ApplicationService, ApplicationData } from '../../application.service';
import { EndpointsService } from './../../../../core/endpoints.service';
import { RestageApplication } from '../../../../store/actions/application.actions';
import { ApplicationStateData } from '../../../../shared/components/application-state/application-state.service';
import { ActionState } from '../../../../store/reducers/api-request-reducer/types';
import {
  getTabsFromExtensions,
  StratosTabType,
  StratosActionMetadata,
  getActionsFromExtensions,
  StratosActionType
} from '../../../../core/extension/extension-service';
import { CurrentUserPermissions } from '../../../../core/current-user-permissions.config';
import { CurrentUserPermissionsService } from '../../../../core/current-user-permissions.service';
<<<<<<< HEAD
=======
import { GitSCMService, GitSCMType } from './../../../../shared/data-services/scm/scm.service';

>>>>>>> d4879335

// Confirmation dialogs
const appStopConfirmation = new ConfirmationDialogConfig(
  'Stop Application',
  'Are you sure you want to stop this Application?',
  'Stop'
);
const appStartConfirmation = new ConfirmationDialogConfig(
  'Start Application',
  'Are you sure you want to start this Application?',
  'Start'
);
const appRestartConfirmation = new ConfirmationDialogConfig(
  'Restart Application',
  'Are you sure you want to restart this Application?',
  'Restart'
);
const appRestageConfirmation = new ConfirmationDialogConfig(
  'Restage Application',
  'Are you sure you want to restage this Application?',
  'Restage'
);

@Component({
  selector: 'app-application-tabs-base',
  templateUrl: './application-tabs-base.component.html',
  styleUrls: ['./application-tabs-base.component.scss']
})
export class ApplicationTabsBaseComponent implements OnInit, OnDestroy {
  public schema = entityFactory(applicationSchemaKey);
  public manageAppPermission = CurrentUserPermissions.APPLICATION_MANAGE;
  public appState$: Observable<ApplicationStateData>;
  isBusyUpdating$: Observable<{ updating: boolean }>;

  public extensionActions: StratosActionMetadata[] = getActionsFromExtensions(StratosActionType.Application);

  constructor(
    private route: ActivatedRoute,
    private router: Router,
    public applicationService: ApplicationService,
    @Inject(ENTITY_SERVICE) private entityService: EntityService<APIResource>,
    private store: Store<AppState>,
    private confirmDialog: ConfirmationDialogService,
    private endpointsService: EndpointsService,
    private ngZone: NgZone,
<<<<<<< HEAD
    private currentUserPermissionsService: CurrentUserPermissionsService
=======
    private currentUserPermissionsService: CurrentUserPermissionsService,
    scmService: GitSCMService
>>>>>>> d4879335
  ) {
    const endpoints$ = store.select(endpointEntitiesSelector);
    this.breadcrumbs$ = applicationService.waitForAppEntity$.pipe(
      withLatestFrom(
        endpoints$,
        applicationService.appOrg$,
        applicationService.appSpace$
      ),
      map(([app, endpoints, org, space]) => {
        return this.getBreadcrumbs(
          app.entity.entity,
          endpoints[app.entity.entity.cfGuid],
          org,
          space
        );
      }),
      first()
    );

    this.endpointsService.hasMetrics(applicationService.cfGuid).subscribe(hasMetrics => {
      if (hasMetrics) {
        this.tabLinks.push({
          link: 'metrics',
          label: 'Metrics'
        });
      }
    });

    const appDoesNotHaveEnvVars$ = this.applicationService.appSpace$.pipe(
      switchMap(space => this.currentUserPermissionsService.can(CurrentUserPermissions.APPLICATION_VIEW_ENV_VARS,
        this.applicationService.cfGuid, space.metadata.guid)
      ),
      map(can => !can)
    );

    this.tabLinks = [
      { link: 'summary', label: 'Summary' },
      { link: 'instances', label: 'Instances' },
      { link: 'routes', label: 'Routes' },
      { link: 'log-stream', label: 'Log Stream' },
      { link: 'services', label: 'Services' },
      { link: 'variables', label: 'Variables', hidden: appDoesNotHaveEnvVars$ },
      { link: 'events', label: 'Events' }
    ];

    // Add any tabs from extensions
    this.tabLinks = this.tabLinks.concat(getTabsFromExtensions(StratosTabType.Application));

    this.applicationService.applicationStratProject$
      .pipe(first())
      .subscribe(stratProject => {
        if (
          stratProject &&
          stratProject.deploySource &&
          (stratProject.deploySource.type === 'github' || stratProject.deploySource.type === 'gitscm')
        ) {
          const gitscm = stratProject.deploySource.scm || stratProject.deploySource.type;
          const scm = scmService.getSCM(gitscm as GitSCMType);
          this.tabLinks.push({ link: 'gitscm', label: scm.getLabel() });
        }
      });
  }

  public breadcrumbs$: Observable<IHeaderBreadcrumb[]>;
  isFetching$: Observable<boolean>;
  applicationActions$: Observable<string[]>;
  summaryDataChanging$: Observable<boolean>;
  appSub$: Subscription;
  entityServiceAppRefresh$: Subscription;
  autoRefreshString = 'auto-refresh';

  autoRefreshing$ = this.entityService.updatingSection$.pipe(map(
    update => update[this.autoRefreshString] || { busy: false }
  ));

  tabLinks: ISubHeaderTabs[];

  private getBreadcrumbs(
    application: IApp,
    endpoint: EndpointModel,
    org: APIResource<IOrganization>,
    space: APIResource<ISpace>
  ) {
    const baseCFUrl = `/cloud-foundry/${application.cfGuid}`;
    const baseOrgUrl = `${baseCFUrl}/organizations/${org.metadata.guid}`;

    const baseSpaceBreadcrumbs = [
      { value: endpoint.name, routerLink: `${baseCFUrl}/organizations` },
      { value: org.entity.name, routerLink: `${baseOrgUrl}/spaces` }
    ];

    return [
      {
        breadcrumbs: [{ value: 'Applications', routerLink: '/applications' }]
      },
      {
        key: 'space',
        breadcrumbs: [
          ...baseSpaceBreadcrumbs,
          { value: space.entity.name, routerLink: `${baseOrgUrl}/spaces/${space.metadata.guid}/apps` }
        ]
      },
      {
        key: 'space-services',
        breadcrumbs: [
          ...baseSpaceBreadcrumbs,
          { value: space.entity.name, routerLink: `${baseOrgUrl}/spaces/${space.metadata.guid}/service-instances` }
        ]
      },
      {
        key: 'space-routes',
        breadcrumbs: [
          ...baseSpaceBreadcrumbs,
          { value: space.entity.name, routerLink: `${baseOrgUrl}/spaces/${space.metadata.guid}/routes` }
        ]
      },
      {
        key: 'marketplace-services',
        breadcrumbs: [
          { value: 'Marketplace', routerLink: `/marketplace` }
        ]
      },
      {
        key: 'service-wall',
        breadcrumbs: [
          { value: 'Services', routerLink: `/services` }
        ]
      },
      {
        key: 'space-summary',
        breadcrumbs: [
          ...baseSpaceBreadcrumbs,
          { value: space.entity.name, routerLink: `${baseOrgUrl}/spaces/${space.metadata.guid}/summary` }
        ]
      },
      {
        key: 'org',
        breadcrumbs: [
          { value: endpoint.name, routerLink: `${baseCFUrl}/organizations` },
          { value: org.entity.name, routerLink: `${baseOrgUrl}/summary` },
        ]
      },
      {
        key: 'cf',
        breadcrumbs: [
          { value: endpoint.name, routerLink: `${baseCFUrl}/summary` }
        ]
      }
    ];
  }

  private confirmAndPollForState(
    confirmConfig: ConfirmationDialogConfig,
    onConfirm: (appData: ApplicationData) => void,
    updateKey: string,
    requiredAppState: string,
    onSuccess: () => void) {
    this.applicationService.application$.pipe(
      first(),
      tap(appData => {
        this.confirmDialog.open(confirmConfig, () => {
          onConfirm(appData);
          this.pollEntityService(updateKey, requiredAppState).pipe(
            first(),
          ).subscribe(onSuccess);
        });
      })
    ).subscribe();
  }

  private updateApp(confirmConfig: ConfirmationDialogConfig, updateKey: string, requiredAppState: string, onSuccess: () => void) {
    this.confirmAndPollForState(
      confirmConfig,
      appData => this.applicationService.updateApplication({ state: requiredAppState }, [AppMetadataTypes.STATS], appData.app.entity),
      updateKey,
      requiredAppState,
      onSuccess
    );
  }

  stopApplication() {
    this.updateApp(appStopConfirmation, 'stopping', 'STOPPED', () => {
      // On app reaching the 'STOPPED' state clear the app's stats pagination section
      const { cfGuid, appGuid } = this.applicationService;
      this.store.dispatch(new ResetPagination(appStatsSchemaKey, new GetAppStatsAction(appGuid, cfGuid).paginationKey));
    });
  }

  restageApplication() {
    const { cfGuid, appGuid } = this.applicationService;
    this.confirmAndPollForState(
      appRestageConfirmation,
      () => this.store.dispatch(new RestageApplication(appGuid, cfGuid)),
      'starting',
      'STARTED',
      () => { }
    );
  }

  pollEntityService(state, stateString): Observable<any> {
    return this.entityService
      .poll(1000, state).pipe(
        delay(1),
        filter(({ resource }) => {
          return resource.entity.state === stateString;
        }),
      );
  }

  startApplication() {
    this.updateApp(appStartConfirmation, 'starting', 'STARTED', () => { });
  }

  private dispatchAppStats = () => {
    const { cfGuid, appGuid } = this.applicationService;
    this.store.dispatch(new GetAppStatsAction(appGuid, cfGuid));
  }

  private updatingSectionBusy(section: ActionState) {
    return section && section.busy;
  }

  restartApplication() {
    this.confirmDialog.open(appRestartConfirmation, () => {

      this.applicationService.application$.pipe(
        first(),
        mergeMap(appData => {
          this.applicationService.updateApplication({ state: 'STOPPED' }, [], appData.app.entity);
          return observableCombineLatest(
            observableOf(appData),
            this.pollEntityService('stopping', 'STOPPED').pipe(first())
          );
        }),
        mergeMap(([appData, updateData]) => {
          this.applicationService.updateApplication({ state: 'STARTED' }, [], appData.app.entity);
          return this.pollEntityService('starting', 'STARTED').pipe(first());
        }),
      ).subscribe(null, this.dispatchAppStats, this.dispatchAppStats);

    });
  }

  redirectToDeletePage() {
    this.router.navigate(['./delete'], { relativeTo: this.route });
  }

  ngOnInit() {
    const { cfGuid, appGuid } = this.applicationService;
    // Auto refresh
    this.ngZone.runOutsideAngular(() => {
      this.entityServiceAppRefresh$ = this.entityService
        .poll(10000, this.autoRefreshString).pipe(
          tap(({ resource }) => {
            this.ngZone.run(() => {
              this.store.dispatch(new GetAppSummaryAction(appGuid, cfGuid));
              if (resource && resource.entity && resource.entity.state === 'STARTED') {
                this.store.dispatch(new GetAppStatsAction(appGuid, cfGuid));
              }
            });
          }))
        .subscribe();
    });

    this.appSub$ = this.entityService.entityMonitor.entityRequest$.subscribe(requestInfo => {
      if (
        requestInfo.deleting.deleted ||
        requestInfo.error
      ) {
        this.store.dispatch(new RouterNav({ path: ['applications'] }));
      }
    });

    this.isFetching$ = this.applicationService.isFetchingApp$;

    this.isBusyUpdating$ = this.entityService.updatingSection$.pipe(
      map(updatingSection => {
        const updating = this.updatingSectionBusy(updatingSection['restaging']) ||
          this.updatingSectionBusy(updatingSection['Updating-Existing-Application']);
        return { updating };
      }),
      startWith({ updating: true })
    );

    const initialFetch$ = observableCombineLatest(
      this.applicationService.isFetchingApp$,
      this.applicationService.isFetchingEnvVars$,
      this.applicationService.isFetchingStats$
    ).pipe(
      map(([isFetchingApp, isFetchingEnvVars, isFetchingStats]) => {
        return isFetchingApp || isFetchingEnvVars || isFetchingStats;
      }));

    this.summaryDataChanging$ = observableCombineLatest(
      initialFetch$,
      this.applicationService.isUpdatingApp$,
      this.autoRefreshing$
    ).pipe(map(([isFetchingApp, isUpdating, autoRefresh]) => {
      if (autoRefresh.busy) {
        return false;
      }
      return !!(isFetchingApp || isUpdating);
    }));
  }

  ngOnDestroy() {
    this.appSub$.unsubscribe();
    this.entityServiceAppRefresh$.unsubscribe();
  }
}<|MERGE_RESOLUTION|>--- conflicted
+++ resolved
@@ -1,8 +1,4 @@
 import { CfUserService } from './../../../../shared/data-services/cf-user.service';
-<<<<<<< HEAD
-
-=======
->>>>>>> d4879335
 import { Component, Inject, NgZone, OnDestroy, OnInit } from '@angular/core';
 import { ActivatedRoute, Router } from '@angular/router';
 import { Store } from '@ngrx/store';
@@ -37,11 +33,8 @@
 } from '../../../../core/extension/extension-service';
 import { CurrentUserPermissions } from '../../../../core/current-user-permissions.config';
 import { CurrentUserPermissionsService } from '../../../../core/current-user-permissions.service';
-<<<<<<< HEAD
-=======
 import { GitSCMService, GitSCMType } from './../../../../shared/data-services/scm/scm.service';
 
->>>>>>> d4879335
 
 // Confirmation dialogs
 const appStopConfirmation = new ConfirmationDialogConfig(
@@ -87,12 +80,8 @@
     private confirmDialog: ConfirmationDialogService,
     private endpointsService: EndpointsService,
     private ngZone: NgZone,
-<<<<<<< HEAD
-    private currentUserPermissionsService: CurrentUserPermissionsService
-=======
     private currentUserPermissionsService: CurrentUserPermissionsService,
     scmService: GitSCMService
->>>>>>> d4879335
   ) {
     const endpoints$ = store.select(endpointEntitiesSelector);
     this.breadcrumbs$ = applicationService.waitForAppEntity$.pipe(
