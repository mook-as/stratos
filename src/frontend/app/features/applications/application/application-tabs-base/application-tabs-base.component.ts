--- conflicted
+++ resolved
@@ -133,19 +133,12 @@
     const initialFetch$ = Observable.combineLatest(
       this.applicationService.isFetchingApp$,
       this.applicationService.isFetchingEnvVars$,
-<<<<<<< HEAD
-      this.applicationService.isFetchingStats$,
-    ).map(([isFetchingApp, isFetchingEnvVars, isFetchingStats]) => {
-      return isFetchingApp || isFetchingEnvVars || isFetchingStats;
-    });
-=======
       this.applicationService.isFetchingStats$
     )
       .map(([isFetchingApp, isFetchingEnvVars, isFetchingStats]) => {
         return isFetchingApp || isFetchingEnvVars || isFetchingStats;
-      })
+    });
       .distinctUntilChanged();
->>>>>>> 590f07fc
 
     this.summaryDataChanging$ = Observable.combineLatest(
       initialFetch$,
