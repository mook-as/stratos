import { Component, OnInit } from '@angular/core';
import { Observable } from 'rxjs';
<<<<<<< HEAD
import { combineLatest, distinct, map } from 'rxjs/operators';
=======
import { combineLatest, distinct, map, tap, startWith } from 'rxjs/operators';
>>>>>>> ccaabeda

import { IAppSummary } from '../../../../../../core/cf-api.types';
import { GitSCMService } from '../../../../../../shared/data-services/scm/scm.service';
import { APIResource, EntityInfo } from '../../../../../../store/types/api.types';
import { getFullEndpointApiUrl } from '../../../../../endpoints/endpoint-helpers';
import { ApplicationMonitorService } from '../../../../application-monitor.service';
import { ApplicationData, ApplicationService } from '../../../../application.service';
import { GitSCMType } from './../../../../../../shared/data-services/scm/scm.service';

const isDockerHubRegEx = /^([a-zA-Z0-9_-]+)\/([a-zA-Z0-9_-]+):([a-zA-Z0-9_.-]+)/g;

@Component({
  selector: 'app-build-tab',
  templateUrl: './build-tab.component.html',
  styleUrls: ['./build-tab.component.scss'],
  providers: [
    ApplicationMonitorService,
  ]
})
export class BuildTabComponent implements OnInit {


  constructor(public applicationService: ApplicationService, private scmService: GitSCMService) { }

  cardTwoFetching$: Observable<boolean>;

  public async: any;

  getFullApiUrl = getFullEndpointApiUrl;

  sshStatus$: Observable<string>;

  deploySource$: Observable<{ type: string, [name: string]: any }>;

  ngOnInit() {
    this.cardTwoFetching$ = this.applicationService.application$.pipe(
      combineLatest(
        this.applicationService.appSummary$
      ),
      map(([app, appSummary]: [ApplicationData, EntityInfo<APIResource<IAppSummary>>]) => {
        return app.fetching || appSummary.entityRequestInfo.fetching;
      }), distinct());

    this.sshStatus$ = this.applicationService.application$.pipe(
      combineLatest(this.applicationService.appSpace$),
      map(([app, space]) => {
        if (!space.entity.allow_ssh) {
          return 'Disabled by the space';
        } else {
          return app.app.entity.enable_ssh ? 'Yes' : 'No';
        }
      })
    );

    this.deploySource$ = this.applicationService.applicationStratProject$.pipe(
      combineLatest(this.applicationService.application$)
    ).pipe(
      map(([project, app]) => {
        if (!!project) {
          const deploySource = { ...project.deploySource } as any;

          // Legacy
          if (deploySource.type === 'github') {
            deploySource.type = 'gitscm';
            deploySource.scm = 'github';
          }

<<<<<<< HEAD
          const scmType = deploySource.scm as GitSCMType;
          const scm = this.scmService.getSCM(scmType);
          deploySource.label = scm.getLabel();
          deploySource.commitURL = scm.getCommitURL(deploySource.project, deploySource.commit);
          deploySource.icon = scm.getIcon();
=======
          if (deploySource.type === 'gitscm') {
            const scmType = deploySource.scm as GitSCMType;
            const scm = this.scmService.getSCM(scmType);
            deploySource.label = scm.getLabel();
            deploySource.commitURL = scm.getCommitURL(deploySource.project, deploySource.commit);
            deploySource.icon = scm.getIcon();
          }

>>>>>>> ccaabeda
          return deploySource;
        } else if (app.app.entity.docker_image) {
          return {
            type: 'docker',
            dockerImage: app.app.entity.docker_image,
            dockerUrl: this.createDockerImageUrl(app.app.entity.docker_image)
          };
        } else {
          return null;
        }
      }),
      startWith({ type: 'loading' })
    );
  }

  private createDockerImageUrl(dockerImage: string): string {
    // https://docs.cloudfoundry.org/devguide/deploy-apps/push-docker.html
    // Private Registry: MY-PRIVATE-REGISTRY.DOMAIN:PORT/REPO/IMAGE:TAG
    // GCP: docker://MY-REGISTRY-URL/MY-PROJECT/MY-IMAGE-NAME
    // DockerHub: REPO/IMAGE:TAG
    isDockerHubRegEx.lastIndex = 0;
    const res = isDockerHubRegEx.exec(dockerImage);
    return res && res.length === 4 ? `https://hub.docker.com/r/${res[1]}/${res[2]}` : null;
  }
}<|MERGE_RESOLUTION|>--- conflicted
+++ resolved
@@ -1,10 +1,6 @@
 import { Component, OnInit } from '@angular/core';
 import { Observable } from 'rxjs';
-<<<<<<< HEAD
-import { combineLatest, distinct, map } from 'rxjs/operators';
-=======
-import { combineLatest, distinct, map, tap, startWith } from 'rxjs/operators';
->>>>>>> ccaabeda
+import { combineLatest, distinct, map, startWith } from 'rxjs/operators';
 
 import { IAppSummary } from '../../../../../../core/cf-api.types';
 import { GitSCMService } from '../../../../../../shared/data-services/scm/scm.service';
@@ -72,13 +68,6 @@
             deploySource.scm = 'github';
           }
 
-<<<<<<< HEAD
-          const scmType = deploySource.scm as GitSCMType;
-          const scm = this.scmService.getSCM(scmType);
-          deploySource.label = scm.getLabel();
-          deploySource.commitURL = scm.getCommitURL(deploySource.project, deploySource.commit);
-          deploySource.icon = scm.getIcon();
-=======
           if (deploySource.type === 'gitscm') {
             const scmType = deploySource.scm as GitSCMType;
             const scm = this.scmService.getSCM(scmType);
@@ -87,7 +76,6 @@
             deploySource.icon = scm.getIcon();
           }
 
->>>>>>> ccaabeda
           return deploySource;
         } else if (app.app.entity.docker_image) {
           return {
