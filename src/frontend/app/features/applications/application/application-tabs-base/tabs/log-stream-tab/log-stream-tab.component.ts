import { Component, HostBinding, OnInit, ViewChild } from '@angular/core';
import { NgModel } from '@angular/forms';
import { Store } from '@ngrx/store';
import * as moment from 'moment';
import { QueueingSubject } from 'queueing-subject';
import websocketConnect from 'rxjs-websockets';
import { Observable } from 'rxjs/Rx';

import { LoggerService } from '../../../../../../core/logger.service';
import { LogViewerComponent } from '../../../../../../shared/components/log-viewer/log-viewer.component';
import { AppState } from '../../../../../../store/app-state';
import { applicationSchemaKey } from '../../../../../../store/helpers/entity-factory';
<<<<<<< HEAD
import { AnsiColorizer} from '../../../../../../shared/components/log-viewer/ansi-colorizer';
=======
import { selectEntity } from '../../../../../../store/selectors/api.selectors';
import { ApplicationService } from '../../../../application.service';
>>>>>>> 79f1e283

export interface LogItem {
  message: string;
  message_type: number;
  app_id: string;
  source_type: string;
  source_instance: string;
  timestamp: number;
}
@Component({
  selector: 'app-log-stream-tab',
  templateUrl: './log-stream-tab.component.html',
  styleUrls: ['./log-stream-tab.component.scss']
})
export class LogStreamTabComponent implements OnInit {
  public messages: Observable<string>;

<<<<<<< HEAD
  public connectionStatus: Observable<number>;
=======
  @ViewChild('searchFilter') searchFilter: NgModel;
  @HostBinding('class') class = 'router-component';
>>>>>>> 79f1e283

  filter;

  private colorizer = new AnsiColorizer();

  constructor(
    private applicationService: ApplicationService,
    private store: Store<AppState>,
    private logService: LoggerService
  ) {
    this.filter = this.jsonFilter.bind(this);
  }

  ngOnInit() {
    if (!this.applicationService.cfGuid || !this.applicationService.appGuid) {
      this.messages = Observable.never();
    } else {
      const host = window.location.host;
      const streamUrl = `wss://${host}/pp/v1/${
        this.applicationService.cfGuid
        }/apps/${this.applicationService.appGuid}/stream`;

      const { messages, connectionStatus } = websocketConnect(streamUrl, new QueueingSubject<string>());
      messages.catch(e => {
        this.logService.error(
          'Error while connecting to socket: ' + JSON.stringify(e)
        );
        return [];
      })
      .share()
      .filter(data => !!data && data.length);

      this.messages = messages;
      this.connectionStatus = connectionStatus;
    }
  }

  jsonFilter(jsonString) {
    try {
      const messageObj = JSON.parse(jsonString);
      if (!messageObj) {
        return;
      }

      let msgColour, sourceColour, bold;

      // CF timestamps are in nanoseconds
      const msStamp = Math.round(messageObj.timestamp / 1000000);
      const timeStamp = moment(msStamp).format('HH:mm:ss.SSS');

      if (/APP/.test(messageObj.source_type)) {
        sourceColour = 'green';
      } else {
        sourceColour = 'yellow';
      }
      const messageSource =
        this.colorizer.colorize('[' + messageObj.source_type + '.' + messageObj.source_instance + ']', sourceColour, true);

      if (messageObj.message_type === 2) {
        msgColour = 'red';
        bold = true;
      }
      const messageString = this.colorizer.colorize(atob(messageObj.message), msgColour, bold) + '\n';
      return timeStamp + ': ' + messageSource + ' ' + messageString;
    } catch (error) {
      this.logService.error('Failed to filter jsonMessage from WebSocket: ' + JSON.stringify(error));
      return jsonString;
    }
  }
}<|MERGE_RESOLUTION|>--- conflicted
+++ resolved
@@ -7,15 +7,9 @@
 import { Observable } from 'rxjs/Rx';
 
 import { LoggerService } from '../../../../../../core/logger.service';
-import { LogViewerComponent } from '../../../../../../shared/components/log-viewer/log-viewer.component';
+import { AnsiColorizer } from '../../../../../../shared/components/log-viewer/ansi-colorizer';
 import { AppState } from '../../../../../../store/app-state';
-import { applicationSchemaKey } from '../../../../../../store/helpers/entity-factory';
-<<<<<<< HEAD
-import { AnsiColorizer} from '../../../../../../shared/components/log-viewer/ansi-colorizer';
-=======
-import { selectEntity } from '../../../../../../store/selectors/api.selectors';
 import { ApplicationService } from '../../../../application.service';
->>>>>>> 79f1e283
 
 export interface LogItem {
   message: string;
@@ -33,12 +27,9 @@
 export class LogStreamTabComponent implements OnInit {
   public messages: Observable<string>;
 
-<<<<<<< HEAD
   public connectionStatus: Observable<number>;
-=======
   @ViewChild('searchFilter') searchFilter: NgModel;
   @HostBinding('class') class = 'router-component';
->>>>>>> 79f1e283
 
   filter;
 
@@ -68,8 +59,8 @@
         );
         return [];
       })
-      .share()
-      .filter(data => !!data && data.length);
+        .share()
+        .filter(data => !!data && data.length);
 
       this.messages = messages;
       this.connectionStatus = connectionStatus;
