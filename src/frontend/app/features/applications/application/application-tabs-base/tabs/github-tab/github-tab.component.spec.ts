import { async, ComponentFixture, TestBed } from '@angular/core/testing';
import { RouterTestingModule } from '@angular/router/testing';
import { StoreModule } from '@ngrx/store';

import { CoreModule } from '../../../../../../core/core.module';
import { SharedModule } from '../../../../../../shared/shared.module';
import { appReducers } from '../../../../../../store/reducers.module';
import { ApplicationServiceMock } from '../../../../../../test-framework/application-service-helper';
import { getInitialTestStoreState } from '../../../../../../test-framework/store-test-helper';
import { ApplicationService } from '../../../../application.service';
import { GithubTabComponent } from './github-tab.component';

describe('GithubTabComponent', () => {
  let component: GithubTabComponent;
  let fixture: ComponentFixture<GithubTabComponent>;
  const initialState = getInitialTestStoreState();

<<<<<<< HEAD
  beforeEach(
    async(() => {
      TestBed.configureTestingModule({
        declarations: [GithubTabComponent],
        imports: [
          CoreModule,
          SharedModule,
          RouterTestingModule,
          StoreModule.forRoot(appReducers, {
=======
  beforeEach(async(() => {
    TestBed.configureTestingModule({
      declarations: [GithubTabComponent],
      imports: [
        CoreModule,
        SharedModule,
        RouterTestingModule,
        StoreModule.forRoot(
          appReducers,
          {
>>>>>>> 57d38197
            initialState
          })
        ],
        providers: [
          { provide: ApplicationService, useClass: ApplicationServiceMock }
        ]
      }).compileComponents();
    })
<<<<<<< HEAD
  );
=======
      .compileComponents();
  }));
>>>>>>> 57d38197

  beforeEach(() => {
    fixture = TestBed.createComponent(GithubTabComponent);
    component = fixture.componentInstance;
    fixture.detectChanges();
  });

  it('should create', () => {
    expect(component).toBeTruthy();
  });
});<|MERGE_RESOLUTION|>--- conflicted
+++ resolved
@@ -15,17 +15,6 @@
   let fixture: ComponentFixture<GithubTabComponent>;
   const initialState = getInitialTestStoreState();
 
-<<<<<<< HEAD
-  beforeEach(
-    async(() => {
-      TestBed.configureTestingModule({
-        declarations: [GithubTabComponent],
-        imports: [
-          CoreModule,
-          SharedModule,
-          RouterTestingModule,
-          StoreModule.forRoot(appReducers, {
-=======
   beforeEach(async(() => {
     TestBed.configureTestingModule({
       declarations: [GithubTabComponent],
@@ -36,21 +25,16 @@
         StoreModule.forRoot(
           appReducers,
           {
->>>>>>> 57d38197
             initialState
-          })
-        ],
-        providers: [
-          { provide: ApplicationService, useClass: ApplicationServiceMock }
-        ]
-      }).compileComponents();
+          }
+        ),
+      ],
+      providers: [
+        { provide: ApplicationService, useClass: ApplicationServiceMock },
+      ]
     })
-<<<<<<< HEAD
-  );
-=======
       .compileComponents();
   }));
->>>>>>> 57d38197
 
   beforeEach(() => {
     fixture = TestBed.createComponent(GithubTabComponent);
