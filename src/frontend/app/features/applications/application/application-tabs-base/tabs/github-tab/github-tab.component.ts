--- conflicted
+++ resolved
@@ -1,16 +1,13 @@
 import { DatePipe } from '@angular/common';
-<<<<<<< HEAD
-import { Component, OnDestroy, OnInit } from '@angular/core';
+import { Component, Inject, OnDestroy, OnInit } from '@angular/core';
 import { MatSnackBar, MatSnackBarRef, SimpleSnackBar } from '@angular/material';
-=======
-import { Component, OnInit, OnDestroy, Inject } from '@angular/core';
->>>>>>> 69c8602f
 import { Store } from '@ngrx/store';
 import { Observable, of as observableOf, Subscription } from 'rxjs';
 import { distinctUntilChanged, filter, map, take, tap } from 'rxjs/operators';
 
 import { EntityService } from '../../../../../../core/entity-service';
 import { EntityServiceFactory } from '../../../../../../core/entity-service-factory.service';
+import { GITHUB_API_URL } from '../../../../../../core/github.helpers';
 import {
   GithubCommitsListConfigServiceAppTab,
 } from '../../../../../../shared/components/list/list-types/github-commits/github-commits-list-config-app-tab.service';
@@ -27,7 +24,6 @@
 import { GithubCommit, GithubRepo } from '../../../../../../store/types/github.types';
 import { ApplicationService } from '../../../../application.service';
 import { EnvVarStratosProject } from '../build-tab/application-env-vars.service';
-import { GITHUB_API_URL } from '../../../../../../core/github.helpers';
 
 
 @Component({
@@ -80,11 +76,8 @@
     private applicationService: ApplicationService,
     private store: Store<AppState>,
     private entityServiceFactory: EntityServiceFactory,
-<<<<<<< HEAD
-    private snackBar: MatSnackBar
-=======
+    private snackBar: MatSnackBar,
     @Inject(GITHUB_API_URL) private gitHubURL: string
->>>>>>> 69c8602f
   ) { }
 
   ngOnInit() {
