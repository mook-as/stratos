<app-tile-grid class="github-tab" *ngIf="stratosProject$ | async as stratosProject">
  <app-tile-group>
    <app-tile>
      <mat-card>
        <mat-card-header>
          <mat-card-title>Deployment Information</mat-card-title>
        </mat-card-header>
        <mat-card-content>
          <div class="github-tab__deployment">
            <app-metadata-item label="Repository">
              <a href="{{(gitHubRepo$ | async)?.html_url}}" target="_blank">{{stratosProject.deploySource.project }}</a>
            </app-metadata-item>
            <app-metadata-item label="Branch">
              <a href="{{(gitHubRepo$ | async)?.html_url}}/tree/{{ stratosProject.deploySource.branch}}" target="_blank">
                {{ stratosProject.deploySource.branch}}
              </a>
            </app-metadata-item>
            <div class="github-tab__deployment__commit">
              <div>
                <app-metadata-item label="Commit">
                  <a href="{{(commit$ | async)?.html_url}}" target="_blank">{{ stratosProject.deploySource.commit | limitTo: 8}}</a>
                </app-metadata-item>
              </div>
              <div class="github-tab__deployment__commit-warning" *ngIf="!(isHead$ | async) && (initialised$ | async)">
                <div>
                  <mat-icon color="warn">warning</mat-icon>
                </div>
                <div class="github-tab__deployment__commit-warning__msg">The {{ stratosProject.deploySource.branch}} branch has been updated since this app was deployed. Redeploy to update</div>
              </div>
            </div>
<<<<<<< HEAD
            <app-metadata-item label="Deployed at:">{{ stratosProject.deploySource.timestamp * 1000 | date:'medium' }}</app-metadata-item>
=======
            <app-metadata-item label="Deployed:">{{ stratosProject.deploySource.timestamp * 1000 | date:'medium' }}</app-metadata-item>
>>>>>>> 648eeabe
          </div>
        </mat-card-content>
      </mat-card>
    </app-tile>
    <app-tile>
      <mat-card>
        <mat-card-header>
          <mat-card-title>Repository Details</mat-card-title>
        </mat-card-header>
        <mat-card-content>

          <div *ngIf="gitHubRepo$ | async as githubRepo">
            <div class="github-tab__avatar">
              <img src={{githubRepo.owner.avatar_url}}>
            </div>
            <div>
              <app-metadata-item label="Full Name">
                <a href="{{ githubRepo.html_url }}" target="_blank">{{ githubRepo.full_name }}</a>
              </app-metadata-item>
              <app-metadata-item label="Owner">{{ githubRepo.owner.login }}</app-metadata-item>
              <app-metadata-item label="Description">{{ githubRepo.description }}</app-metadata-item>
              <app-metadata-item label="Created:">{{ githubRepo.created_at | date:'medium' }}</app-metadata-item>
              <app-metadata-item label="Last Pushed:">{{ githubRepo.pushed_at | date:'medium' }}</app-metadata-item>
            </div>
          </div>
        </mat-card-content>
      </mat-card>
    </app-tile>
    <app-tile>
      <mat-card>
        <mat-card-header>
          <mat-card-title>Commit Details</mat-card-title>
        </mat-card-header>
        <mat-card-content>
          <div *ngIf="commit$ | async as commitInfo">
            <div class="github-tab__avatar">
              <img src={{commitInfo.author.avatar_url}}>
            </div>
            <div>
              <app-metadata-item label="Message">{{ commitInfo.commit.message }}</app-metadata-item>
              <app-metadata-item label="SHA">
                <a href={{commitInfo.html_url}} target="_blank">{{ commitInfo.sha | limitTo: 8}}</a>
              </app-metadata-item>
<<<<<<< HEAD
              <app-metadata-item label="Author">{{ commitInfo.commit.author.name }}
                <{{ commitInfo.commit.author.email }}>
=======
              <app-metadata-item label="Author">
                <app-github-commit-author [commit]="commitInfo" [showAvatar]="false"></app-github-commit-author>
>>>>>>> 648eeabe
              </app-metadata-item>
              <app-metadata-item label="Date:">{{ commitInfo.commit.author.date | date:'medium' }}</app-metadata-item>
            </div>
          </div>
        </mat-card-content>
      </mat-card>
    </app-tile>
  </app-tile-group>
  <app-list></app-list>
</app-tile-grid><|MERGE_RESOLUTION|>--- conflicted
+++ resolved
@@ -28,11 +28,7 @@
                 <div class="github-tab__deployment__commit-warning__msg">The {{ stratosProject.deploySource.branch}} branch has been updated since this app was deployed. Redeploy to update</div>
               </div>
             </div>
-<<<<<<< HEAD
-            <app-metadata-item label="Deployed at:">{{ stratosProject.deploySource.timestamp * 1000 | date:'medium' }}</app-metadata-item>
-=======
             <app-metadata-item label="Deployed:">{{ stratosProject.deploySource.timestamp * 1000 | date:'medium' }}</app-metadata-item>
->>>>>>> 648eeabe
           </div>
         </mat-card-content>
       </mat-card>
@@ -76,13 +72,8 @@
               <app-metadata-item label="SHA">
                 <a href={{commitInfo.html_url}} target="_blank">{{ commitInfo.sha | limitTo: 8}}</a>
               </app-metadata-item>
-<<<<<<< HEAD
-              <app-metadata-item label="Author">{{ commitInfo.commit.author.name }}
-                <{{ commitInfo.commit.author.email }}>
-=======
               <app-metadata-item label="Author">
                 <app-github-commit-author [commit]="commitInfo" [showAvatar]="false"></app-github-commit-author>
->>>>>>> 648eeabe
               </app-metadata-item>
               <app-metadata-item label="Date:">{{ commitInfo.commit.author.date | date:'medium' }}</app-metadata-item>
             </div>
