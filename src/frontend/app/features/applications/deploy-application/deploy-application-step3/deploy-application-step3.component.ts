import { Component, OnInit, OnDestroy } from '@angular/core';
import { Observable } from 'rxjs/Observable';
import { Store } from '@ngrx/store';
import { AppState } from '../../../../store/app-state';
import { tap, filter, map, mergeMap, combineLatest, switchMap, share, catchError } from 'rxjs/operators';
import { getEntityById, selectEntity, selectEntities } from '../../../../store/selectors/api.selectors';
import { DeleteDeployAppSection } from '../../../../store/actions/deploy-applications.actions';
import websocketConnect from 'rxjs-websockets';
import { QueueingSubject } from 'queueing-subject/lib';
import { Subscription } from 'rxjs/Subscription';
import { selectDeployAppState } from '../../../../store/selectors/deploy-application.selector';
import { DeployApplicationSource, SocketEventTypes, AppData } from '../../../../store/types/deploy-application.types';
import { LogViewerComponent } from '../../../../shared/components/log-viewer/log-viewer.component';
import * as moment from 'moment';
import { MatSnackBar } from '@angular/material';
import { StepOnNextFunction } from '../../../../shared/components/stepper/step/step.component';
import { RouterNav } from '../../../../store/actions/router.actions';
import { GetAllApplications } from '../../../../store/actions/application.actions';
import { environment } from '../../../../../environments/environment';
import { CfOrgSpaceDataService } from '../../../../shared/data-services/cf-org-space-service.service';
<<<<<<< HEAD
import { organisationSchemaKey, spaceSchemaKey } from '../../../../store/actions/action-types';
import { DiscoverAppHelper } from './discover-app-helper';
import { HttpClient } from '@angular/common/http';
import { BehaviorSubject } from 'rxjs';
=======
import { organisationSchemaKey, spaceSchemaKey } from '../../../../store/helpers/entity-factory';
import { CfAppsDataSource } from '../../../../shared/components/list/list-types/app/cf-apps-data-source';
>>>>>>> 329381df

@Component({
  selector: 'app-deploy-application-step3',
  templateUrl: './deploy-application-step3.component.html',
  styleUrls: ['./deploy-application-step3.component.scss']
})
export class DeployApplicationStep3Component implements OnInit, OnDestroy {

  connect$: Subscription;
  streamTitle: string;
  messages: Observable<string>;
  appData: AppData;
  proxyAPIVersion = environment.proxyAPIVersion;
  validate = new BehaviorSubject<boolean>(false);
  appGuid: string;

  // Are we deploying?
  deploying = false;

  appDetectionHelper: DiscoverAppHelper;

  constructor(
    private store: Store<AppState>,
    private snackBar: MatSnackBar,
    public cfOrgSpaceService: CfOrgSpaceDataService,
    private http: HttpClient,
  ) { }

  ngOnDestroy() {
    // Unsubscribe from the websocket stream
    if (!this.connect$) {
      this.connect$.unsubscribe();
    }

    // Shut down app detection helper if there is one
    if (this.appDetectionHelper) {
      this.appDetectionHelper.stopDetection();
    }
  }

  ngOnInit() {
    this.connect$ = this.store.select(selectDeployAppState).pipe(
      filter(appDetail => !!appDetail.cloudFoundryDetails
        && !!appDetail.applicationSource
        && !!appDetail.applicationSource.projectName),
      mergeMap(p => {
        const orgSubscription = this.store.select(selectEntity(organisationSchemaKey, p.cloudFoundryDetails.org));
        const spaceSubscription = this.store.select(selectEntity(spaceSchemaKey, p.cloudFoundryDetails.space));
        return Observable.of(p).combineLatest(orgSubscription, spaceSubscription);
      }),
      tap(p => {
        const host = window.location.host;
        const streamUrl = (
          `wss://${host}/pp/${this.proxyAPIVersion}/${p[0].cloudFoundryDetails.cloudFoundry}/` +
          `${p[0].cloudFoundryDetails.org}/${p[0].cloudFoundryDetails.space}/deploy` +
          `?org=${p[1].entity.name}&space=${p[2].entity.name}`
        );

        const inputStream = new QueueingSubject<string>();
        this.messages = websocketConnect(streamUrl, inputStream)
          .messages.pipe(
<<<<<<< HEAD
          catchError(e => {
            return [];
          }),
          share(),
          map(message => {
            const json = JSON.parse(message);
            return json;
          }),
          filter(l => !!l),
          tap((log) => {
            // Deal with control messages
            if (log.type !== SocketEventTypes.DATA) {
              this.processWebSocketMessage(log);
            }
          }),
          filter((log) => log.type === SocketEventTypes.DATA),
          map((log) => log.message)
=======
            catchError(e => {
              return [];
            }),
            share(),
            map(message => {
              const json = JSON.parse(message);
              return json;
            }),
            filter(l => !!l),
            tap((log) => {
              // Deal with control messages
              if (log.type !== SocketEventTypes.DATA) {
                this.updateTitle(log);
              }
            }),
            filter((log) => log.type === SocketEventTypes.DATA),
            map((log) => {
              const timesString = moment(log.timestamp * 1000).format('DD/MM/YYYY hh:mm:ss A');
              return (
                `${timesString}: ${log.message}`
              );
            })
>>>>>>> 329381df
          );
        inputStream.next(this.sendProjectInfo(p[0].applicationSource));
      })
    ).subscribe();
  }

  sendProjectInfo = (appSource: DeployApplicationSource) => {
    if (appSource.type.id === 'git') {
      if (appSource.type.subType === 'github') {
        return this.sendGitHubSourceMetadata(appSource);
      }
      if (appSource.type.subType === 'giturl') {
        return this.sendGitUrlSourceMetadata(appSource);
      }
    }
    return '';
  }

  sendGitHubSourceMetadata = (appSource: DeployApplicationSource) => {
    const github = {
      project: appSource.projectName,
      branch: appSource.branch.name,
      type: appSource.type.subType
    };

    const msg = {
      message: JSON.stringify(github),
      timestamp: Math.round((new Date()).getTime() / 1000),
      type: SocketEventTypes.SOURCE_GITHUB
    };
    return JSON.stringify(msg);
  }

  sendGitUrlSourceMetadata = (appSource: DeployApplicationSource) => {
    const giturl = {
      url: appSource.projectName,
      branch: appSource.branch.name,
      type: appSource.type.subType
    };

    const msg = {
      message: JSON.stringify(giturl),
      timestamp: Math.round((new Date()).getTime() / 1000),
      type: SocketEventTypes.SOURCE_GITURL
    };
    return JSON.stringify(msg);
  }

  processWebSocketMessage = (log) => {
    switch (log.type) {
      case SocketEventTypes.MANIFEST:
        this.streamTitle = 'Starting deployment...';
        // This info is will be used to retrieve the app Id
        this.appData = JSON.parse(log.message).Applications[0];
        this.appData.cloudFoundry = this.cfOrgSpaceService.cf.select.getValue();
        this.appData.org = this.cfOrgSpaceService.org.select.getValue();
        this.appData.space = this.cfOrgSpaceService.space.select.getValue();
        break;
      case SocketEventTypes.EVENT_PUSH_STARTED:
        this.streamTitle = 'Deploying...';
<<<<<<< HEAD
        this.deploying = true;
        if (!this.appDetectionHelper) {
          this.appDetectionHelper = new DiscoverAppHelper(this.http, this.appData.cloudFoundry, this.appData.space, this.appData.Name);
          this.appDetectionHelper.startDetection(this.validate);
        }
=======
        this.store.dispatch(new GetAllApplications(CfAppsDataSource.paginationKey));
>>>>>>> 329381df
        break;
      case SocketEventTypes.EVENT_PUSH_COMPLETED:
        // Done
        this.streamTitle = 'Deployed';
<<<<<<< HEAD
        this.deploying = false;
        if (this.appDetectionHelper) {
          this.appDetectionHelper.stopDetection();
        }
=======
        this.apps$ = this.store.select(selectEntities('application')).pipe(
          tap(apps => {
            Object.values(apps).forEach(app => {
              if (
                app.entity.space_guid === this.appData.space &&
                app.entity.cfGuid === this.appData.cloudFoundry &&
                app.entity.name === this.appData.Name
              ) {
                this.appGuid = app.metadata.guid;
                this.validate = Observable.of(true);
              }
            });
          })
        ).subscribe();
>>>>>>> 329381df
        break;
      case SocketEventTypes.CLOSE_SUCCESS:
        this.close(log, null, null, true);
        break;
      case SocketEventTypes.CLOSE_INVALID_MANIFEST:
        this.close(log, 'Deploy Failed - Invalid manifest!',
          'Failed to deploy app! Please make sure that a valid manifest.yaml was provided!', true);
        break;
      case SocketEventTypes.CLOSE_NO_MANIFEST:
        this.close(log, 'Deploy Failed - No manifest present!',
          'Failed to deploy app! Please make sure that a valid manifest.yaml is present!', true);
        break;
      case SocketEventTypes.CLOSE_FAILED_CLONE:
        this.close(log, 'Deploy Failed - Failed to clone repository!',
          'Failed to deploy app! Please make sure the repository is public!', true);
        break;
      case SocketEventTypes.CLOSE_FAILED_NO_BRANCH:
        this.close(log, 'Deploy Failed - Failed to located branch!',
          'Failed to deploy app! Please make sure that branch exists!', true);
        break;
      case SocketEventTypes.CLOSE_FAILURE:
      case SocketEventTypes.CLOSE_PUSH_ERROR:
      case SocketEventTypes.CLOSE_NO_SESSION:
      case SocketEventTypes.CLOSE_NO_CNSI:
      case SocketEventTypes.CLOSE_NO_CNSI_USERTOKEN:
        this.close(log, 'Deploy Failed!',
          'Failed to deploy app!', true);
        break;
      case SocketEventTypes.SOURCE_REQUIRED:
      case SocketEventTypes.EVENT_CLONED:
      case SocketEventTypes.EVENT_FETCHED_MANIFEST:
      case SocketEventTypes.MANIFEST:
        break;
      default:
      // noop
    }
  }

  close(log, title, error, deleteAppSection) {
    if (deleteAppSection) {
      this.store.dispatch(new DeleteDeployAppSection());
    }

    if (title) {
      this.streamTitle = title;
    }

    if (error) {
      error = `${error}\nReason: ${log.message}`;
      this.snackBar.open(error, 'Dismiss');
    }
    this.deploying = false;
  }

  onNext: StepOnNextFunction = () => {
    this.appDetectionHelper.stopDetection();
    this.appGuid = this.appDetectionHelper.app.metadata.guid;
    this.store.dispatch(new GetAllApplications('applicationWall'));

    // Delete Deploy App Section
    this.store.dispatch(new DeleteDeployAppSection());
    // Take user to applications
    this.store.dispatch(new RouterNav({ path: ['applications', this.appData.cloudFoundry, this.appGuid] }));
    return Observable.of({ success: true });
  }

}<|MERGE_RESOLUTION|>--- conflicted
+++ resolved
@@ -18,15 +18,11 @@
 import { GetAllApplications } from '../../../../store/actions/application.actions';
 import { environment } from '../../../../../environments/environment';
 import { CfOrgSpaceDataService } from '../../../../shared/data-services/cf-org-space-service.service';
-<<<<<<< HEAD
-import { organisationSchemaKey, spaceSchemaKey } from '../../../../store/actions/action-types';
+import { organisationSchemaKey, spaceSchemaKey } from '../../../../store/helpers/entity-factory';
+import { CfAppsDataSource } from '../../../../shared/components/list/list-types/app/cf-apps-data-source';
 import { DiscoverAppHelper } from './discover-app-helper';
 import { HttpClient } from '@angular/common/http';
 import { BehaviorSubject } from 'rxjs';
-=======
-import { organisationSchemaKey, spaceSchemaKey } from '../../../../store/helpers/entity-factory';
-import { CfAppsDataSource } from '../../../../shared/components/list/list-types/app/cf-apps-data-source';
->>>>>>> 329381df
 
 @Component({
   selector: 'app-deploy-application-step3',
@@ -88,25 +84,6 @@
         const inputStream = new QueueingSubject<string>();
         this.messages = websocketConnect(streamUrl, inputStream)
           .messages.pipe(
-<<<<<<< HEAD
-          catchError(e => {
-            return [];
-          }),
-          share(),
-          map(message => {
-            const json = JSON.parse(message);
-            return json;
-          }),
-          filter(l => !!l),
-          tap((log) => {
-            // Deal with control messages
-            if (log.type !== SocketEventTypes.DATA) {
-              this.processWebSocketMessage(log);
-            }
-          }),
-          filter((log) => log.type === SocketEventTypes.DATA),
-          map((log) => log.message)
-=======
             catchError(e => {
               return [];
             }),
@@ -119,17 +96,11 @@
             tap((log) => {
               // Deal with control messages
               if (log.type !== SocketEventTypes.DATA) {
-                this.updateTitle(log);
+              this.processWebSocketMessage(log);
               }
             }),
             filter((log) => log.type === SocketEventTypes.DATA),
-            map((log) => {
-              const timesString = moment(log.timestamp * 1000).format('DD/MM/YYYY hh:mm:ss A');
-              return (
-                `${timesString}: ${log.message}`
-              );
-            })
->>>>>>> 329381df
+          map((log) => log.message)
           );
         inputStream.next(this.sendProjectInfo(p[0].applicationSource));
       })
@@ -190,40 +161,19 @@
         break;
       case SocketEventTypes.EVENT_PUSH_STARTED:
         this.streamTitle = 'Deploying...';
-<<<<<<< HEAD
         this.deploying = true;
         if (!this.appDetectionHelper) {
           this.appDetectionHelper = new DiscoverAppHelper(this.http, this.appData.cloudFoundry, this.appData.space, this.appData.Name);
           this.appDetectionHelper.startDetection(this.validate);
         }
-=======
-        this.store.dispatch(new GetAllApplications(CfAppsDataSource.paginationKey));
->>>>>>> 329381df
         break;
       case SocketEventTypes.EVENT_PUSH_COMPLETED:
         // Done
         this.streamTitle = 'Deployed';
-<<<<<<< HEAD
         this.deploying = false;
         if (this.appDetectionHelper) {
           this.appDetectionHelper.stopDetection();
         }
-=======
-        this.apps$ = this.store.select(selectEntities('application')).pipe(
-          tap(apps => {
-            Object.values(apps).forEach(app => {
-              if (
-                app.entity.space_guid === this.appData.space &&
-                app.entity.cfGuid === this.appData.cloudFoundry &&
-                app.entity.name === this.appData.Name
-              ) {
-                this.appGuid = app.metadata.guid;
-                this.validate = Observable.of(true);
-              }
-            });
-          })
-        ).subscribe();
->>>>>>> 329381df
         break;
       case SocketEventTypes.CLOSE_SUCCESS:
         this.close(log, null, null, true);
@@ -281,7 +231,7 @@
   onNext: StepOnNextFunction = () => {
     this.appDetectionHelper.stopDetection();
     this.appGuid = this.appDetectionHelper.app.metadata.guid;
-    this.store.dispatch(new GetAllApplications('applicationWall'));
+    this.store.dispatch(new GetAllApplications(CfAppsDataSource.paginationKey));
 
     // Delete Deploy App Section
     this.store.dispatch(new DeleteDeployAppSection());
