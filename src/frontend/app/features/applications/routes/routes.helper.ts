--- conflicted
+++ resolved
@@ -1,26 +1,16 @@
-import { APIResource } from './../../../store/types/api.types';
+import { APIResource, EntityInfo } from './../../../store/types/api.types';
 
-<<<<<<< HEAD
 export const isTCPRoute = (route: APIResource) =>
-  route.entity.port !== null && route.entity.port !== '';
-
-export const getRoute = (
-  route: APIResource,
-  browsable: boolean = false,
-  secure: boolean = false
-=======
-export const isTCPRoute = (route: EntityInfo) =>
   route.entity.port !== null && route.entity.port !== '';
 
 export interface Domain {
   name: string;
 }
 export const getRoute = (
-  route: EntityInfo,
+  route: APIResource,
   browsable: boolean = false,
   secure: boolean = false,
   domain: EntityInfo
->>>>>>> beb89d2d
 ) => {
   if (!route) {
     return;
@@ -31,21 +21,6 @@
   }
   if (route.entity.port) {
     // Note: Hostname and path are not supported for TCP routes
-<<<<<<< HEAD
-    return `${protocol}${route.entity.domain &&
-      route.entity.domain.entity.name}:${route.entity.port}`;
-  } else if (route.entity.path) {
-    return `${protocol}${route.entity.host}.${route.entity.domain &&
-      route.entity.domain.entity.name}/${route.entity.path}`;
-  } else {
-    return `${protocol}${route.entity.host}.${route.entity.domain &&
-      route.entity.domain.entity.name}`;
-  }
-};
-
-export const getMappedApps = (route: APIResource): APIResource[] => {
-  return route.entity.apps;
-=======
     return `${protocol}${domain.entity.name}:${route.entity.port}`;
   } else if (route.entity.path) {
     return `${protocol}${route.entity.host}.${domain.entity.name}/${
@@ -54,5 +29,8 @@
   } else {
     return `${protocol}${route.entity.host}.${domain.entity.name}`;
   }
->>>>>>> beb89d2d
+};
+
+export const getMappedApps = (route: APIResource): APIResource[] => {
+  return route.entity.apps || [];
 };