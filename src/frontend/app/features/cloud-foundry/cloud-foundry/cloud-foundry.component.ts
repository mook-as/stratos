--- conflicted
+++ resolved
@@ -1,4 +1,4 @@
-import { Component, OnInit } from '@angular/core';
+import { Compoimport { Component, OnInit } from '@angular/core';
 import { OnDestroy } from '@angular/core/src/metadata/lifecycle_hooks';
 import { Store } from '@ngrx/store';
 import { tap, first } from 'rxjs/operators';
@@ -6,24 +6,13 @@
 
 import { RouterNav } from '../../../store/actions/router.actions';
 import { AppState } from '../../../store/app-state';
-<<<<<<< HEAD
-import { CloudFoundryService } from '../services/cloud-foundry.service';
-import { CfOrgSpaceDataService } from '../../../shared/data-services/cf-org-space-service.service';
-import { CfUserService } from '../../../shared/data-services/cf-user.service';
-=======
 import { CloudFoundryService } from '../cloud-foundry.service';
 import { tag } from 'rxjs-spy/operators/tag';
->>>>>>> 9b571c67
 
 @Component({
   selector: 'app-cloud-foundry',
   templateUrl: './cloud-foundry.component.html',
-<<<<<<< HEAD
-  styleUrls: ['./cloud-foundry.component.scss'],
-  providers: [CloudFoundryService, CfOrgSpaceDataService, CfUserService]
-=======
   styleUrls: ['./cloud-foundry.component.scss']
->>>>>>> 9b571c67
 })
 export class CloudFoundryComponent {
   constructor(
