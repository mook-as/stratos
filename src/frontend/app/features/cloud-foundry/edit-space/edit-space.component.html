--- conflicted
+++ resolved
@@ -3,11 +3,7 @@
     Edit {{spaceName$ | async}}
   </app-page-header>
   <app-steppers [cancel]="spaceUrl">
-<<<<<<< HEAD
-    <app-step title="Edut Space" [onNext]="step1.submit" [valid]="step1.validate()" cancelButtonText="Cancel" finishButtonText="Update">
-=======
     <app-step title="Edit Space" [onNext]="step1.submit" [valid]="step1.validate()" cancelButtonText="Cancel" finishButtonText="Update">
->>>>>>> d5d57aba
       <app-edit-space-step #step1></app-edit-space-step>
     </app-step>
   </app-steppers>
