<<<<<<< HEAD
<app-page-header [tabs]="tabLinks" [tabsHeader]="tabsHeader">
=======
<app-page-header [tabs]="tabLinks" [favorite]="favorite$ | async">
>>>>>>> 7eabb7d1
  <h1>{{ (cfEndpointService.endpoint$ | async)?.entity.name }}</h1>
  <div class="page-header-right">
    <button mat-icon-button name="cli" routerLink="/cloud-foundry/{{cfEndpointService.cfGuid}}/cli" matTooltip="CLI Info">
      <mat-icon>keyboard</mat-icon>
    </button>
  </div>
</app-page-header>
<app-loading-page [isLoading]="isFetching$" [text]="'Retrieving Cloud Foundry details'">
  <router-outlet></router-outlet>
</app-loading-page><|MERGE_RESOLUTION|>--- conflicted
+++ resolved
@@ -1,11 +1,8 @@
-<<<<<<< HEAD
-<app-page-header [tabs]="tabLinks" [tabsHeader]="tabsHeader">
-=======
-<app-page-header [tabs]="tabLinks" [favorite]="favorite$ | async">
->>>>>>> 7eabb7d1
+<app-page-header [tabs]="tabLinks" [tabsHeader]="tabsHeader" [favorite]="favorite$ | async">
   <h1>{{ (cfEndpointService.endpoint$ | async)?.entity.name }}</h1>
   <div class="page-header-right">
-    <button mat-icon-button name="cli" routerLink="/cloud-foundry/{{cfEndpointService.cfGuid}}/cli" matTooltip="CLI Info">
+    <button mat-icon-button name="cli" routerLink="/cloud-foundry/{{cfEndpointService.cfGuid}}/cli"
+      matTooltip="CLI Info">
       <mat-icon>keyboard</mat-icon>
     </button>
   </div>
