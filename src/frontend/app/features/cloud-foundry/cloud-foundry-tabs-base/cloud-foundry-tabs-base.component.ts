--- conflicted
+++ resolved
@@ -10,10 +10,6 @@
 import { canUpdateOrgSpaceRoles } from '../cf.helpers';
 import { CloudFoundryEndpointService } from '../services/cloud-foundry-endpoint.service';
 import { AppState } from './../../../store/app-state';
-<<<<<<< HEAD
-import { StratosTabType, getTabsFromExtensions } from '../../../core/extension/extension-service';
-
-=======
 import {
   StratosTabType,
   getTabsFromExtensions,
@@ -21,7 +17,6 @@
   getActionsFromExtensions,
   StratosActionType
 } from '../../../core/extension/extension-service';
->>>>>>> 2404465c
 @Component({
   selector: 'app-cloud-foundry-tabs-base',
   templateUrl: './cloud-foundry-tabs-base.component.html',
@@ -74,14 +69,7 @@
       { link: 'build-packs', label: 'Build Packs' },
       { link: 'stacks', label: 'Stacks' },
       { link: 'security-groups', label: 'Security Groups' }
-<<<<<<< HEAD
-    ];
-
-    // Add any tabs from extensions
-    this.tabLinks = this.tabLinks.concat(getTabsFromExtensions(StratosTabType.CloudFoundry));
-=======
     ].concat(getTabsFromExtensions(StratosTabType.CloudFoundry));
->>>>>>> 2404465c
   }
 
   ngOnInit() {
