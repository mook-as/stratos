--- conflicted
+++ resolved
@@ -93,11 +93,8 @@
     const lineChartConfig = new MetricsLineChartConfig();
     lineChartConfig.xAxisLabel = 'Time';
     lineChartConfig.yAxisLabel = yAxisLabel;
-<<<<<<< HEAD
-=======
     lineChartConfig.showLegend = false;
     lineChartConfig.autoScale = false;
->>>>>>> 8b95e8e3
     return lineChartConfig;
   }
 
