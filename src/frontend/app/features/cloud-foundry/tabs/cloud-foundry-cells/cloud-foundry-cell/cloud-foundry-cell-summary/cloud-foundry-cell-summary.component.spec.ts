import { async, ComponentFixture, TestBed } from '@angular/core/testing';
import { of as observableOf } from 'rxjs';

import { BaseTestModules } from '../../../../../../test-framework/cloud-foundry-endpoint-service.helper';
import { ActiveRouteCfCell } from '../../../../cf-page.types';
import { CloudFoundryCellService } from '../cloud-foundry-cell.service';
import { CloudFoundryCellSummaryComponent } from './cloud-foundry-cell-summary.component';
import { MetricQueryType } from '../../../../../../shared/services/metrics-range-selector.types';
import { MetricsChartHelpers } from '../../../../../../shared/components/metrics-chart/metrics.component.helpers';
import { FetchCFCellMetricsAction, MetricQueryConfig } from '../../../../../../store/actions/metrics.actions';
import { MetricsConfig } from '../../../../../../shared/components/metrics-chart/metrics-chart.component';
import { MetricsLineChartConfig, MetricsChartTypes } from '../../../../../../shared/components/metrics-chart/metrics-chart.types';

class MockCloudFoundryCellService {
  cfGuid = 'cfGuid';
  cellId = 'cellId';
  cellMetric$ = observableOf({});

  healthy$ = observableOf(null);
  healthyMetricId = observableOf(null);
  cpus$ = observableOf(null);

  usageContainers$ = observableOf(null);
  remainingContainers$ = observableOf(null);
  totalContainers$ = observableOf(null);

  usageDisk$ = observableOf(null);
  remainingDisk$ = observableOf(null);
  totalDisk$ = observableOf(null);

  usageMemory$ = observableOf(null);
  remainingMemory$ = observableOf(null);
  totalMemory$ = observableOf(null);

  buildMetricConfig = (queryString: string, queryRange: MetricQueryType): MetricsConfig<any> => ({
    getSeriesName: (result: any) => `${result}`,
    mapSeriesItemName: MetricsChartHelpers.getDateSeriesName,
    metricsAction: new FetchCFCellMetricsAction(
      'guid',
      'cellId',
      new MetricQueryConfig(queryString, {}),
      queryRange
    ),
  })
  buildChartConfig = (yAxisLabel: string): MetricsLineChartConfig => ({
    chartType: MetricsChartTypes.LINE,
    xAxisLabel: 'Time',
    yAxisLabel: yAxisLabel,
<<<<<<< HEAD
    showLegend: false,
=======
>>>>>>> e84af354
    autoScale: true
  })

}

describe('CloudFoundryCellSummaryComponent', () => {
  let component: CloudFoundryCellSummaryComponent;
  let fixture: ComponentFixture<CloudFoundryCellSummaryComponent>;

  beforeEach(async(() => {
    TestBed.configureTestingModule({
      declarations: [
        CloudFoundryCellSummaryComponent,
      ],
      imports: [...BaseTestModules],
      providers: [
        {
          provide: CloudFoundryCellService,
          useValue: new MockCloudFoundryCellService()
        },
        ActiveRouteCfCell
      ]
    })
      .compileComponents();
  }));

  beforeEach(() => {
    fixture = TestBed.createComponent(CloudFoundryCellSummaryComponent);
    component = fixture.componentInstance;
    fixture.detectChanges();
  });

  it('should create', () => {
    expect(component).toBeTruthy();
  });
});<|MERGE_RESOLUTION|>--- conflicted
+++ resolved
@@ -46,10 +46,6 @@
     chartType: MetricsChartTypes.LINE,
     xAxisLabel: 'Time',
     yAxisLabel: yAxisLabel,
-<<<<<<< HEAD
-    showLegend: false,
-=======
->>>>>>> e84af354
     autoScale: true
   })
 
