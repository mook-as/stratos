--- conflicted
+++ resolved
@@ -33,11 +33,7 @@
 
       <app-tile-group>
         <app-tile>
-<<<<<<< HEAD
-          <app-card-cf-recent-apps [allApps$]="cfSpaceService.apps$" [loading$]="cfSpaceService.loadingApps$" (refresh)="cfSpaceService.fetchApps()"></app-card-cf-recent-apps>
-=======
-          <app-card-cf-recent-apps *ngIf="!(detailsLoading$ | async)" [allApps$]="cfSpaceService.apps$"></app-card-cf-recent-apps>
->>>>>>> 7ed14140
+          <app-card-cf-recent-apps *ngIf="!(detailsLoading$ | async)" [allApps$]="cfSpaceService.apps$" [loading$]="cfSpaceService.loadingApps$" (refresh)="cfSpaceService.fetchApps()"></app-card-cf-recent-apps>
         </app-tile>
       </app-tile-group>
     </app-loading-page>
