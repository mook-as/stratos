--- conflicted
+++ resolved
@@ -6,19 +6,6 @@
       matTooltip="Edit Space">
       <mat-icon>edit</mat-icon>
     </button>
-<<<<<<< HEAD
-    <button mat-icon-button name="delete" *appUserPermission="permsSpaceDelete;endpointGuid:cfOrgService.cfGuid;organizationGuid:cfOrgService.orgGuid;" (click)="deleteSpaceWarn()" matTooltip="Delete Space">
-      <mat-icon>delete</mat-icon>
-    </button>
-    <button mat-icon-button name="user-management" *ngIf="canUpdateRoles$ | async" routerLink="/cloud-foundry/{{cfEndpointService.cfGuid}}/organizations/{{cfSpaceService.orgGuid}}/spaces/{{cfSpaceService.spaceGuid}}/users/manage" matTooltip="Manage Users">
-      <mat-icon>people</mat-icon>
-    </button>
-    <button mat-icon-button name="cli" routerLink="/cloud-foundry/{{cfEndpointService.cfGuid}}/organizations/{{cfOrgService.orgGuid}}/spaces/{{cfSpaceService.spaceGuid}}/cli" matTooltip="CLI Info">
-      <mat-icon>keyboard</mat-icon>
-    </button>
-    <!-- Extension buttons -->
-    <app-extension-buttons type="CloudFoundrySpace"></app-extension-buttons>
-=======
     <button mat-icon-button name="delete" *appUserPermission="permsSpaceDelete;endpointGuid:cfOrgService.cfGuid;organizationGuid:cfOrgService.orgGuid;"
       (click)="deleteSpaceWarn()" matTooltip="Delete Space">
       <mat-icon>delete</mat-icon>
@@ -31,7 +18,6 @@
       matTooltip="CLI Info">
       <mat-icon>keyboard</mat-icon>
     </button>
->>>>>>> 8e325e0d
   </div>
 </app-page-header>
 <app-loading-page [entityId]="cfSpaceService.spaceGuid" [entitySchema]="schema" deleteText="Deleting space" text="Retrieving space">
