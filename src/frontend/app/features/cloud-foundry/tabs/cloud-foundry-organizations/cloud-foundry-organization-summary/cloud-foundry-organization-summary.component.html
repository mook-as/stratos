--- conflicted
+++ resolved
@@ -35,23 +35,11 @@
           <app-card-number-metric icon="memory" label="Memory Usage" units="mb" value="{{ (cfOrgService.totalMem$ | async) }}" limit="{{ (cfOrgService.quotaDefinition$ | async)?.memory_limit }}"></app-card-number-metric>
         </app-tile>
       </app-tile-group>
-<<<<<<< HEAD
-
-      <app-tile-group>
-        <app-tile>
-          <app-card-cf-recent-apps [allApps$]="cfOrgService.apps$"></app-card-cf-recent-apps>
-        </app-tile>
-      </app-tile-group>
-    </app-loading-page>
-
-
-=======
       <app-tile-group>
         <app-tile>
           <app-card-cf-recent-apps *ngIf="!(detailsLoading$ | async)" [allApps$]="cfOrgService.apps$"></app-card-cf-recent-apps>
         </app-tile>
       </app-tile-group>
     </app-loading-page>
->>>>>>> ccaabeda
   </app-tile-grid>
 </div>