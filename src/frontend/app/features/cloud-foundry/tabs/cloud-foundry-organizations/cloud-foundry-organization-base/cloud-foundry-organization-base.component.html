--- conflicted
+++ resolved
@@ -1,17 +1,6 @@
 <app-page-header [breadcrumbs]="breadcrumbs$ | async" [tabs]="tabLinks">
   <h1> {{ name$ | async }}</h1>
   <div class="page-header-right">
-<<<<<<< HEAD
-    <button mat-icon-button name="edit-org" *ngIf="(cfEndpointService.connected$ | async)" routerLink="/cloud-foundry/{{cfEndpointService.cfGuid}}/organizations/{{cfOrgService.orgGuid}}/edit-org">
-        <mat-icon>mode_edit</mat-icon>
-      </button>
-    <button mat-icon-button name="add-space" *ngIf="(cfEndpointService.connected$ | async)" routerLink="/cloud-foundry/{{cfEndpointService.cfGuid}}/organizations/{{cfOrgService.orgGuid}}/add-space">
-        <mat-icon>add</mat-icon>
-      </button>
-    <button mat-icon-button name="user-management" *ngIf="cfEndpointService.connected$ | async" routerLink="/cloud-foundry/{{cfEndpointService.cfGuid}}/organizations/{{cfOrgService.orgGuid}}/users/manage" matTooltip="Manage Users">
-        <mat-icon>people</mat-icon>
-      </button>
-=======
     <button mat-icon-button name="edit-org" *appUserPermission="permsOrgEdit;endpointGuid:cfEndpointService.cfGuid" routerLink="/cloud-foundry/{{cfEndpointService.cfGuid}}/organizations/{{cfOrgService.orgGuid}}/edit-org" matTooltip="Edit Organization">
       <mat-icon>mode_edit</mat-icon>
     </button>
@@ -19,10 +8,9 @@
       matTooltip="Create Space">
       <mat-icon>add_box</mat-icon>
     </button>
-    <button mat-icon-button name="user-management" routerLink="/cloud-foundry/{{cfEndpointService.cfGuid}}/manage-users">
+    <button mat-icon-button name="user-management" *ngIf="cfEndpointService.connected$ | async" routerLink="/cloud-foundry/{{cfEndpointService.cfGuid}}/organizations/{{cfOrgService.orgGuid}}/users/manage" matTooltip="Manage Users">
       <mat-icon>people</mat-icon>
     </button>
->>>>>>> 83290c0e
     <button mat-icon-button name="cli" routerLink="/cloud-foundry/{{cfEndpointService.cfGuid}}/organizations/{{cfOrgService.orgGuid}}/cli" matTooltip="CLI Info">
       <mat-icon>keyboard</mat-icon>
     </button>
