
import {of as observableOf,  Observable ,  Subscription } from 'rxjs';
import { Component, OnDestroy, OnInit } from '@angular/core';
import { AbstractControl, FormControl, FormGroup, ValidatorFn, Validators } from '@angular/forms';
import { Store } from '@ngrx/store';
import { filter, map, take, tap } from 'rxjs/operators';

import { IOrganization } from '../../../../core/cf-api.types';
import { StepOnNextFunction } from '../../../../shared/components/stepper/step/step.component';
import { PaginationMonitorFactory } from '../../../../shared/monitors/pagination-monitor.factory';
import { UpdateOrganization } from '../../../../store/actions/organization.actions';
import { AppState } from '../../../../store/app-state';
import { entityFactory, organizationSchemaKey } from '../../../../store/helpers/entity-factory';
import { getPaginationObservables } from '../../../../store/reducers/pagination-reducer/pagination-reducer.helper';
import { selectRequestInfo } from '../../../../store/selectors/api.selectors';
import { APIResource } from '../../../../store/types/api.types';
import { getActiveRouteCfOrgSpaceProvider } from '../../cf.helpers';
import { CloudFoundryEndpointService } from '../../services/cloud-foundry-endpoint.service';
import { CloudFoundryOrganizationService } from '../../services/cloud-foundry-organization.service';

const enum OrgStatus {
  ACTIVE = 'active',
  SUSPENDED = 'suspended'
}
@Component({
  selector: 'app-edit-organization-step',
  templateUrl: './edit-organization-step.component.html',
  styleUrls: ['./edit-organization-step.component.scss'],
  providers: [
    getActiveRouteCfOrgSpaceProvider,
    CloudFoundryOrganizationService
  ]
})
export class EditOrganizationStepComponent implements OnInit, OnDestroy {

  fetchOrgsSub: Subscription;
  allOrgsInEndpoint: any;
  allOrgsInEndpoint$: Observable<any>;
  orgSubscription: Subscription;
  currentStatus: string;
  originalName: string;
  orgName: string;
  org$: Observable<IOrganization>;
  editOrgName: FormGroup;
  status: boolean;
  cfGuid: string;
  orgGuid: string;
  constructor(
    private store: Store<AppState>,
    private paginationMonitorFactory: PaginationMonitorFactory,
    private cfOrgService: CloudFoundryOrganizationService
  ) {
    this.orgGuid = cfOrgService.orgGuid;
    this.cfGuid = cfOrgService.cfGuid;
    this.status = false;
    this.editOrgName = new FormGroup({
      orgName: new FormControl('', [<any>Validators.required, this.nameTakenValidator()])
      // toggleStatus: new FormControl(false),
    });
    this.org$ = this.cfOrgService.org$.pipe(
      map(o => o.entity.entity),
      take(1),
      tap(n => {
        this.orgName = n.name;
        this.originalName = n.name;
        this.status = n.status === OrgStatus.ACTIVE ? true : false;
        this.currentStatus = n.status;
      })
    );

    this.orgSubscription = this.org$.subscribe();
  }

  nameTakenValidator = (): ValidatorFn => {
    return (formField: AbstractControl): { [key: string]: any } => {
      const nameValid = this.validate(formField.value);
      return !nameValid ? { 'nameTaken': { value: formField.value } } : null;
    };
  }

  ngOnInit() {
    const action = CloudFoundryEndpointService.createGetAllOrganizations(this.cfGuid);
    this.allOrgsInEndpoint$ = getPaginationObservables<APIResource>(
      {
        store: this.store,
        action,
        paginationMonitor: this.paginationMonitorFactory.create(
          action.paginationKey,
          entityFactory(organizationSchemaKey)
        )
      },
      true
    ).entities$.pipe(
      filter(o => !!o),
      map(o => o.map(org => org.entity.name)),
      tap((o) => this.allOrgsInEndpoint = o)
    );
    this.fetchOrgsSub = this.allOrgsInEndpoint$.subscribe();
  }

  validate = (value: string = null) => {
    if (this.allOrgsInEndpoint) {
      return this.allOrgsInEndpoint
        .filter(o => o !== this.originalName)
        .indexOf(value ? value : this.orgName) === -1;
    }
    return true;
  }

  submit: StepOnNextFunction = () => {
    this.store.dispatch(new UpdateOrganization(this.orgGuid, this.cfGuid, {
      name: this.orgName,
      status: this.status ? OrgStatus.ACTIVE : OrgStatus.SUSPENDED
    }));

    // Update action
    return this.store.select(selectRequestInfo(organizationSchemaKey, this.orgGuid)).pipe(
      filter(o => !!o && !o.updating[UpdateOrganization.UpdateExistingOrg].busy),
<<<<<<< HEAD
      map(o => o.updating[UpdateOrganization.UpdateExistingOrg]),
      map(o => ({
        success: !o.error,
        redirect: !o.error,
        message: !o.error ? '' : `Failed to update organization: ${o.message}`
      }))
    );
=======
      map(o => {
        if (o.error) {
          this.displaySnackBar();
        } else {
          this.store.dispatch(
            new RouterNav({
              path: ['/cloud-foundry', this.cfGuid, 'organizations']
            })
          );
        }
      })
    ).subscribe();
    return observableOf({ success: true });
>>>>>>> 75a05e3f
  }

  ngOnDestroy(): void {
    this.fetchOrgsSub.unsubscribe();
  }
}<|MERGE_RESOLUTION|>--- conflicted
+++ resolved
@@ -1,8 +1,7 @@
-
-import {of as observableOf,  Observable ,  Subscription } from 'rxjs';
 import { Component, OnDestroy, OnInit } from '@angular/core';
 import { AbstractControl, FormControl, FormGroup, ValidatorFn, Validators } from '@angular/forms';
 import { Store } from '@ngrx/store';
+import { Observable, Subscription } from 'rxjs';
 import { filter, map, take, tap } from 'rxjs/operators';
 
 import { IOrganization } from '../../../../core/cf-api.types';
@@ -17,6 +16,7 @@
 import { getActiveRouteCfOrgSpaceProvider } from '../../cf.helpers';
 import { CloudFoundryEndpointService } from '../../services/cloud-foundry-endpoint.service';
 import { CloudFoundryOrganizationService } from '../../services/cloud-foundry-organization.service';
+
 
 const enum OrgStatus {
   ACTIVE = 'active',
@@ -116,7 +116,6 @@
     // Update action
     return this.store.select(selectRequestInfo(organizationSchemaKey, this.orgGuid)).pipe(
       filter(o => !!o && !o.updating[UpdateOrganization.UpdateExistingOrg].busy),
-<<<<<<< HEAD
       map(o => o.updating[UpdateOrganization.UpdateExistingOrg]),
       map(o => ({
         success: !o.error,
@@ -124,21 +123,6 @@
         message: !o.error ? '' : `Failed to update organization: ${o.message}`
       }))
     );
-=======
-      map(o => {
-        if (o.error) {
-          this.displaySnackBar();
-        } else {
-          this.store.dispatch(
-            new RouterNav({
-              path: ['/cloud-foundry', this.cfGuid, 'organizations']
-            })
-          );
-        }
-      })
-    ).subscribe();
-    return observableOf({ success: true });
->>>>>>> 75a05e3f
   }
 
   ngOnDestroy(): void {
