--- conflicted
+++ resolved
@@ -10,20 +10,20 @@
 import { PaginationMonitorFactory } from '../../../shared/monitors/pagination-monitor.factory';
 import { GetSpace } from '../../../store/actions/space.actions';
 import { AppState } from '../../../store/app-state';
-import { entityFactory, spaceSchemaKey, spaceWithOrgKey } from '../../../store/helpers/entity-factory';
+import {
+  applicationSchemaKey,
+  entityFactory,
+  routeSchemaKey,
+  serviceBindingSchemaKey,
+  serviceInstancesSchemaKey,
+  spaceSchemaKey,
+  spaceWithOrgKey,
+} from '../../../store/helpers/entity-factory';
+import { createEntityRelationKey } from '../../../store/helpers/entity-relations.types';
 import { APIResource, EntityInfo } from '../../../store/types/api.types';
+import { ActiveRouteCfOrgSpace } from '../cf-page.types';
 import { getSpaceRolesString } from '../cf.helpers';
 import { CloudFoundryEndpointService } from './cloud-foundry-endpoint.service';
-<<<<<<< HEAD
-import { createEntityRelationKey } from '../../../store/helpers/entity-relations.types';
-import { applicationSchemaKey } from '../../../store/helpers/entity-factory';
-import { serviceInstancesSchemaKey } from '../../../store/helpers/entity-factory';
-import { routeSchemaKey } from '../../../store/helpers/entity-factory';
-import { serviceBindingSchemaKey } from '../../../store/helpers/entity-factory';
-import { applicationWithoutRelSchemaKey } from '../../../store/helpers/entity-factory';
-=======
-import { ActiveRouteCfOrgSpace } from '../cf-page.types';
->>>>>>> 11c3ac86
 
 @Injectable()
 export class CloudFoundrySpaceService {
@@ -57,10 +57,9 @@
 
     this.spaceEntitySchema = this.entityServiceFactory.create(
       spaceSchemaKey,
-<<<<<<< HEAD
       entityFactory(spaceWithOrgKey),
-      spaceGuid,
-      new GetSpace(spaceGuid, cfGuid, [
+      this.spaceGuid,
+      new GetSpace(this.spaceGuid, this.cfGuid, [
         createEntityRelationKey(spaceSchemaKey, applicationSchemaKey),
         createEntityRelationKey(spaceSchemaKey, serviceInstancesSchemaKey),
         createEntityRelationKey(spaceSchemaKey, routeSchemaKey),
@@ -68,11 +67,6 @@
         // createEntityRelationKey(serviceBindingSchemaKey, applicationSchemaKey),
         // createEntityRelationKey(org)
       ])
-=======
-      SpaceWithOrganisationSchema,
-      activeRouteCfOrgSpace.spaceGuid,
-      new GetSpace(activeRouteCfOrgSpace.spaceGuid, activeRouteCfOrgSpace.cfGuid, 2)
->>>>>>> 11c3ac86
     );
 
     this.initialiseObservables();
