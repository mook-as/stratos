import { Injectable } from '@angular/core';
import { Store } from '@ngrx/store';
import { Observable, of as observableOf } from 'rxjs';
import { filter, first, map, publishReplay, refCount, switchMap } from 'rxjs/operators';

import { IApp, ICfV2Info, IOrganization, ISpace } from '../../../core/cf-api.types';
import { EntityService } from '../../../core/entity-service';
import { EntityServiceFactory } from '../../../core/entity-service-factory.service';
import { CfUserService } from '../../../shared/data-services/cf-user.service';
import { PaginationMonitorFactory } from '../../../shared/monitors/pagination-monitor.factory';
import { GetAllApplications } from '../../../store/actions/application.actions';
import { GetCFInfo } from '../../../store/actions/cloud-foundry.actions';
import { FetchAllDomains } from '../../../store/actions/domains.actions';
import { GetAllEndpoints } from '../../../store/actions/endpoint.actions';
import { DeleteOrganization, GetAllOrganizations } from '../../../store/actions/organization.actions';
import { AppState } from '../../../store/app-state';
import {
  cfInfoSchemaKey,
  domainSchemaKey,
  endpointSchemaKey,
  entityFactory,
  organizationSchemaKey,
  privateDomainsSchemaKey,
  quotaDefinitionSchemaKey,
  routeSchemaKey,
  serviceInstancesSchemaKey,
  spaceSchemaKey,
} from '../../../store/helpers/entity-factory';
import {
  createEntityRelationKey,
  createEntityRelationPaginationKey,
} from '../../../store/helpers/entity-relations/entity-relations.types';
import { getPaginationObservables } from '../../../store/reducers/pagination-reducer/pagination-reducer.helper';
import { APIResource, EntityInfo } from '../../../store/types/api.types';
import { CfApplicationState } from '../../../store/types/application.types';
import { EndpointModel, EndpointUser } from '../../../store/types/endpoint.types';
import { QParam } from '../../../store/types/pagination.types';
import { CfUser } from '../../../store/types/user.types';
import { ActiveRouteCfOrgSpace } from '../cf-page.types';
import { fetchTotalResults } from '../cf.helpers';

export function appDataSort(app1: APIResource<IApp>, app2: APIResource<IApp>): number {
  const app1Date = new Date(app1.metadata.updated_at);
  const app2Date = new Date(app2.metadata.updated_at);
  if (app1Date > app2Date) {
    return -1;
  }
  if (app1Date < app2Date) {
    return 1;
  }
  return 0;
}


@Injectable()
export class CloudFoundryEndpointService {

  hasSSHAccess$: Observable<boolean>;
  totalMem$: Observable<number>;
  paginationSubscription: any;
  allApps$: Observable<APIResource<IApp>[]>;
  hasAllApps$: Observable<boolean>;
  loadingApps$: Observable<boolean>;
  totalApps$: Observable<number>;
  users$: Observable<APIResource<CfUser>[]>;
  orgs$: Observable<APIResource<IOrganization>[]>;
  info$: Observable<EntityInfo<APIResource<ICfV2Info>>>;
  cfInfoEntityService: EntityService<APIResource<ICfV2Info>>;
  endpoint$: Observable<EntityInfo<EndpointModel>>;
  cfEndpointEntityService: EntityService<EndpointModel>;
  connected$: Observable<boolean>;
  currentUser$: Observable<EndpointUser>;
  cfGuid: string;

  getAllOrgsAction: GetAllOrganizations;

  private getAllAppsAction: GetAllApplications;

  static createGetAllOrganizations(cfGuid: string) {
    const paginationKey = cfGuid ?
      createEntityRelationPaginationKey(endpointSchemaKey, cfGuid)
      : createEntityRelationPaginationKey(endpointSchemaKey);
    return new GetAllOrganizations(
      paginationKey,
      cfGuid, [
        createEntityRelationKey(organizationSchemaKey, spaceSchemaKey),
        createEntityRelationKey(organizationSchemaKey, domainSchemaKey),
        createEntityRelationKey(organizationSchemaKey, quotaDefinitionSchemaKey),
        createEntityRelationKey(organizationSchemaKey, privateDomainsSchemaKey),
        createEntityRelationKey(spaceSchemaKey, serviceInstancesSchemaKey),
        createEntityRelationKey(spaceSchemaKey, routeSchemaKey), // Not really needed at top level, but if we drop down into an org with
        // lots of spaces it saves n x routes requests
      ]);
  }
  static createGetAllOrganizationsLimitedSchema(cfGuid: string) {
    const paginationKey = cfGuid ?
      createEntityRelationPaginationKey(endpointSchemaKey, cfGuid)
      : createEntityRelationPaginationKey(endpointSchemaKey);
    return new GetAllOrganizations(
      paginationKey,
      cfGuid, [
        createEntityRelationKey(organizationSchemaKey, spaceSchemaKey),
      ]);
  }

  public static fetchAppCount(store: Store<AppState>, pmf: PaginationMonitorFactory, cfGuid: string, orgGuid?: string, spaceGuid?: string)
    : Observable<number> {
    const parentSchemaKey = spaceGuid ? spaceSchemaKey : orgGuid ? organizationSchemaKey : 'cf';
    const uniqueKey = spaceGuid || orgGuid || cfGuid;
    const action = new GetAllApplications(createEntityRelationPaginationKey(parentSchemaKey, uniqueKey), cfGuid);
    action.initialParams = {
      q: []
    };
    if (orgGuid) {
      action.initialParams.q.push(new QParam('organization_guid', orgGuid, ' IN '));
    }
    if (spaceGuid) {
      action.initialParams.q.push(new QParam('space_guid', spaceGuid, ' IN '));
    }
    return fetchTotalResults(action, store, pmf);
  }

  constructor(
    public activeRouteCfOrgSpace: ActiveRouteCfOrgSpace,
    private store: Store<AppState>,
    private entityServiceFactory: EntityServiceFactory,
    private cfUserService: CfUserService,
    private pmf: PaginationMonitorFactory
  ) {
    this.cfGuid = activeRouteCfOrgSpace.cfGuid;
    this.getAllOrgsAction = CloudFoundryEndpointService.createGetAllOrganizations(this.cfGuid);
    this.getAllAppsAction = new GetAllApplications(createEntityRelationPaginationKey('cf', this.cfGuid), this.cfGuid);

    this.cfEndpointEntityService = this.entityServiceFactory.create(
      endpointSchemaKey,
      entityFactory(endpointSchemaKey),
      this.cfGuid,
      new GetAllEndpoints(),
      false
    );

    this.cfInfoEntityService = this.entityServiceFactory.create<APIResource<ICfV2Info>>(
      cfInfoSchemaKey,
      entityFactory(cfInfoSchemaKey),
      this.cfGuid,
      new GetCFInfo(this.cfGuid),
      false
    );
    this.constructCoreObservables();
    this.constructSecondaryObservable();
  }

  private constructCoreObservables() {
    this.endpoint$ = this.cfEndpointEntityService.waitForEntity$;

    this.orgs$ = getPaginationObservables<APIResource<IOrganization>>({
      store: this.store,
      action: this.getAllOrgsAction,
      paginationMonitor: this.pmf.create(
        this.getAllOrgsAction.paginationKey,
        entityFactory(organizationSchemaKey)
      )
    }, true).entities$;

    this.users$ = this.cfUserService.getUsers(this.cfGuid);

    this.info$ = this.cfInfoEntityService.waitForEntity$;

    this.constructAppObservables();

    this.fetchDomains();
  }

  constructAppObservables() {

    const pagObs = getPaginationObservables<APIResource<IApp>>({
      store: this.store,
      action: this.getAllAppsAction,
      paginationMonitor: this.pmf.create(this.getAllAppsAction.paginationKey, entityFactory(this.getAllAppsAction.entityKey))
    });

    this.allApps$ = pagObs.entities$.pipe(// Ensure we sub to entities to kick off fetch process
      switchMap(() => pagObs.pagination$),
      filter(pagination => !!pagination && !!pagination.pageRequests && !!pagination.pageRequests[1] && !pagination.pageRequests[1].busy),
      switchMap(pagination => pagination.maxedResults ? observableOf(null) : pagObs.entities$)
    );

    this.loadingApps$ = pagObs.entities$.pipe(// Ensure we sub to entities to kick off fetch process
      switchMap(() => pagObs.pagination$),
      filter(pagination => !!pagination && !!pagination.pageRequests && !!pagination.pageRequests[pagination.currentPage]),
      map(pagination => pagination.pageRequests[pagination.currentPage].busy)
    );

    this.hasAllApps$ = this.allApps$.pipe(
      map((allApps: APIResource<IApp>[]) => !!allApps)
    );

    this.totalApps$ = pagObs.pagination$.pipe(
      map(pag => pag.totalResults)
    );
  }

  private constructSecondaryObservable() {
    this.hasSSHAccess$ = this.info$.pipe(
      map(p => !!(p.entity.entity &&
        p.entity.entity.app_ssh_endpoint &&
        p.entity.entity.app_ssh_host_key_fingerprint &&
        p.entity.entity.app_ssh_oauth_client))
    );
    this.totalMem$ = this.allApps$.pipe(map(apps => this.getMetricFromApps(apps, 'memory')));

    this.connected$ = this.endpoint$.pipe(
      map(p => p.entity.connectionStatus === 'connected')
    );

    this.currentUser$ = this.endpoint$.pipe(map(e => e.entity.user), first(), publishReplay(1), refCount());
  }

<<<<<<< HEAD
  public getAppsInOrg(org: APIResource<IOrganization>): Observable<APIResource<IApp>[]> {
=======
  public getAppsInOrgViaAllApps(
    org: APIResource<IOrganization>
  ): Observable<APIResource<IApp>[]> {
>>>>>>> ccaabeda
    return this.allApps$.pipe(
      filter(allApps => !!allApps),
      map(allApps => {
        const orgSpaces = org.entity.spaces.map(s => s.metadata.guid);
        return allApps.filter(a => orgSpaces.indexOf(a.entity.space_guid) !== -1);
      })
    );
  }

<<<<<<< HEAD
  public getAppsInSpace(space: APIResource<ISpace>): Observable<APIResource<IApp>[]> {
=======
  public getAppsInSpaceViaAllApps(
    space: APIResource<ISpace>
  ): Observable<APIResource<IApp>[]> {
>>>>>>> ccaabeda
    return this.allApps$.pipe(
      filter(allApps => !!allApps),
      map(apps => {
        return apps.filter(a => a.entity.space_guid === space.metadata.guid);
      })
    );
  }

<<<<<<< HEAD
  public getAggregateStat(org: APIResource<IOrganization>, statMetric: string): Observable<number> {
    return this.getAppsInOrg(org).pipe(
      map(apps => this.getMetricFromApps(apps, statMetric))
    );
  }
  public getMetricFromApps(apps: APIResource<IApp>[], statMetric: string): number {
=======
  public getMetricFromApps(
    apps: APIResource<IApp>[],
    statMetric: string
  ): number {
>>>>>>> ccaabeda
    return apps ? apps
      .filter(a => a.entity && a.entity.state !== CfApplicationState.STOPPED)
      .map(a => a.entity[statMetric] * a.entity.instances)
      .reduce((a, t) => a + t, 0) : 0;
  }

  public fetchDomains = () => {
    const action = new FetchAllDomains(this.cfGuid);
    this.paginationSubscription = getPaginationObservables<APIResource>(
      {
        store: this.store,
        action,
        paginationMonitor: this.pmf.create(
          action.paginationKey,
          entityFactory(domainSchemaKey)
        )
      },
      true
    ).entities$.subscribe();
  }

  public deleteOrg(orgGuid: string, endpointGuid: string) {
    this.store.dispatch(new DeleteOrganization(orgGuid, endpointGuid));
  }

  fetchApps() {
    this.store.dispatch(this.getAllAppsAction);
  }
}<|MERGE_RESOLUTION|>--- conflicted
+++ resolved
@@ -216,13 +216,7 @@
     this.currentUser$ = this.endpoint$.pipe(map(e => e.entity.user), first(), publishReplay(1), refCount());
   }
 
-<<<<<<< HEAD
-  public getAppsInOrg(org: APIResource<IOrganization>): Observable<APIResource<IApp>[]> {
-=======
-  public getAppsInOrgViaAllApps(
-    org: APIResource<IOrganization>
-  ): Observable<APIResource<IApp>[]> {
->>>>>>> ccaabeda
+  public getAppsInOrgViaAllApps(org: APIResource<IOrganization>): Observable<APIResource<IApp>[]> {
     return this.allApps$.pipe(
       filter(allApps => !!allApps),
       map(allApps => {
@@ -232,13 +226,7 @@
     );
   }
 
-<<<<<<< HEAD
-  public getAppsInSpace(space: APIResource<ISpace>): Observable<APIResource<IApp>[]> {
-=======
-  public getAppsInSpaceViaAllApps(
-    space: APIResource<ISpace>
-  ): Observable<APIResource<IApp>[]> {
->>>>>>> ccaabeda
+  public getAppsInSpaceViaAllApps(space: APIResource<ISpace>): Observable<APIResource<IApp>[]> {
     return this.allApps$.pipe(
       filter(allApps => !!allApps),
       map(apps => {
@@ -247,19 +235,7 @@
     );
   }
 
-<<<<<<< HEAD
-  public getAggregateStat(org: APIResource<IOrganization>, statMetric: string): Observable<number> {
-    return this.getAppsInOrg(org).pipe(
-      map(apps => this.getMetricFromApps(apps, statMetric))
-    );
-  }
   public getMetricFromApps(apps: APIResource<IApp>[], statMetric: string): number {
-=======
-  public getMetricFromApps(
-    apps: APIResource<IApp>[],
-    statMetric: string
-  ): number {
->>>>>>> ccaabeda
     return apps ? apps
       .filter(a => a.entity && a.entity.state !== CfApplicationState.STOPPED)
       .map(a => a.entity[statMetric] * a.entity.instances)
