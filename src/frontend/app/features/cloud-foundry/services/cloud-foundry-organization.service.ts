--- conflicted
+++ resolved
@@ -74,7 +74,6 @@
   }
 
   private initialiseObservables() {
-<<<<<<< HEAD
     this.org$ = this.cfUserService.isConnectedUserAdmin(this.cfGuid).pipe(
       switchMap(isAdmin => {
         const relations = [
@@ -104,14 +103,9 @@
           new GetOrganization(this.orgGuid, this.cfGuid, relations),
           true
         );
-        return orgEntityService.entityObs$.pipe(
-          filter(o => !!o && !!o.entity)
-        );
+        return orgEntityService.waitForEntity$;
       })
     );
-=======
-    this.org$ = this.orgEntityService.waitForEntity$;
->>>>>>> ff521545
 
     this.initialiseOrgObservables();
 
