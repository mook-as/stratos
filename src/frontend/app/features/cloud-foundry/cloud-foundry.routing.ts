--- conflicted
+++ resolved
@@ -65,12 +65,7 @@
 import { CloudFoundryStacksComponent } from './tabs/cloud-foundry-stacks/cloud-foundry-stacks.component';
 import { CloudFoundrySummaryTabComponent } from './tabs/cloud-foundry-summary-tab/cloud-foundry-summary-tab.component';
 import { CloudFoundryUsersComponent } from './tabs/cloud-foundry-users/cloud-foundry-users.component';
-<<<<<<< HEAD
-import { EditOrganizationComponent } from './edit-organization/edit-organization.component';
-import { CliInfoCloudFoundryComponent } from './cli-info-cloud-foundry/cli-info-cloud-foundry.component';
-=======
 import { UsersRolesComponent } from './users/manage-users/manage-users.component';
->>>>>>> 8e325e0d
 import { DynamicExtenstionRoutes } from '../../core/extension/dynamic-extension-routes';
 import { PageNotFoundComponentComponent } from '../../core/page-not-found-component/page-not-found-component.component';
 import { StratosActionType } from '../../core/extension/extension-service';
@@ -231,10 +226,7 @@
               component: CloudFoundryOrganizationBaseComponent,
               data: {
                 uiFullView: true,
-<<<<<<< HEAD
-=======
                 extensionsActionsKey: StratosActionType.CloudFoundryOrg
->>>>>>> 8e325e0d
               },
               children: [
                 {
@@ -310,10 +302,6 @@
           ]
         }]
     },
-<<<<<<< HEAD
-    ...usersRoles,
-=======
->>>>>>> 8e325e0d
     {
       path: '**',
       component: PageNotFoundComponentComponent,
