import { Validators } from '@angular/forms';

import { EndpointTypeExtension } from '../../core/extension/extension-manager-service';
import { urlValidationExpression } from '../../core/utils.service';
import { EndpointModel, EndpointType } from './../../store/types/endpoint.types';

export function getFullEndpointApiUrl(endpoint: EndpointModel) {
  return endpoint && endpoint.api_endpoint ? `${endpoint.api_endpoint.Scheme}://${endpoint.api_endpoint.Host}` : 'Unknown';
}

export function getEndpointUsername(endpoint: EndpointModel) {
  return endpoint && endpoint.user ? endpoint.user.name : '-';
}

export const DEFAULT_ENDPOINT_TYPE = 'cf';
export interface EndpointTypeHelper {
  value: EndpointType;
  label: string;
  urlValidation?: string;
  allowTokenSharing?: boolean;
  icon?: string;
  iconFont?: string;
}

export interface EndpointIcon {
  name: string;
  font: string;
}

const endpointTypes: EndpointTypeHelper[] = [
  {
    value: 'cf',
    label: 'Cloud Foundry',
    urlValidation: urlValidationExpression,
    icon: 'cloud_foundry',
    iconFont: 'stratos-icons'
  },
  {
    value: 'metrics',
    label: 'Metrics',
    allowTokenSharing: true
  },
];

const endpointAuthTypes = [
  {
    name: 'Username and Password',
    value: 'creds',
    form: {
      username: ['', Validators.required],
      password: ['', Validators.required],
    },
    types: new Array<EndpointType>('cf', 'metrics')
  },
  {
    name: 'Kubernetes Config',
    value: 'kubeconfig',
    form: {
      kubeconfig: ['', Validators.required],
    },
    types: new Array<EndpointType>('k8s')
  },
  {
    name: 'Single Sign-On (SSO)',
    value: 'sso',
    form: {},
    types: new Array<EndpointType>('cf')
  },
];

const endpointTypesMap = {};

export function initEndpointTypes(epTypes: EndpointTypeExtension[]) {
  epTypes.forEach(type => {
    endpointTypes.push({
      value: type.type,
      label: type.label
    });

    // Map in the authentication providers
    type.authTypes.forEach(authType => {
      const endpointAuthType = endpointAuthTypes.find(a => a.value === authType);
      if (endpointAuthType) {
        endpointAuthType.types.push(type.type);
      }
    });
  });

  // TODO: Sort alphabetically

  endpointTypes.forEach(ept => {
    endpointTypesMap[ept.value] = ept;
  });
}

// Get the name to display for a given Endpoint type
export function getNameForEndpointType(type: string): string {
  return endpointTypesMap[type] ? endpointTypesMap[type].label : 'Unknown';
}

export function getCanShareTokenForEndpointType(type: string): boolean {
  return endpointTypesMap[type] ? !!endpointTypesMap[type].allowTokenSharing : false;
}

export function getEndpointTypes() {
  return endpointTypes;
}

<<<<<<< HEAD
export function getIconForEndpoint(type: string): EndpointIcon {
  const icon = {
    name: 'endpoint',
    font: ''
  };

  const ep = endpointTypesMap[type];
  if (ep && ep.icon) {
    icon.name = ep.icon;
    icon.font = ep.iconFont;
  }
  return icon;
=======
export function getEndpointAuthTypes() {
  return endpointAuthTypes;
>>>>>>> a4b14701
}<|MERGE_RESOLUTION|>--- conflicted
+++ resolved
@@ -106,7 +106,6 @@
   return endpointTypes;
 }
 
-<<<<<<< HEAD
 export function getIconForEndpoint(type: string): EndpointIcon {
   const icon = {
     name: 'endpoint',
@@ -119,8 +118,7 @@
     icon.font = ep.iconFont;
   }
   return icon;
-=======
+
 export function getEndpointAuthTypes() {
   return endpointAuthTypes;
->>>>>>> a4b14701
 }