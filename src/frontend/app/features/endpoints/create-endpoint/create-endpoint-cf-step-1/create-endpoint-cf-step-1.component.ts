/* tslint:disable:no-access-missing-member https://github.com/mgechev/codelyzer/issues/191*/
import { AppState } from '../../../../store/app-state';
import { Store } from '@ngrx/store';
import { Component, OnInit, ViewChild, AfterContentInit } from '@angular/core';
import { NgForm, NgModel } from '@angular/forms';
import { Observable } from 'rxjs/Observable';
import { EndpointModel, EndpointState, endpointStoreNames } from '../../../../store/types/endpoint.types';
import { UtilsService } from '../../../../core/utils.service';
import { StepOnNextFunction, IStepperStep } from '../../../../shared/components/stepper/step/step.component';
import { endpointEntitiesSelector } from '../../../../store/selectors/endpoint.selectors';
import { RequestInfoState } from '../../../../store/reducers/api-request-reducer/types';
import { RouterNav } from '../../../../store/actions/router.actions';
import { selectEntity, selectUpdateInfo, selectRequestInfo, getAPIRequestDataState } from '../../../../store/selectors/api.selectors';
import { shareReplay, withLatestFrom, map } from 'rxjs/operators';
import { tag } from 'rxjs-spy/operator/tag';
import { selectPaginationState } from '../../../../store/selectors/pagination.selectors';
import { EndpointsDataSource } from '../../../../shared/components/list/list-types/endpoint/endpoints-data-source';
import { denormalize } from 'normalizr';
import { EndpointSchema, GetAllEndpoints, RegisterEndpoint } from '../../../../store/actions/endpoint.actions';
import { EndpointsEffect } from '../../../../store/effects/endpoint.effects';

@Component({
  selector: 'app-create-endpoint-cf-step-1',
  templateUrl: './create-endpoint-cf-step-1.component.html',
  styleUrls: ['./create-endpoint-cf-step-1.component.scss']
})
export class CreateEndpointCfStep1Component implements OnInit, IStepperStep, AfterContentInit {

  existingEndpoints: Observable<{
    names: string[],
    urls: string[],
  }>;

  validate: Observable<boolean>;

  @ViewChild('form') form: NgForm;
  @ViewChild('typeField') typeField: NgModel;
  @ViewChild('nameField') nameField: NgModel;
  @ViewChild('urlField') urlField: NgModel;
  @ViewChild('skipSllField') skipSllField: NgModel;

  endpointTypes = [
    {
      value: 'cf',
      label: 'Cloud Foundry'
    },
    {
      value: 'k8s',
      label: 'Kubernetes'
    },
  ];

  constructor(private store: Store<AppState>, public utilsService: UtilsService) {

    this.existingEndpoints = store.select(selectPaginationState(endpointStoreNames.type, GetAllEndpoints.storeKey))
      .pipe(
      withLatestFrom(store.select(getAPIRequestDataState)),
      map(([pagination, entities]) => {
        const pages = Object.values(pagination.ids);
        const page = [].concat.apply([], pages);
        const endpoints = page.length ? denormalize(page, [EndpointSchema], entities) : [];
        return {
          names: endpoints.map(ep => ep.name),
          urls: endpoints.map(ep => `${ep.api_endpoint.Scheme}://${ep.api_endpoint.Host}`),
        };
      })
      );
  }

  ngOnInit() { }

  onNext: StepOnNextFunction = () => {
<<<<<<< HEAD
    const action = new RegisterCnis(
      this.typeField.value,
=======
    const action = new RegisterEndpoint(
>>>>>>> 9b571c67
      this.nameField.value,
      this.urlField.value,
      !!this.skipSllField.value
    );

    console.log(this.typeField.value);

    this.store.dispatch(action);

    const update$ = this.store.select(
      this.getUpdateSelector(action.guid())
    ).filter(update => !!update);

    return update$.pairwise()
      .filter(([oldVal, newVal]) => (oldVal.busy && !newVal.busy))
      .map(([oldVal, newVal]) => newVal)
      .map(result => {
        if (!result.error) {
          this.store.dispatch(new RouterNav({ path: ['endpoints'] }));
        }
        return {
          success: !result.error
        };
      });
  }

  private getUpdateSelector(guid) {
    return selectUpdateInfo(
      endpointStoreNames.type,
      guid,
      EndpointsEffect.registeringKey,
    );
  }

  ngAfterContentInit() {
    this.validate = this.form.statusChanges
      .map(() => {
        return this.form.valid;
      });
  }
}<|MERGE_RESOLUTION|>--- conflicted
+++ resolved
@@ -70,12 +70,8 @@
   ngOnInit() { }
 
   onNext: StepOnNextFunction = () => {
-<<<<<<< HEAD
-    const action = new RegisterCnis(
+    const action = new RegisterEndpoint(
       this.typeField.value,
-=======
-    const action = new RegisterEndpoint(
->>>>>>> 9b571c67
       this.nameField.value,
       this.urlField.value,
       !!this.skipSllField.value
