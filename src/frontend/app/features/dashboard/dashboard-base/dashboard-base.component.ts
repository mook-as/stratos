import { BreakpointObserver, Breakpoints } from '@angular/cdk/layout';
import { AfterContentInit, Component, OnInit, OnDestroy, ViewChild } from '@angular/core';
import { MatDrawer } from '@angular/material';
import { Router, ActivatedRoute, ActivatedRouteSnapshot, NavigationEnd } from '@angular/router';

import { Store } from '@ngrx/store';
import { debounceTime } from 'rxjs/operators';

import { AppState } from '../../../store/app-state';
import { EventWatcherService } from './../../../core/event-watcher/event-watcher.service';
import { PageHeaderService } from './../../../core/page-header-service/page-header.service';
import { ChangeSideNavMode, CloseSideNav } from './../../../store/actions/dashboard-actions';
import { DashboardState } from './../../../store/reducers/dashboard-reducer';
import { SideNavItem } from './../side-nav/side-nav.component';
import { isFulfilled } from 'q';
import { Subscription } from 'rxjs/Subscription';
import { environment } from '../../../../environments/environment';

@Component({
  selector: 'app-dashboard-base',
  templateUrl: './dashboard-base.component.html',
  styleUrls: ['./dashboard-base.component.scss']
})

export class DashboardBaseComponent implements OnInit, OnDestroy, AfterContentInit {

  constructor(
    public pageHeaderService: PageHeaderService,
    private store: Store<AppState>,
    private eventWatcherService: EventWatcherService,
    private breakpointObserver: BreakpointObserver,
    private router: Router,
    private activatedRoute: ActivatedRoute,
  ) {
  }

  private fullView: boolean;

  private routeChangeSubscription: Subscription;

  @ViewChild('sidenav') public sidenav: MatDrawer;

  sideNavTabs: SideNavItem[] = [
    {
      text: 'Dashboard',
      matIcon: 'assessment',
      link: '/dashboard',
      // Experimental - only show in development
      hidden: environment.production,
    },
    {
      text: 'Applications',
      matIcon: 'apps',
      link: '/applications'
    },
    {
      text: 'Services',
      matIcon: 'library_books',
      link: '/service-catalog'
    },
    {
      text: 'Cloud Foundry',
      matIcon: 'cloud',
      link: '/cloud-foundry'
    },
    {
<<<<<<< HEAD
      text: 'Kubernetes',
      matIcon: 'cloud',
      link: '/kubernetes',
      endpointType: 'k8s',
    },
    {
      text: 'CaaSP',
      matIcon: 'cloud',
      link: '/caasp',
      endpointType: 'caasp',
=======
      text: 'Metrics',
      matIcon: 'equalizer',
      link: '/metrics',
      endpointType: 'metrics',
>>>>>>> fa5cb062
    },
    {
      text: 'Endpoints',
      matIcon: 'settings_ethernet',
      link: '/endpoints'
    },
  ];

  sideNaveMode = 'side';

  ngOnInit() {
    this.fullView = this.isFullView(this.activatedRoute.snapshot);
    this.routeChangeSubscription = this.router.events
      .filter((event) => event instanceof NavigationEnd)
      .subscribe((event) => {
        this.fullView = this.isFullView(this.activatedRoute.snapshot);
      });
  }

  ngOnDestroy() {
    this.routeChangeSubscription.unsubscribe();
  }

  isFullView(route: ActivatedRouteSnapshot): boolean {
    while (route.firstChild) {
      route = route.firstChild;
      if (route.data.uiFullView) {
        return true;
      }
    }
    return false;
  }

  ngAfterContentInit() {
    this.breakpointObserver.observe([
      Breakpoints.Handset
    ]).pipe(
      debounceTime(250)
    ).subscribe(result => {
      if (result.matches) {
        this.store.dispatch(new ChangeSideNavMode('over'));
      } else {
        this.store.dispatch(new ChangeSideNavMode('side'));
      }
    });

    this.sidenav.onClose.subscribe(() => {
      this.store.dispatch(new CloseSideNav());
    });

    this.store.select('dashboard')
      .subscribe((dashboard: DashboardState) => {
        dashboard.sidenavOpen ? this.sidenav.open() : this.sidenav.close();
        this.sidenav.mode = dashboard.sideNavMode;
      });
  }
}<|MERGE_RESOLUTION|>--- conflicted
+++ resolved
@@ -64,23 +64,10 @@
       link: '/cloud-foundry'
     },
     {
-<<<<<<< HEAD
-      text: 'Kubernetes',
-      matIcon: 'cloud',
-      link: '/kubernetes',
-      endpointType: 'k8s',
-    },
-    {
-      text: 'CaaSP',
-      matIcon: 'cloud',
-      link: '/caasp',
-      endpointType: 'caasp',
-=======
       text: 'Metrics',
       matIcon: 'equalizer',
       link: '/metrics',
       endpointType: 'metrics',
->>>>>>> fa5cb062
     },
     {
       text: 'Endpoints',
