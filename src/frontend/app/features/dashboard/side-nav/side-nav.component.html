--- conflicted
+++ resolved
@@ -13,12 +13,7 @@
       </a>
     </li>
   </ul>
-<<<<<<< HEAD
-  <div *ngIf="!!copyright" class="side-nav__bottom">
-    <div [innerHTML]="copyright"></div>
-=======
   <div *ngIf="!!customizations.copyright" class="side-nav__bottom">
     <div [innerHTML]="customizations.copyright"></div>
->>>>>>> b632054d
   </div>
 </nav>