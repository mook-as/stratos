<nav class="side-nav">
  <div class="side-nav__top">
    <div class="side-nav__top-inner">
      <div class="side-nav__logo" (click)="logoClicked.next(true)">
<<<<<<< HEAD
        <img class="side-nav__logo-img" src="/assets/stratos-logo-light.png" />
        <div class="side-nav__logo-text">Stratos</div>
=======
        <div class="side-nav__logo-text">{{ customizations.logoText || 'Stratos' }}</div>
>>>>>>> 0937ae93
      </div>
    </div>
  </div>
  <ul class="side-nav__items">
    <li *ngFor="let tab of tabs">
      <a *ngIf="!tab.hidden || !(tab.hidden | async)" class="side-nav__item" [routerLink]="[tab.link]"
        [routerLinkActive]="['side-nav__item--active']">
        <mat-icon [fontSet]="tab.matIconFont">{{ tab.matIcon }}</mat-icon> {{ tab.text }}
      </a>
    </li>
  </ul>
  <div *ngIf="!!customizations.copyright" class="side-nav__bottom">
    <div [innerHTML]="customizations.copyright"></div>
  </div>
</nav><|MERGE_RESOLUTION|>--- conflicted
+++ resolved
@@ -2,12 +2,8 @@
   <div class="side-nav__top">
     <div class="side-nav__top-inner">
       <div class="side-nav__logo" (click)="logoClicked.next(true)">
-<<<<<<< HEAD
-        <img class="side-nav__logo-img" src="/assets/stratos-logo-light.png" />
-        <div class="side-nav__logo-text">Stratos</div>
-=======
+        <img class="side-nav__logo-img" src="/assets/nav-logo.png" />
         <div class="side-nav__logo-text">{{ customizations.logoText || 'Stratos' }}</div>
->>>>>>> 0937ae93
       </div>
     </div>
   </div>
