--- conflicted
+++ resolved
@@ -1,8 +1,4 @@
-<<<<<<< HEAD
-import { AfterContentInit, Component, HostBinding, OnInit } from '@angular/core';
-=======
 import { AfterContentInit, Component, OnInit, OnDestroy, HostBinding } from '@angular/core';
->>>>>>> e7b4fc3e
 import { Router } from '@angular/router';
 
 import { Store } from '@ngrx/store';
