import { AfterContentInit, Component, OnInit } from '@angular/core';
import { Router } from '@angular/router';
import { Store } from '@ngrx/store';
import { create } from 'rxjs-spy';

import { environment } from '../environments/environment';
import { LoggedInService } from './logged-in.service';
import { AppState } from './store/app-state';
<<<<<<< HEAD
=======

>>>>>>> f3acc53d

@Component({
  selector: 'app-root',
  templateUrl: './app.component.html',
  styleUrls: ['./app.component.scss']
})
export class AppComponent implements OnInit, AfterContentInit {
  constructor(
    private store: Store<AppState>,
    private router: Router,
    private loggedInService: LoggedInService
  ) {
    if (!environment.production) {
      if (environment.showObsDebug || environment.disablePolling) {
        const spy = create();
        if (environment.showObsDebug) {
          // spy.log('entity-obs');
          // spy.log('entity-request-obs');
          spy.log('list-pagination');
          spy.log('list-sort');
          spy.log('local-list');
          spy.log('pageSubObs');
          spy.log('actual-page-obs');
          spy.log('stat-obs');
          // spy.log('list');
        }
        if (environment.disablePolling) {
          spy.pause('poll');
        }
      }
    }

  }
  title = 'app';

  ngOnInit() { }

  ngAfterContentInit() { }
}<|MERGE_RESOLUTION|>--- conflicted
+++ resolved
@@ -6,10 +6,7 @@
 import { environment } from '../environments/environment';
 import { LoggedInService } from './logged-in.service';
 import { AppState } from './store/app-state';
-<<<<<<< HEAD
-=======
 
->>>>>>> f3acc53d
 
 @Component({
   selector: 'app-root',
