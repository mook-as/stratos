import { CdkTableModule } from '@angular/cdk/table';
import { CommonModule } from '@angular/common';
import { NgModule } from '@angular/core';
import { FormsModule, ReactiveFormsModule } from '@angular/forms';
import { RouterModule } from '@angular/router';
import { VirtualScrollModule } from 'angular2-virtual-scroll';

import { CoreModule } from '../core/core.module';
import {
  ApplicationStateIconComponent,
} from './components/application-state/application-state-icon/application-state-icon.component';
import { ApplicationStateIconPipe } from './components/application-state/application-state-icon/application-state-icon.pipe';
import { ApplicationStateComponent } from './components/application-state/application-state.component';
import { ApplicationStateService } from './components/application-state/application-state.service';
import { CardAppInstancesComponent } from './components/cards/card-app-instances/card-app-instances.component';
import { CardAppStatusComponent } from './components/cards/card-app-status/card-app-status.component';
import { CardAppUptimeComponent } from './components/cards/card-app-uptime/card-app-uptime.component';
import { CardAppUsageComponent } from './components/cards/card-app-usage/card-app-usage.component';
import { CardCfInfoComponent } from './components/cards/card-cf-info/card-cf-info.component';
import { CardCfOrgUsageComponent } from './components/cards/card-cf-org-usage/card-cf-org-usage.component';
import {
  CardCfOrgUserDetailsComponent,
} from './components/cards/card-cf-org-user-details/card-cf-org-user-details.component';
import { CardCfUsageComponent } from './components/cards/card-cf-usage/card-cf-usage.component';
import { CardCfUserInfoComponent } from './components/cards/card-cf-user-info/card-cf-user-info.component';
import { CardStatusComponent } from './components/cards/card-status/card-status.component';
import { CfAuthModule } from './components/cf-auth/cf-auth.module';
import { CodeBlockComponent } from './components/code-block/code-block.component';
import { ConfirmationDialogService } from './components/confirmation-dialog.service';
import { DetailsCardComponent } from './components/details-card/details-card.component';
import { DialogConfirmComponent } from './components/dialog-confirm/dialog-confirm.component';
import { DialogErrorComponent } from './components/dialog-error/dialog-error.component';
import { DisplayValueComponent } from './components/display-value/display-value.component';
import { EditableDisplayValueComponent } from './components/editable-display-value/editable-display-value.component';
import { EndpointsMissingComponent } from './components/endpoints-missing/endpoints-missing.component';
import { FocusDirective } from './components/focus.directive';
import { listCardComponents } from './components/list/list-cards/card.types';
/* tslint:disable:max-line-length */
import {
  AppEventDetailDialogComponentComponent,
} from './components/list/list-cards/custom-cards/card-app-event/app-event-detail-dialog-component/app-event-detail-dialog-component.component';
/* tslint:enable:max-line-length */
import { EndpointCardComponent } from './components/list/list-cards/custom-cards/endpoint-card/endpoint-card.component';
import { MetaCardComponent } from './components/list/list-cards/meta-card/meta-card-base/meta-card.component';
import { MetaCardItemComponent } from './components/list/list-cards/meta-card/meta-card-item/meta-card-item.component';
import { MetaCardKeyComponent } from './components/list/list-cards/meta-card/meta-card-key/meta-card-key.component';
import { MetaCardTitleComponent } from './components/list/list-cards/meta-card/meta-card-title/meta-card-title.component';
import { MetaCardValueComponent } from './components/list/list-cards/meta-card/meta-card-value/meta-card-value.component';
import { listTableComponents } from './components/list/list-table/table.types';
import {
  EventTabActorIconPipe,
} from './components/list/list-types/app-event/table-cell-event-action/event-tab-actor-icon.pipe';
import { CfOrgCardComponent } from './components/list/list-types/cf-orgs/cf-org-card/cf-org-card.component';
import { ListComponent } from './components/list/list.component';
import { ListConfig } from './components/list/list.component.types';
import { LoadingPageComponent } from './components/loading-page/loading-page.component';
import { LogViewerComponent } from './components/log-viewer/log-viewer.component';
import { MetadataItemComponent } from './components/metadata-item/metadata-item.component';
import { NestedTabsComponent } from './components/nested-tabs/nested-tabs.component';
import { NoContentMessageComponent } from './components/no-content-message/no-content-message.component';
import { PageHeaderModule } from './components/page-header/page-header.module';
import { PageSubheaderComponent } from './components/page-subheader/page-subheader.component';
import { RunningInstancesComponent } from './components/running-instances/running-instances.component';
import { SshViewerComponent } from './components/ssh-viewer/ssh-viewer.component';
import { StatefulIconComponent } from './components/stateful-icon/stateful-icon.component';
import { SteppersModule } from './components/stepper/steppers.module';
import { TileGridComponent } from './components/tile/tile-grid/tile-grid.component';
import { TileGroupComponent } from './components/tile/tile-group/tile-group.component';
import { TileComponent } from './components/tile/tile/tile.component';
import { UniqueDirective } from './components/unique.directive';
import { UsageGaugeComponent } from './components/usage-gauge/usage-gauge.component';
import { CfOrgSpaceDataService } from './data-services/cf-org-space-service.service';
import { CfUserService } from './data-services/cf-user.service';
import { EntityMonitorFactory } from './monitors/entity-monitor.factory.service';
import { PaginationMonitorFactory } from './monitors/pagination-monitor.factory';
import { MbToHumanSizePipe } from './pipes/mb-to-human-size.pipe';
import { PercentagePipe } from './pipes/percentage.pipe';
import { UptimePipe } from './pipes/uptime.pipe';
import { UsageBytesPipe } from './pipes/usage-bytes.pipe';
import { ValuesPipe } from './pipes/values.pipe';
<<<<<<< HEAD
import { PaginationMonitorFactory } from './monitors/pagination-monitor.factory';
import { EntityMonitorFactory } from './monitors/entity-monitor.factory.service';
import { CardCfUsageComponent } from './components/cards/card-cf-usage/card-cf-usage.component';
import { CardCfInfoComponent } from './components/cards/card-cf-info/card-cf-info.component';
import { CardCfUserInfoComponent } from './components/cards/card-cf-user-info/card-cf-user-info.component';
import { FileInputComponent } from './components/file-input/file-input.component';
=======

>>>>>>> 75a401ad

@NgModule({
  imports: [
    CommonModule,
    CoreModule,
    PageHeaderModule,
    RouterModule,
    SteppersModule,
    VirtualScrollModule,
    CfAuthModule,
    CdkTableModule
  ],
  declarations: [
    LoadingPageComponent,
    DisplayValueComponent,
    StatefulIconComponent,
    EditableDisplayValueComponent,
    MbToHumanSizePipe,
    PercentagePipe,
    UptimePipe,
    UsageBytesPipe,
    ValuesPipe,
    LoadingPageComponent,
    DetailsCardComponent,
    FocusDirective,
    UniqueDirective,
    CodeBlockComponent,
    EventTabActorIconPipe,
    LogViewerComponent,
    AppEventDetailDialogComponentComponent,
    NoContentMessageComponent,
    EndpointsMissingComponent,
    DialogErrorComponent,
    SshViewerComponent,
    ApplicationStateIconPipe,
    ApplicationStateIconComponent,
    ApplicationStateComponent,
    PageSubheaderComponent,
    TileComponent,
    TileGroupComponent,
    TileGridComponent,
    MetadataItemComponent,
    UsageGaugeComponent,
    CardStatusComponent,
    CardAppStatusComponent,
    CardAppInstancesComponent,
    CardAppUsageComponent,
    RunningInstancesComponent,
    DialogConfirmComponent,
    CardAppUptimeComponent,
    ListComponent,
    ...listCardComponents,
    ...listTableComponents,
    CardCfUsageComponent,
    CardCfInfoComponent,
    CardCfUserInfoComponent,
<<<<<<< HEAD
    FileInputComponent
=======
    EndpointCardComponent,
    MetaCardComponent,
    MetaCardTitleComponent,
    MetaCardItemComponent,
    MetaCardKeyComponent,
    MetaCardValueComponent,
    CfOrgCardComponent,
    NestedTabsComponent,
    CardCfOrgUsageComponent,
    CardCfOrgUserDetailsComponent
>>>>>>> 75a401ad
  ],
  exports: [
    FormsModule,
    ReactiveFormsModule,
    LoadingPageComponent,
    DialogErrorComponent,
    PageHeaderModule,
    DisplayValueComponent,
    EditableDisplayValueComponent,
    DetailsCardComponent,
    SteppersModule,
    StatefulIconComponent,
    MbToHumanSizePipe,
    ValuesPipe,
    PercentagePipe,
    UsageBytesPipe,
    UptimePipe,
    SteppersModule,
    FocusDirective,
    UniqueDirective,
    CodeBlockComponent,
    LogViewerComponent,
    NoContentMessageComponent,
    EndpointsMissingComponent,
    ApplicationStateComponent,
    SshViewerComponent,
    PageSubheaderComponent,
    TileComponent,
    TileGroupComponent,
    TileGridComponent,
    CardStatusComponent,
    MetadataItemComponent,
    CardAppStatusComponent,
    CardAppInstancesComponent,
    UsageGaugeComponent,
    CardAppUsageComponent,
    DialogConfirmComponent,
    CardAppUptimeComponent,
    ListComponent,
    CardCfUsageComponent,
    CardCfInfoComponent,
    CardCfUserInfoComponent,
<<<<<<< HEAD
    FileInputComponent,
=======
    MetaCardComponent,
    MetaCardTitleComponent,
    MetaCardItemComponent,
    MetaCardKeyComponent,
    MetaCardValueComponent,
    NestedTabsComponent,
    CardCfOrgUsageComponent,
    CardCfOrgUserDetailsComponent
>>>>>>> 75a401ad
  ],
  entryComponents: [
    AppEventDetailDialogComponentComponent,
    DialogConfirmComponent
  ],
  providers: [
    ListConfig,
    ApplicationStateService,
    CfOrgSpaceDataService,
    CfUserService,
    ConfirmationDialogService,
    EntityMonitorFactory,
    PaginationMonitorFactory
  ]
})
export class SharedModule { }<|MERGE_RESOLUTION|>--- conflicted
+++ resolved
@@ -78,16 +78,8 @@
 import { UptimePipe } from './pipes/uptime.pipe';
 import { UsageBytesPipe } from './pipes/usage-bytes.pipe';
 import { ValuesPipe } from './pipes/values.pipe';
-<<<<<<< HEAD
-import { PaginationMonitorFactory } from './monitors/pagination-monitor.factory';
-import { EntityMonitorFactory } from './monitors/entity-monitor.factory.service';
-import { CardCfUsageComponent } from './components/cards/card-cf-usage/card-cf-usage.component';
-import { CardCfInfoComponent } from './components/cards/card-cf-info/card-cf-info.component';
-import { CardCfUserInfoComponent } from './components/cards/card-cf-user-info/card-cf-user-info.component';
+
 import { FileInputComponent } from './components/file-input/file-input.component';
-=======
-
->>>>>>> 75a401ad
 
 @NgModule({
   imports: [
@@ -144,9 +136,7 @@
     CardCfUsageComponent,
     CardCfInfoComponent,
     CardCfUserInfoComponent,
-<<<<<<< HEAD
     FileInputComponent
-=======
     EndpointCardComponent,
     MetaCardComponent,
     MetaCardTitleComponent,
@@ -157,7 +147,6 @@
     NestedTabsComponent,
     CardCfOrgUsageComponent,
     CardCfOrgUserDetailsComponent
->>>>>>> 75a401ad
   ],
   exports: [
     FormsModule,
@@ -200,9 +189,7 @@
     CardCfUsageComponent,
     CardCfInfoComponent,
     CardCfUserInfoComponent,
-<<<<<<< HEAD
     FileInputComponent,
-=======
     MetaCardComponent,
     MetaCardTitleComponent,
     MetaCardItemComponent,
@@ -211,7 +198,6 @@
     NestedTabsComponent,
     CardCfOrgUsageComponent,
     CardCfOrgUserDetailsComponent
->>>>>>> 75a401ad
   ],
   entryComponents: [
     AppEventDetailDialogComponentComponent,
