--- conflicted
+++ resolved
@@ -274,13 +274,10 @@
     StartEndDateComponent,
     MetricsRangeSelectorComponent,
     MetricsParentRangeSelectorComponent,
-<<<<<<< HEAD
     FavoritesGlobalListComponent,
     FavoritesMetaCardComponent,
     FavoritesEntityListComponent,
-=======
     MultilineTitleComponent,
->>>>>>> d7ff98b3
   ],
   exports: [
     FormsModule,
