--- conflicted
+++ resolved
@@ -259,16 +259,12 @@
     StartEndDateComponent,
     MetricsRangeSelectorComponent,
     MetricsParentRangeSelectorComponent,
-<<<<<<< HEAD
-    MultilineTitleComponent,
     StackedInputActionsComponent,
     StackedInputActionComponent,
-=======
     FavoritesGlobalListComponent,
     FavoritesMetaCardComponent,
     FavoritesEntityListComponent,
-    MultilineTitleComponent
->>>>>>> 396aaf84
+
   ],
   exports: [
     FormsModule,
@@ -363,13 +359,10 @@
     StartEndDateComponent,
     MetricsRangeSelectorComponent,
     MetricsParentRangeSelectorComponent,
-<<<<<<< HEAD
     StackedInputActionsComponent,
     StackedInputActionComponent,
-=======
     FavoritesMetaCardComponent,
     FavoritesGlobalListComponent
->>>>>>> 396aaf84
   ],
   entryComponents: [
     DialogConfirmComponent,
