/* tslint:disable:max-line-length */
import { CdkTableModule } from '@angular/cdk/table';
import { CommonModule } from '@angular/common';
import { NgModule } from '@angular/core';
import { FormsModule, ReactiveFormsModule } from '@angular/forms';
import { RouterModule } from '@angular/router';
import { NgxChartsModule } from '@swimlane/ngx-charts';
import { VirtualScrollModule } from 'angular2-virtual-scroll';

import { CoreModule } from '../core/core.module';
import {
  ApplicationInstanceChartComponent,
} from '../features/applications/application/application-instance-chart/application-instance-chart.component';
import { AppActionMonitorIconComponent } from './components/app-action-monitor-icon/app-action-monitor-icon.component';
import { AppActionMonitorComponent } from './components/app-action-monitor/app-action-monitor.component';
import {
  ApplicationStateIconComponent,
} from './components/application-state/application-state-icon/application-state-icon.component';
import { ApplicationStateIconPipe } from './components/application-state/application-state-icon/application-state-icon.pipe';
import { ApplicationStateComponent } from './components/application-state/application-state.component';
import { ApplicationStateService } from './components/application-state/application-state.service';
import { BooleanIndicatorComponent } from './components/boolean-indicator/boolean-indicator.component';
import { CardAppInstancesComponent } from './components/cards/card-app-instances/card-app-instances.component';
import { CardAppStatusComponent } from './components/cards/card-app-status/card-app-status.component';
import { CardAppUptimeComponent } from './components/cards/card-app-uptime/card-app-uptime.component';
import { CardAppUsageComponent } from './components/cards/card-app-usage/card-app-usage.component';
import { CardCfInfoComponent } from './components/cards/card-cf-info/card-cf-info.component';
import { CardCfOrgUsageComponent } from './components/cards/card-cf-org-usage/card-cf-org-usage.component';
import {
  CardCfOrgUserDetailsComponent,
} from './components/cards/card-cf-org-user-details/card-cf-org-user-details.component';
import { CardCfRecentAppsComponent } from './components/cards/card-cf-recent-apps/card-cf-recent-apps.component';
import { CompactAppCardComponent } from './components/cards/card-cf-recent-apps/compact-app-card/compact-app-card.component';
import { CardCfSpaceDetailsComponent } from './components/cards/card-cf-space-details/card-cf-space-details.component';
import { CardCfUsageComponent } from './components/cards/card-cf-usage/card-cf-usage.component';
import { CardCfUserInfoComponent } from './components/cards/card-cf-user-info/card-cf-user-info.component';
import { CardNumberMetricComponent } from './components/cards/card-number-metric/card-number-metric.component';
import { CardStatusComponent } from './components/cards/card-status/card-status.component';
import {
  CompactServiceInstanceCardComponent,
} from './components/cards/compact-service-instance-card/compact-service-instance-card.component';
import { ServiceBrokerCardComponent } from './components/cards/service-broker-card/service-broker-card.component';
import {
  ServiceRecentInstancesCardComponent,
} from './components/cards/service-recent-instances-card/service-recent-instances-card.component';
import { ServiceSummaryCardComponent } from './components/cards/service-summary-card/service-summary-card.component';
import { CfAuthModule } from './components/cf-auth/cf-auth.module';
import { CfRoleCheckboxComponent } from './components/cf-role-checkbox/cf-role-checkbox.component';
import { AppChipsComponent } from './components/chips/chips.component';
import { CliCommandComponent } from './components/cli-info/cli-command/cli-command.component';
import { CliInfoComponent } from './components/cli-info/cli-info.component';
import { CodeBlockComponent } from './components/code-block/code-block.component';
import { ConfirmationDialogService } from './components/confirmation-dialog.service';
import { DetailsCardComponent } from './components/details-card/details-card.component';
import { DialogConfirmComponent } from './components/dialog-confirm/dialog-confirm.component';
import { DialogErrorComponent } from './components/dialog-error/dialog-error.component';
import { DisplayValueComponent } from './components/display-value/display-value.component';
import { EditableDisplayValueComponent } from './components/editable-display-value/editable-display-value.component';
import { EndpointsMissingComponent } from './components/endpoints-missing/endpoints-missing.component';
import { EnumerateComponent } from './components/enumerate/enumerate.component';
import { EnvVarViewComponent } from './components/env-var-view/env-var-view.component';
import { FileInputComponent } from './components/file-input/file-input.component';
import { FocusDirective } from './components/focus.directive';
import { GithubCommitAuthorComponent } from './components/github-commit-author/github-commit-author.component';
import { IntroScreenComponent } from './components/intro-screen/intro-screen.component';
import { listCardComponents } from './components/list/list-cards/card.types';
import {
  AppEventDetailDialogComponentComponent,
} from './components/list/list-cards/custom-cards/card-app-event/app-event-detail-dialog-component/app-event-detail-dialog-component.component';
import { MetaCardComponent } from './components/list/list-cards/meta-card/meta-card-base/meta-card.component';
import { MetaCardItemComponent } from './components/list/list-cards/meta-card/meta-card-item/meta-card-item.component';
import { MetaCardKeyComponent } from './components/list/list-cards/meta-card/meta-card-key/meta-card-key.component';
import { MetaCardTitleComponent } from './components/list/list-cards/meta-card/meta-card-title/meta-card-title.component';
import { MetaCardValueComponent } from './components/list/list-cards/meta-card/meta-card-value/meta-card-value.component';
import {
  TableCellRequestMonitorIconComponent,
} from './components/list/list-table/table-cell-request-monitor-icon/table-cell-request-monitor-icon.component';
import { TableComponent } from './components/list/list-table/table.component';
import { listTableComponents } from './components/list/list-table/table.types';
import {
  EventTabActorIconPipe,
} from './components/list/list-types/app-event/table-cell-event-action/event-tab-actor-icon.pipe';
import { ListComponent } from './components/list/list.component';
import { ListConfig } from './components/list/list.component.types';
import { LoadingPageComponent } from './components/loading-page/loading-page.component';
import { LogViewerComponent } from './components/log-viewer/log-viewer.component';
import { MetadataItemComponent } from './components/metadata-item/metadata-item.component';
import { MetricsChartComponent } from './components/metrics-chart/metrics-chart.component';
import { NestedTabsComponent } from './components/nested-tabs/nested-tabs.component';
import { NoContentMessageComponent } from './components/no-content-message/no-content-message.component';
import { PageHeaderModule } from './components/page-header/page-header.module';
import { RingChartComponent } from './components/ring-chart/ring-chart.component';
import { RunningInstancesComponent } from './components/running-instances/running-instances.component';
import { ServiceIconComponent } from './components/service-icon/service-icon.component';
import { SshViewerComponent } from './components/ssh-viewer/ssh-viewer.component';
import { StatefulIconComponent } from './components/stateful-icon/stateful-icon.component';
import { SteppersModule } from './components/stepper/steppers.module';
import { StratosTitleComponent } from './components/stratos-title/stratos-title.component';
import { TileGridComponent } from './components/tile/tile-grid/tile-grid.component';
import { TileGroupComponent } from './components/tile/tile-group/tile-group.component';
import { TileComponent } from './components/tile/tile/tile.component';
import { UniqueDirective } from './components/unique.directive';
import {
  UploadProgressIndicatorComponent,
} from './components/upload-progress-indicator/upload-progress-indicator.component';
import { UsageGaugeComponent } from './components/usage-gauge/usage-gauge.component';
import { UserProfileBannerComponent } from './components/user-profile-banner/user-profile-banner.component';
import { CfOrgSpaceDataService } from './data-services/cf-org-space-service.service';
import { CfUserService } from './data-services/cf-user.service';
import { CloudFoundryService } from './data-services/cloud-foundry.service';
import { ServiceActionHelperService } from './data-services/service-action-helper.service';
import { EntityMonitorFactory } from './monitors/entity-monitor.factory.service';
import { InternalEventMonitorFactory } from './monitors/internal-event-monitor.factory';
import { PaginationMonitorFactory } from './monitors/pagination-monitor.factory';
import { MbToHumanSizePipe } from './pipes/mb-to-human-size.pipe';
import { PercentagePipe } from './pipes/percentage.pipe';
import { UptimePipe } from './pipes/uptime.pipe';
import { UsageBytesPipe } from './pipes/usage-bytes.pipe';
import { ValuesPipe } from './pipes/values.pipe';
import { UserPermissionDirective } from './user-permission.directive';

@NgModule({
  imports: [
    CommonModule,
    CoreModule,
    PageHeaderModule,
    RouterModule,
    SteppersModule,
    VirtualScrollModule,
    CfAuthModule,
    CdkTableModule,
    NgxChartsModule,
  ],
  declarations: [
    LoadingPageComponent,
    DisplayValueComponent,
    StatefulIconComponent,
    EditableDisplayValueComponent,
    MbToHumanSizePipe,
    PercentagePipe,
    UptimePipe,
    UsageBytesPipe,
    ValuesPipe,
    LoadingPageComponent,
    DetailsCardComponent,
    FocusDirective,
    UniqueDirective,
    CodeBlockComponent,
    EventTabActorIconPipe,
    LogViewerComponent,
    AppEventDetailDialogComponentComponent,
    NoContentMessageComponent,
    EndpointsMissingComponent,
    DialogErrorComponent,
    SshViewerComponent,
    ApplicationStateIconPipe,
    ApplicationStateIconComponent,
    ApplicationStateComponent,
    TileComponent,
    TileGroupComponent,
    TileGridComponent,
    MetadataItemComponent,
    UsageGaugeComponent,
    CardStatusComponent,
    CardAppStatusComponent,
    CardAppInstancesComponent,
    CardAppUsageComponent,
    RunningInstancesComponent,
    DialogConfirmComponent,
    CardAppUptimeComponent,
    ListComponent,
    ...listCardComponents,
    ...listTableComponents,
    CardCfUsageComponent,
    CardCfInfoComponent,
    CardCfUserInfoComponent,
    FileInputComponent,
    MetaCardComponent,
    MetaCardTitleComponent,
    MetaCardItemComponent,
    MetaCardKeyComponent,
    MetaCardValueComponent,
    NestedTabsComponent,
    CardCfOrgUsageComponent,
    CardCfOrgUserDetailsComponent,
    BooleanIndicatorComponent,
    CardCfSpaceDetailsComponent,
    AppChipsComponent,
    CardNumberMetricComponent,
    CardCfRecentAppsComponent,
    CompactAppCardComponent,
    ServiceIconComponent,
    EnvVarViewComponent,
    RingChartComponent,
    MetricsChartComponent,
    ApplicationInstanceChartComponent,
    StratosTitleComponent,
    IntroScreenComponent,
    CliInfoComponent,
    CliCommandComponent,
    CfRoleCheckboxComponent,
    EnumerateComponent,
    UploadProgressIndicatorComponent,
    GithubCommitAuthorComponent,
    UserProfileBannerComponent,
    AppActionMonitorComponent,
    AppActionMonitorIconComponent,
    UserProfileBannerComponent,
    TableCellRequestMonitorIconComponent,
    UserPermissionDirective,
    ServiceSummaryCardComponent,
    ServiceBrokerCardComponent,
    ServiceRecentInstancesCardComponent,
    CompactServiceInstanceCardComponent,
  ],
  exports: [
    FormsModule,
    ReactiveFormsModule,
    LoadingPageComponent,
    DialogErrorComponent,
    PageHeaderModule,
    DisplayValueComponent,
    EditableDisplayValueComponent,
    DetailsCardComponent,
    SteppersModule,
    StatefulIconComponent,
    MbToHumanSizePipe,
    ValuesPipe,
    PercentagePipe,
    UsageBytesPipe,
    UptimePipe,
    SteppersModule,
    FocusDirective,
    UniqueDirective,
    CodeBlockComponent,
    LogViewerComponent,
    NoContentMessageComponent,
    EndpointsMissingComponent,
    ApplicationStateComponent,
    SshViewerComponent,
    TileComponent,
    TileGroupComponent,
    TileGridComponent,
    CardStatusComponent,
    MetadataItemComponent,
    CardAppStatusComponent,
    CardAppInstancesComponent,
    UsageGaugeComponent,
    CardAppUsageComponent,
    DialogConfirmComponent,
    CardAppUptimeComponent,
    ListComponent,
    CardCfUsageComponent,
    CardCfInfoComponent,
    CardCfUserInfoComponent,
    FileInputComponent,
    MetaCardComponent,
    MetaCardTitleComponent,
    MetaCardItemComponent,
    MetaCardKeyComponent,
    MetaCardValueComponent,
    NestedTabsComponent,
    CardCfOrgUsageComponent,
    CardCfOrgUserDetailsComponent,
    CardCfSpaceDetailsComponent,
    RingChartComponent,
    AppChipsComponent,
    CardNumberMetricComponent,
    CardCfRecentAppsComponent,
    CompactAppCardComponent,
    EnvVarViewComponent,
    ServiceIconComponent,
    MetricsChartComponent,
    ApplicationInstanceChartComponent,
    StratosTitleComponent,
    IntroScreenComponent,
    UserProfileBannerComponent,
    CliInfoComponent,
    CliCommandComponent,
    CfRoleCheckboxComponent,
    EnumerateComponent,
    UploadProgressIndicatorComponent,
    GithubCommitAuthorComponent,
    AppActionMonitorComponent,
    CliCommandComponent,
    AppActionMonitorIconComponent,
<<<<<<< HEAD
    UserPermissionDirective,
    BooleanIndicatorComponent,
    ServiceSummaryCardComponent,
    ServiceBrokerCardComponent,
    ServiceRecentInstancesCardComponent,
    CompactServiceInstanceCardComponent
=======
    TableComponent,
    UserPermissionDirective
>>>>>>> 4e0b8246
  ],
  entryComponents: [
    AppEventDetailDialogComponentComponent,
    DialogConfirmComponent,
    EnvVarViewComponent
  ],
  providers: [
    ListConfig,
    ApplicationStateService,
    CfOrgSpaceDataService,
    CfUserService,
    ConfirmationDialogService,
    EntityMonitorFactory,
    PaginationMonitorFactory,
    CloudFoundryService,
    InternalEventMonitorFactory,
    ServiceActionHelperService
  ]
})
export class SharedModule { }<|MERGE_RESOLUTION|>--- conflicted
+++ resolved
@@ -284,17 +284,14 @@
     AppActionMonitorComponent,
     CliCommandComponent,
     AppActionMonitorIconComponent,
-<<<<<<< HEAD
     UserPermissionDirective,
     BooleanIndicatorComponent,
     ServiceSummaryCardComponent,
     ServiceBrokerCardComponent,
     ServiceRecentInstancesCardComponent,
-    CompactServiceInstanceCardComponent
-=======
+    CompactServiceInstanceCardComponent,
     TableComponent,
     UserPermissionDirective
->>>>>>> 4e0b8246
   ],
   entryComponents: [
     AppEventDetailDialogComponentComponent,
