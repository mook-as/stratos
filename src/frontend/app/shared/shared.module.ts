--- conflicted
+++ resolved
@@ -133,10 +133,7 @@
 import { CfEndpointsMissingComponent } from './components/cf-endpoints-missing/cf-endpoints-missing.component';
 import { CapitalizeFirstPipe } from './pipes/capitalizeFirstLetter.pipe';
 import { RoutingIndicatorComponent } from './components/routing-indicator/routing-indicator.component';
-<<<<<<< HEAD
-=======
 import { GitSCMService } from './data-services/scm/scm.service';
->>>>>>> 51ff6eb8
 import { DateTimeComponent } from './components/date-time/date-time.component';
 import { StartEndDateComponent } from './components/start-end-date/start-end-date.component';
 import { MomentModule } from 'ngx-moment';
@@ -395,12 +392,9 @@
     CloudFoundryService,
     InternalEventMonitorFactory,
     ServiceActionHelperService,
-<<<<<<< HEAD
     MetricsRangeSelectorService,
-=======
     GitSCMService,
     MetricsRangeSelectorService
->>>>>>> 51ff6eb8
   ]
 })
 export class SharedModule { }