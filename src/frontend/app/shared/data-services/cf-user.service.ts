import { Injectable } from '@angular/core';
import { Headers, Http, Request, RequestOptions, URLSearchParams } from '@angular/http';
import { Store } from '@ngrx/store';
import { Observable, of as observableOf } from 'rxjs';
import { combineLatest, filter, first, map, publishReplay, refCount, switchMap } from 'rxjs/operators';

import { environment } from '../../../environments/environment';
import { IOrganization, ISpace } from '../../core/cf-api.types';
import { EntityServiceFactory } from '../../core/entity-service-factory.service';
import {
  isOrgAuditor,
  isOrgBillingManager,
  isOrgManager,
  isOrgUser,
  isSpaceAuditor,
  isSpaceDeveloper,
  isSpaceManager,
  waitForCFPermissions,
} from '../../features/cloud-foundry/cf.helpers';
import { GetAllOrgUsers } from '../../store/actions/organization.actions';
import { GetAllUsersAsAdmin, GetAllUsersAsNonAdmin, GetUser } from '../../store/actions/users.actions';
import { AppState } from '../../store/app-state';
import { cfUserSchemaKey, entityFactory, organizationSchemaKey } from '../../store/helpers/entity-factory';
import { createEntityRelationPaginationKey } from '../../store/helpers/entity-relations.types';
import {
  getPaginationObservables,
  PaginationObservables,
} from '../../store/reducers/pagination-reducer/pagination-reducer.helper';
import { APIResource } from '../../store/types/api.types';
import { PaginatedAction } from '../../store/types/pagination.types';
import {
  CfUser,
  createUserRoleInOrg,
  createUserRoleInSpace,
  IUserPermissionInOrg,
  IUserPermissionInSpace,
  UserRoleInOrg,
  UserRoleInSpace,
} from '../../store/types/user.types';
import { PaginationMonitorFactory } from '../monitors/pagination-monitor.factory';
import { ActiveRouteCfOrgSpace } from './../../features/cloud-foundry/cf-page.types';
import {
  getCurrentUserCFGlobalState,
  getCurrentUserCFGlobalStates,
} from '../../store/selectors/current-user-roles-permissions-selectors/role.selectors';

const { proxyAPIVersion, cfAPIVersion } = environment;

@Injectable()
export class CfUserService {
  private allUsers$: Observable<PaginationObservables<APIResource<CfUser>>>;

  users: { [guid: string]: Observable<APIResource<CfUser>> } = {};

  constructor(
    private store: Store<AppState>,
    public paginationMonitorFactory: PaginationMonitorFactory,
    public activeRouteCfOrgSpace: ActiveRouteCfOrgSpace,
    private entityServiceFactory: EntityServiceFactory,
    private http: Http,
  ) { }

  getUsers = (endpointGuid: string, filterEmpty = true): Observable<APIResource<CfUser>[]> =>
    this.getAllUsers(endpointGuid).pipe(
      switchMap(paginationObservables => paginationObservables.entities$),
      publishReplay(1),
      refCount(),
      filter(p => {
        return filterEmpty ? !!p : true;
      }),
      map(users => {
        return filterEmpty ? users.filter(p => p.entity.cfGuid === endpointGuid) : null;
      }),
      filter(p => {
        return filterEmpty ? p.length > 0 : true;
      }),
    )

  getUser = (endpointGuid: string, userGuid: string): Observable<any> => {
    return this.getUsers(endpointGuid, false).pipe(
      switchMap(users => {
        // `users` will be null if we can't handle the fetch (connected as non-admin with lots of orgs). For those case fall back on the
        // user entity. Why not just use the user entity? There's a lot of these requests.. in parallel if we're fetching a list of users
        // at the same time
        if (users) {
          return observableOf(users.filter(o => o.metadata.guid === userGuid)[0]);
        }
        if (!this.users[userGuid]) {
          this.users[userGuid] = this.entityServiceFactory.create<APIResource<CfUser>>(
            cfUserSchemaKey,
            entityFactory(cfUserSchemaKey),
            userGuid,
            new GetUser(endpointGuid, userGuid),
            true
          ).waitForEntity$.pipe(
            filter(entity => !!entity),
            map(entity => entity.entity)
          );
        }
        return this.users[userGuid];
      }));
  }

  private parseOrgRole(user: CfUser,
    processedOrgs: Set<string>,
    orgsToProcess: APIResource<IOrganization>[],
    result: IUserPermissionInOrg[]) {
    orgsToProcess.forEach(org => {
      const orgGuid = org.entity.guid;
      if (processedOrgs.has(orgGuid)) {
        return;
      }
      result.push({
        name: org.entity.name as string,
        orgGuid: org.metadata.guid,
        permissions: createUserRoleInOrg(
          isOrgManager(user, orgGuid),
          isOrgBillingManager(user, orgGuid),
          isOrgAuditor(user, orgGuid),
          isOrgUser(user, orgGuid)
        )
      });
      processedOrgs.add(orgGuid);
    });
  }

  getOrgRolesFromUser(user: CfUser, org?: APIResource<IOrganization>): IUserPermissionInOrg[] {
    const res: IUserPermissionInOrg[] = [];
    const orgGuids = new Set<string>();
    if (org) {
      // Discover user's roles in this specific org
      this.parseOrgRole(user, orgGuids, [org], res);
    } else {
      // Discover user's roles for each org via each of the 4 org role types
      this.parseOrgRole(user, orgGuids, user.organizations || [], res);
      this.parseOrgRole(user, orgGuids, user.audited_organizations || [], res);
      this.parseOrgRole(user, orgGuids, user.billing_managed_organizations || [], res);
      this.parseOrgRole(user, orgGuids, user.managed_organizations || [], res);
    }
    return res;
  }

  private parseSpaceRole(user: CfUser,
    processedSpaces: Set<string>,
    spacesToProcess: APIResource<ISpace>[],
    result: IUserPermissionInSpace[]) {
    spacesToProcess.forEach(space => {
      const spaceGuid = space.entity.guid;
      if (processedSpaces.has(spaceGuid)) {
        return;
      }
      result.push({
        name: space.entity.name as string,
        orgGuid: space.entity.organization_guid,
        spaceGuid,
        permissions: createUserRoleInSpace(
          isSpaceManager(user, spaceGuid),
          isSpaceAuditor(user, spaceGuid),
          isSpaceDeveloper(user, spaceGuid)
        )
      });
      processedSpaces.add(spaceGuid);
    });
  }

  getSpaceRolesFromUser(user: CfUser, spaces?: APIResource<ISpace>[]): IUserPermissionInSpace[] {
    const res: IUserPermissionInSpace[] = [];
    const spaceGuids = new Set<string>();
    if (spaces) {
      // Discover user's roles in this specific space
      this.parseSpaceRole(user, spaceGuids, spaces, res);
    } else {
      // User might have unique spaces in any of the space role collections, so loop through each
      this.parseSpaceRole(user, spaceGuids, user.spaces || [], res);
      this.parseSpaceRole(user, spaceGuids, user.audited_spaces || [], res);
      this.parseSpaceRole(user, spaceGuids, user.managed_spaces || [], res);
    }
    return res;
  }

  private populatedArray(array?: Array<any>): boolean {
    return array && !!array.length;
  }

  /**
   * Helper to determine if user has roles other than Org User
   */
  hasRolesInOrg(user: CfUser, orgGuid: string, excludeOrgUser = true): boolean {

    // Check org roles
    if (this.populatedArray(user.audited_organizations) ||
      this.populatedArray(user.billing_managed_organizations) ||
      this.populatedArray(user.managed_organizations) ||
      (!excludeOrgUser && this.populatedArray(user.organizations))) {
      return true;
    }

    // Check space roles
    if (this.populatedArray(user.audited_spaces) ||
      this.populatedArray(user.managed_spaces) ||
      this.populatedArray(user.spaces)) {
      return true;
    }

    return false;
  }

  getUserRoleInOrg = (
    userGuid: string,
    orgGuid: string,
    cfGuid: string
  ): Observable<UserRoleInOrg> => {
    return this.getUser(cfGuid, userGuid).pipe(
      filter(user => !!user && !!user.metadata),
      map(user => {
        return createUserRoleInOrg(
          isOrgManager(user.entity, orgGuid),
          isOrgBillingManager(user.entity, orgGuid),
          isOrgAuditor(user.entity, orgGuid),
          isOrgUser(user.entity, orgGuid)
        );
      }),
      first()
    );
  }

  getUserRoleInSpace = (
    userGuid: string,
    spaceGuid: string,
    cfGuid: string
  ): Observable<UserRoleInSpace> => {
    return this.getUsers(cfGuid).pipe(
      this.getUserFromUsers(userGuid),
      map(user => {
        return createUserRoleInSpace(
          isSpaceManager(user.entity, spaceGuid),
          isSpaceAuditor(user.entity, spaceGuid),
          isSpaceDeveloper(user.entity, spaceGuid)
        );
      })
    );
  }

  private getAllUsers(endpointGuid: string): Observable<PaginationObservables<APIResource<CfUser>>> {
    if (!this.allUsers$) {
      this.allUsers$ = waitForCFPermissions(this.store, endpointGuid).pipe(
        map(cf => cf.global.isAdmin),
        combineLatest(this.canFetchAllUsers()),
        switchMap(([isAdmin, canFetchAllUsers]) => {
          // Note - This service is used at cf, org and space level of the cf pages.
          // We shouldn't attempt to fetch all users if at the cf level and there's more than x orgs
<<<<<<< HEAD
          if (isAdmin || canFetchAllUsers || this.activeRouteCfOrgSpace.orgGuid || this.activeRouteCfOrgSpace.spaceGuid) {
            return this.createPaginationAction(isAdmin, !!this.activeRouteCfOrgSpace.spaceGuid).pipe(
=======
          if (
            this.activeRouteCfOrgSpace.cfGuid &&
            (
              isAdmin ||
              canFetchAllUsers ||
              this.activeRouteCfOrgSpace.orgGuid ||
              this.activeRouteCfOrgSpace.spaceGuid
            )
          ) {
            return this.createPaginationAction(isAdmin).pipe(
>>>>>>> c64129f3
              map(allUsersAction => getPaginationObservables<APIResource<CfUser>>({
                store: this.store,
                action: allUsersAction,
                paginationMonitor: this.paginationMonitorFactory.create(
                  allUsersAction.paginationKey,
                  entityFactory(cfUserSchemaKey)
                )
              }))
            );
          } else {
            return observableOf({
              pagination$: observableOf(null),
              entities$: observableOf(null)
            });
          }
        }),
        publishReplay(1),
        refCount()
      );
    }
    return this.allUsers$;
  }

  private getUserFromUsers(userGuid: string): (source: Observable<APIResource<CfUser>[]>) => Observable<APIResource<CfUser>> {
    return map(users => {
      return users.filter(o => o.metadata.guid === userGuid)[0];
    });
  }

  public createPaginationAction(isAdmin: boolean, isSpace: boolean): Observable<PaginatedAction> {
    if (isAdmin) {
      return observableOf(new GetAllUsersAsAdmin(this.activeRouteCfOrgSpace.cfGuid));
    }
    return this.canFetchAllUsers().pipe(
      map(canFetchAllUsers => {
        if (canFetchAllUsers) {
<<<<<<< HEAD
          return new GetAllUsersAsNonAdmin(this.activeRouteCfOrgSpace.cfGuid, !isSpace);
        } else if (!this.activeRouteCfOrgSpace.orgGuid) {
          // Danger! This path should never be hit, for non-admin we should always have a guid and go through the else block below
          // which will avoid making a `fetch users` request * lots of orgs.
          return new GetAllUsersAsNonAdmin(this.activeRouteCfOrgSpace.cfGuid, !isSpace);
=======
          return new GetAllUsersAsNonAdmin(this.activeRouteCfOrgSpace.cfGuid);
>>>>>>> c64129f3
        } else {
          const usersPaginationKey = createEntityRelationPaginationKey(organizationSchemaKey, this.activeRouteCfOrgSpace.orgGuid);
          return new GetAllOrgUsers(this.activeRouteCfOrgSpace.orgGuid, usersPaginationKey, this.activeRouteCfOrgSpace.cfGuid, false);
        }
      })
    );
  }

  private canFetchAllUsers = (): Observable<boolean> => {
    // Make a separate request to count orgs. If we do this via the normal pagination orgs call we fail to fill many orgs with their
    // required properties. This leads to a LOT of request to fill them in when we validate the orgs later on
    const options = new RequestOptions();
    options.url = `/pp/${proxyAPIVersion}/proxy/${cfAPIVersion}/organizations`;
    options.params = new URLSearchParams('');
    options.params.set('results-per-page', '1');
    options.method = 'get';
    options.headers = new Headers();
    options.headers.set('x-cap-cnsi-list', this.activeRouteCfOrgSpace.cfGuid);
    options.headers.set('x-cap-passthrough', 'true');
    return this.http.request(new Request(options)).pipe(
      map(response => {
        let resData;
        try {
          resData = response.json();
        } catch (e) {
          resData = { total_results: Number.MAX_SAFE_INTEGER };
        }
        return resData.total_results < 10;
      }));
  }

  public isConnectedUserAdmin = (cfGuid: string): Observable<boolean> =>
    this.store.select(getCurrentUserCFGlobalStates(cfGuid)).pipe(map(state => state.isAdmin))
}<|MERGE_RESOLUTION|>--- conflicted
+++ resolved
@@ -249,10 +249,6 @@
         switchMap(([isAdmin, canFetchAllUsers]) => {
           // Note - This service is used at cf, org and space level of the cf pages.
           // We shouldn't attempt to fetch all users if at the cf level and there's more than x orgs
-<<<<<<< HEAD
-          if (isAdmin || canFetchAllUsers || this.activeRouteCfOrgSpace.orgGuid || this.activeRouteCfOrgSpace.spaceGuid) {
-            return this.createPaginationAction(isAdmin, !!this.activeRouteCfOrgSpace.spaceGuid).pipe(
-=======
           if (
             this.activeRouteCfOrgSpace.cfGuid &&
             (
@@ -262,8 +258,7 @@
               this.activeRouteCfOrgSpace.spaceGuid
             )
           ) {
-            return this.createPaginationAction(isAdmin).pipe(
->>>>>>> c64129f3
+            return this.createPaginationAction(isAdmin, !!this.activeRouteCfOrgSpace.spaceGuid).pipe(
               map(allUsersAction => getPaginationObservables<APIResource<CfUser>>({
                 store: this.store,
                 action: allUsersAction,
@@ -300,15 +295,7 @@
     return this.canFetchAllUsers().pipe(
       map(canFetchAllUsers => {
         if (canFetchAllUsers) {
-<<<<<<< HEAD
           return new GetAllUsersAsNonAdmin(this.activeRouteCfOrgSpace.cfGuid, !isSpace);
-        } else if (!this.activeRouteCfOrgSpace.orgGuid) {
-          // Danger! This path should never be hit, for non-admin we should always have a guid and go through the else block below
-          // which will avoid making a `fetch users` request * lots of orgs.
-          return new GetAllUsersAsNonAdmin(this.activeRouteCfOrgSpace.cfGuid, !isSpace);
-=======
-          return new GetAllUsersAsNonAdmin(this.activeRouteCfOrgSpace.cfGuid);
->>>>>>> c64129f3
         } else {
           const usersPaginationKey = createEntityRelationPaginationKey(organizationSchemaKey, this.activeRouteCfOrgSpace.orgGuid);
           return new GetAllOrgUsers(this.activeRouteCfOrgSpace.orgGuid, usersPaginationKey, this.activeRouteCfOrgSpace.cfGuid, false);
