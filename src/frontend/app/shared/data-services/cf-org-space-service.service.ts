--- conflicted
+++ resolved
@@ -1,13 +1,10 @@
-import { Injectable, Optional, OnDestroy } from '@angular/core';
+import { Injectable, OnDestroy, Optional } from '@angular/core';
 import { Store } from '@ngrx/store';
 import { BehaviorSubject } from 'rxjs/BehaviorSubject';
 import { Observable } from 'rxjs/Observable';
-<<<<<<< HEAD
-import { distinctUntilChanged, map, tap, withLatestFrom, first, startWith, filter, switchMap } from 'rxjs/operators';
-=======
-import { distinctUntilChanged, map, tap, withLatestFrom, first, startWith, filter } from 'rxjs/operators';
->>>>>>> 83290c0e
 import { combineLatest } from 'rxjs/observable/combineLatest';
+import { distinctUntilChanged, filter, first, map, startWith, switchMap, tap, withLatestFrom } from 'rxjs/operators';
+import { Subscription } from 'rxjs/Subscription';
 
 import { IOrganization, ISpace } from '../../core/cf-api.types';
 import { GetAllOrganizations } from '../../store/actions/organization.actions';
@@ -19,11 +16,10 @@
   getPaginationObservables,
 } from '../../store/reducers/pagination-reducer/pagination-reducer.helper';
 import { endpointsRegisteredEntitiesSelector } from '../../store/selectors/endpoint.selectors';
+import { selectPaginationState } from '../../store/selectors/pagination.selectors';
+import { APIResource } from '../../store/types/api.types';
 import { EndpointModel } from '../../store/types/endpoint.types';
 import { PaginationMonitorFactory } from '../monitors/pagination-monitor.factory';
-import { APIResource } from '../../store/types/api.types';
-import { Subscription } from 'rxjs/Subscription';
-import { selectPaginationState } from '../../store/selectors/pagination.selectors';
 
 export interface CfOrgSpaceItem<T = any> {
   list$: Observable<T[]>;
