--- conflicted
+++ resolved
@@ -4,16 +4,6 @@
   > app-tile-group {
     margin-bottom: 24px;
   }
-<<<<<<< HEAD
-
-  &.app-tile-grid-fit {
-    width: 100%;
-    height: 100%;
-
-    > app-tile-group:last-child {
-      flex: 1 1;
-      margin-bottom: 0;
-=======
   &.app-tile-grid-fit {
     height: 100%;
     width: 100%;
@@ -22,7 +12,6 @@
         flex: 1 1;
         margin-bottom: 0;
       }
->>>>>>> 21e4ed00
     }
   }
 }