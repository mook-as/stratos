<mat-card class="metrics-chart__card">
  <div class="metrics-chart__outer">
    <div class="metrics-chart__header">
      <h2 class="metrics-chart__title" *ngIf="title">{{title}}</h2>
      <ng-content select="app-metrics-range-selector"></ng-content>
    </div>
    <mat-spinner *ngIf="isRefreshing$ | async" diameter="20" class="metrics-chart__refreshing"></mat-spinner>
    <mat-progress-bar *ngIf="isFetching$ | async" class="metrics-chart__loading" color="primary" mode="indeterminate">
    </mat-progress-bar>
    <ng-template #other_content>
      <div class="no-content">No results found
        <div class="no-content__name" *ngIf="!title">
          {{ chartConfig.yAxisLabel }}
        </div>
      </div>
    </ng-template>
    <div class="metrics-chart" *ngIf="results$ | async as results; else other_content">
      <div class="metrics-chart" *ngIf="results.length; else other_content" [ngSwitch]="chartConfig.chartType">
<<<<<<< HEAD
        <ngx-charts-line-chart *ngSwitchCase="chartTypes.LINE" [animations]="false" [results]="results" [legend]="chartConfig.showLegend && hasMultipleInstances"
=======
        <ngx-charts-line-chart *ngSwitchCase="chartTypes.LINE" [animations]="false" [results]="results" [legend]="hasMultipleInstances"
>>>>>>> f4e0a7dc
          [yAxisLabel]="chartConfig.yAxisLabel" [xAxisLabel]="chartConfig.xAxisLabel" [showXAxisLabel]="true" [showYAxisLabel]="true"
          [xAxis]="true" [yAxis]="true" [autoScale]="true">
        </ngx-charts-line-chart>
        <span *ngSwitchDefault> {{ chartConfig.chartType }} chart type not found </span>
      </div>
    </div>
    <ng-template #other_content>
      <div class="no-content">No results found</div>
    </ng-template>
  </div>
</mat-card><|MERGE_RESOLUTION|>--- conflicted
+++ resolved
@@ -16,11 +16,7 @@
     </ng-template>
     <div class="metrics-chart" *ngIf="results$ | async as results; else other_content">
       <div class="metrics-chart" *ngIf="results.length; else other_content" [ngSwitch]="chartConfig.chartType">
-<<<<<<< HEAD
         <ngx-charts-line-chart *ngSwitchCase="chartTypes.LINE" [animations]="false" [results]="results" [legend]="chartConfig.showLegend && hasMultipleInstances"
-=======
-        <ngx-charts-line-chart *ngSwitchCase="chartTypes.LINE" [animations]="false" [results]="results" [legend]="hasMultipleInstances"
->>>>>>> f4e0a7dc
           [yAxisLabel]="chartConfig.yAxisLabel" [xAxisLabel]="chartConfig.xAxisLabel" [showXAxisLabel]="true" [showYAxisLabel]="true"
           [xAxis]="true" [yAxis]="true" [autoScale]="true">
         </ngx-charts-line-chart>
