--- conflicted
+++ resolved
@@ -2,13 +2,9 @@
 import { ActivatedRoute } from '@angular/router';
 import { Store } from '@ngrx/store';
 import { Observable } from 'rxjs';
-<<<<<<< HEAD
-import { Logout } from '../../../store/actions/auth.actions';
-=======
 import { map } from 'rxjs/operators';
 import { Logout } from '../../../store/actions/auth.actions';
 import { AuthState } from '../../../store/reducers/auth.reducer';
->>>>>>> b57a3251
 import { InternalEventSeverity } from '../../../store/types/internal-events.types';
 import { ISubHeaderTabs } from '../page-subheader/page-subheader.types';
 import { ToggleSideNav } from './../../../store/actions/dashboard-actions';
@@ -37,11 +33,8 @@
 
   @Input() showUnderFlow = false;
 
-<<<<<<< HEAD
-=======
   public userNameFirstLetter$: Observable<string>;
   public username$: Observable<string>;
->>>>>>> b57a3251
   public actionsKey: String;
 
   @Input()
