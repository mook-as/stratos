--- conflicted
+++ resolved
@@ -17,17 +17,6 @@
         </div>
         <ng-content></ng-content>
         <div class="page-header__filler"></div>
-<<<<<<< HEAD
-        <app-extension-buttons *ngIf="actionsKey" [type]="actionsKey"></app-extension-buttons>
-        <ng-content select=".page-header-right"></ng-content>
-        <button *ngIf="!hideMenu" mat-icon-button [matMenuTriggerFor]="menu">
-          <mat-icon>more_vert</mat-icon>
-        </button>
-        <mat-menu #menu="matMenu" [overlapTrigger]="false" class="page-header__menu">
-          <div *ngIf="!logoutOnly">
-            <button mat-menu-item routerLink="/about">
-              <span>About</span>
-=======
         <div #extensionRef>
           <app-extension-buttons *ngIf="actionsKey" [type]="actionsKey"></app-extension-buttons>
         </div>
@@ -60,7 +49,6 @@
             </div>
             <button mat-menu-item (click)="logout()">
               <span>Logout</span>
->>>>>>> b57a3251
             </button>
           </div>
         </mat-menu>
