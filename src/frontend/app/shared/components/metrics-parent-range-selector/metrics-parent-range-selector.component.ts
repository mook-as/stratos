--- conflicted
+++ resolved
@@ -1,8 +1,4 @@
-<<<<<<< HEAD
-import { AfterContentInit, Component, ContentChildren, OnInit, QueryList } from '@angular/core';
-=======
-import { Component, OnInit, QueryList, ViewChildren, AfterViewInit, AfterContentInit, ContentChildren, OnDestroy } from '@angular/core';
->>>>>>> aa72d56b
+import { AfterContentInit, Component, ContentChildren, OnDestroy, QueryList } from '@angular/core';
 import { Subscription } from 'rxjs';
 
 import { entityFactory, metricSchemaKey } from '../../../store/helpers/entity-factory';
