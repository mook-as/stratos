.meta-card {
  display: flex;
  flex-direction: column;
  height: 100%;
  width: 100%;

  &__deleting-overlay {
    align-items: center;
    bottom: 0;
    display: flex;
    justify-content: center;
    left: 0;
    position: absolute;
    right: 0;
    top: 0;

    &-inner {
      width: 50%;
    }
  }

  &__deleting-text {
    margin-bottom: 5px;
    text-align: center;
  }

  &__header {
    align-content: center;
    display: flex;
    flex-direction: row;
    padding-bottom: 4px;

    &__button {
      margin-right: -10px;
      margin-top: -8px;
    }
  }
<<<<<<< HEAD
  &__favorite {
    opacity: .6;
  }
=======

  &__header-container {

    &__title,
    &__title--with-icon {
      display: flex;
      flex: 1;
    }

    &__title {
      justify-content: space-between;
    }

    &__title--with-icon {
      justify-content: flex-start;

      &__icon {
        margin-top: -1px;
      }
    }

    &__actions {
      flex: 0 0 15px;
    }
  }

>>>>>>> db95ccee
  &-pointer {
    cursor: pointer;
  }

  &:focus {
    outline: 0;
  }
}<|MERGE_RESOLUTION|>--- conflicted
+++ resolved
@@ -35,11 +35,10 @@
       margin-top: -8px;
     }
   }
-<<<<<<< HEAD
+
   &__favorite {
     opacity: .6;
   }
-=======
 
   &__header-container {
 
@@ -66,7 +65,6 @@
     }
   }
 
->>>>>>> db95ccee
   &-pointer {
     cursor: pointer;
   }
