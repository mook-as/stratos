--- conflicted
+++ resolved
@@ -236,8 +236,6 @@
         // const sortSection: HTMLElement = headerRightSection.querySelector('.sort');
         // expect(sortSection.hidden).toBeFalsy();
       });
-<<<<<<< HEAD
-=======
 
       it('First filter hidden if only one option', async(() => {
         component.config.getMultiFiltersConfigs = () => {
@@ -282,7 +280,6 @@
         expect(multiFilterSection.childElementCount).toBe(0);
 
       }));
->>>>>>> ccaabeda
     });
 
 
