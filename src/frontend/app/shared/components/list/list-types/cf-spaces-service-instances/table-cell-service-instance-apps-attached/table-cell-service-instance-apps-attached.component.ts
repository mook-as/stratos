--- conflicted
+++ resolved
@@ -28,11 +28,7 @@
       .map(a => {
         return {
           appName: a.entity.app.entity.name,
-<<<<<<< HEAD
-          url: `/applications/${cfGuid}/${a.entity.app.metadata.guid}`
-=======
           url: `applications/${cfGuid}/${a.entity.app.metadata.guid}?breadcrumbs=space-services`
->>>>>>> 60aceaa4
         };
       });
   }
