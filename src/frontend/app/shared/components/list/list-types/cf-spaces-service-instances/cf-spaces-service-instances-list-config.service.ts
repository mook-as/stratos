import { DatePipe } from '@angular/common';
import { Injectable } from '@angular/core';
import { Store } from '@ngrx/store';

import { IServiceInstance } from '../../../../../core/cf-api-svc.types';
import { CloudFoundrySpaceService } from '../../../../../features/cloud-foundry/services/cloud-foundry-space.service';
import { AppState } from '../../../../../store/app-state';
import { APIResource } from '../../../../../store/types/api.types';
<<<<<<< HEAD
import { ITableColumn } from '../../list-table/table.types';
import { CfServiceInstance } from '../../../../../store/types/service.types';
import { TableCellServiceNameComponent } from './table-cell-service-name/table-cell-service-name.component';
import { TableCellServicePlanComponent } from './table-cell-service-plan/table-cell-service-plan.component';
import { TableCellServiceInstanceTagsComponent } from './table-cell-service-instance-tags/table-cell-service-instance-tags.component';
import {
  TableCellServiceInstanceAppsAttachedComponent
} from './table-cell-service-instance-apps-attached/table-cell-service-instance-apps-attached.component';
import { DeleteServiceInstance, DeleteServiceBinding } from '../../../../../store/actions/service-instances.actions';
import { RouterNav } from '../../../../../store/actions/router.actions';
import { DatePipe } from '@angular/common';
@Injectable()
export class CfSpacesServiceInstancesListConfigService extends ListConfig<APIResource<CfServiceInstance>>
  implements IListConfig<APIResource<CfServiceInstance>>  {
  viewType = ListViewTypes.TABLE_ONLY;
  dataSource: CfSpacesServiceInstancesDataSource;
  defaultView = 'table' as ListView;
  text = {
    title: null,
    noEntries: 'There are no service instances'
  };

  public serviceInstanceColumns: ITableColumn<APIResource<CfServiceInstance>>[] = [
    {
      columnId: 'name',
      headerCell: () => 'Service Instances',
      cellDefinition: {
        getValue: (row) => `${row.entity.name}`
      },
      cellFlex: '2'
    },
    {
      columnId: 'service',
      headerCell: () => 'Service',
      cellComponent: TableCellServiceNameComponent,
      cellFlex: '1'
    },
    {
      columnId: 'servicePlan',
      headerCell: () => 'Plan',
      cellComponent: TableCellServicePlanComponent,
      cellFlex: '1'
    },
    {
      columnId: 'tags',
      headerCell: () => 'Tags',
      cellComponent: TableCellServiceInstanceTagsComponent,
      cellFlex: '2'
    },
    {
      columnId: 'attachedApps',
      headerCell: () => 'Application Attached',
      cellComponent: TableCellServiceInstanceAppsAttachedComponent,
      cellFlex: '3'
    },
    {
      columnId: 'creation', headerCell: () => 'Creation Date',
      cellDefinition: {
        getValue: (row: APIResource) => `${this.datePipe.transform(row.metadata.created_at, 'medium')}`
      },
      sort: {
        type: 'sort',
        orderKey: 'creation',
        field: 'metadata.created_at'
      },
      cellFlex: '2'
    },
  ];
=======
import { IListConfig } from '../../list.component.types';
import { CfServiceInstancesListConfigBase } from '../cf-services/cf-service-instances-list-config.base';
import { CfSpacesServiceInstancesDataSource } from './cf-spaces-service-instances-data-source';
>>>>>>> e833e81a

@Injectable()
export class CfSpacesServiceInstancesListConfigService extends CfServiceInstancesListConfigBase
  implements IListConfig<APIResource<IServiceInstance>>  {


  constructor(store: Store<AppState>, cfSpaceService: CloudFoundrySpaceService, datePipe: DatePipe) {
    super(store, cfSpaceService.cfGuid, datePipe);
    this.dataSource = new CfSpacesServiceInstancesDataSource(cfSpaceService.cfGuid, cfSpaceService.spaceGuid, this.store, this);
  }

  getColumns = () => this.serviceInstanceColumns;
  getDataSource = () => this.dataSource;

}<|MERGE_RESOLUTION|>--- conflicted
+++ resolved
@@ -6,80 +6,9 @@
 import { CloudFoundrySpaceService } from '../../../../../features/cloud-foundry/services/cloud-foundry-space.service';
 import { AppState } from '../../../../../store/app-state';
 import { APIResource } from '../../../../../store/types/api.types';
-<<<<<<< HEAD
-import { ITableColumn } from '../../list-table/table.types';
-import { CfServiceInstance } from '../../../../../store/types/service.types';
-import { TableCellServiceNameComponent } from './table-cell-service-name/table-cell-service-name.component';
-import { TableCellServicePlanComponent } from './table-cell-service-plan/table-cell-service-plan.component';
-import { TableCellServiceInstanceTagsComponent } from './table-cell-service-instance-tags/table-cell-service-instance-tags.component';
-import {
-  TableCellServiceInstanceAppsAttachedComponent
-} from './table-cell-service-instance-apps-attached/table-cell-service-instance-apps-attached.component';
-import { DeleteServiceInstance, DeleteServiceBinding } from '../../../../../store/actions/service-instances.actions';
-import { RouterNav } from '../../../../../store/actions/router.actions';
-import { DatePipe } from '@angular/common';
-@Injectable()
-export class CfSpacesServiceInstancesListConfigService extends ListConfig<APIResource<CfServiceInstance>>
-  implements IListConfig<APIResource<CfServiceInstance>>  {
-  viewType = ListViewTypes.TABLE_ONLY;
-  dataSource: CfSpacesServiceInstancesDataSource;
-  defaultView = 'table' as ListView;
-  text = {
-    title: null,
-    noEntries: 'There are no service instances'
-  };
-
-  public serviceInstanceColumns: ITableColumn<APIResource<CfServiceInstance>>[] = [
-    {
-      columnId: 'name',
-      headerCell: () => 'Service Instances',
-      cellDefinition: {
-        getValue: (row) => `${row.entity.name}`
-      },
-      cellFlex: '2'
-    },
-    {
-      columnId: 'service',
-      headerCell: () => 'Service',
-      cellComponent: TableCellServiceNameComponent,
-      cellFlex: '1'
-    },
-    {
-      columnId: 'servicePlan',
-      headerCell: () => 'Plan',
-      cellComponent: TableCellServicePlanComponent,
-      cellFlex: '1'
-    },
-    {
-      columnId: 'tags',
-      headerCell: () => 'Tags',
-      cellComponent: TableCellServiceInstanceTagsComponent,
-      cellFlex: '2'
-    },
-    {
-      columnId: 'attachedApps',
-      headerCell: () => 'Application Attached',
-      cellComponent: TableCellServiceInstanceAppsAttachedComponent,
-      cellFlex: '3'
-    },
-    {
-      columnId: 'creation', headerCell: () => 'Creation Date',
-      cellDefinition: {
-        getValue: (row: APIResource) => `${this.datePipe.transform(row.metadata.created_at, 'medium')}`
-      },
-      sort: {
-        type: 'sort',
-        orderKey: 'creation',
-        field: 'metadata.created_at'
-      },
-      cellFlex: '2'
-    },
-  ];
-=======
 import { IListConfig } from '../../list.component.types';
 import { CfServiceInstancesListConfigBase } from '../cf-services/cf-service-instances-list-config.base';
 import { CfSpacesServiceInstancesDataSource } from './cf-spaces-service-instances-data-source';
->>>>>>> e833e81a
 
 @Injectable()
 export class CfSpacesServiceInstancesListConfigService extends CfServiceInstancesListConfigBase
