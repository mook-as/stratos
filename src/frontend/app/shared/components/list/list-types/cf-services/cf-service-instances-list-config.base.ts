
import {of as observableOf,  Observable } from 'rxjs';
import { DatePipe } from '@angular/common';
import { Injectable } from '@angular/core';
import { Store } from '@ngrx/store';

import { IServiceInstance } from '../../../../../core/cf-api-svc.types';
import { ListDataSource } from '../../../../../shared/components/list/data-sources-controllers/list-data-source';
import { ListView } from '../../../../../store/actions/list.actions';
import { AppState } from '../../../../../store/app-state';
import { APIResource } from '../../../../../store/types/api.types';
import { ServiceActionHelperService } from '../../../../data-services/service-action-helper.service';
import { ITableColumn } from '../../list-table/table.types';
import { IListAction, IListConfig, ListConfig, ListViewTypes } from '../../list.component.types';
import {
  TableCellServiceInstanceAppsAttachedComponent,
} from '../cf-spaces-service-instances/table-cell-service-instance-apps-attached/table-cell-service-instance-apps-attached.component';
import {
  TableCellServiceInstanceTagsComponent,
} from '../cf-spaces-service-instances/table-cell-service-instance-tags/table-cell-service-instance-tags.component';
import {
  TableCellServiceNameComponent,
} from '../cf-spaces-service-instances/table-cell-service-name/table-cell-service-name.component';
import {
  TableCellServicePlanComponent,
} from '../cf-spaces-service-instances/table-cell-service-plan/table-cell-service-plan.component';
<<<<<<< HEAD
import { Observable } from 'rxjs/Observable';
import { map, switchMap } from 'rxjs/operators';
=======
>>>>>>> 75a05e3f
import { CurrentUserPermissionsService } from '../../../../../core/current-user-permissions.service';
import { CurrentUserPermissions } from '../../../../../core/current-user-permissions.config';

interface CanCache {
  [spaceGuid: string]: Observable<boolean>;
}

@Injectable()
export class CfServiceInstancesListConfigBase extends ListConfig<APIResource<IServiceInstance>>
  implements IListConfig<APIResource<IServiceInstance>>  {
  viewType = ListViewTypes.TABLE_ONLY;
  dataSource: ListDataSource<APIResource>;
  defaultView = 'table' as ListView;
  text = {
    title: null,
    filter: null,
    noEntries: 'There are no service instances'
  };

  private canDetachCache: CanCache = {};
  private canDeleteCache: CanCache = {};

  protected serviceInstanceColumns: ITableColumn<APIResource<IServiceInstance>>[] = [
    {
      columnId: 'name',
      headerCell: () => 'Service Instances',
      cellDefinition: {
        getValue: (row) => `${row.entity.name}`
      },
      cellFlex: '2'
    },
    {
      columnId: 'service',
      headerCell: () => 'Service',
      cellComponent: TableCellServiceNameComponent,
      cellFlex: '1'
    },
    {
      columnId: 'servicePlan',
      headerCell: () => 'Plan',
      cellComponent: TableCellServicePlanComponent,
      cellFlex: '1'
    },
    {
      columnId: 'tags',
      headerCell: () => 'Tags',
      cellComponent: TableCellServiceInstanceTagsComponent,
      cellFlex: '2'
    },
    {
      columnId: 'attachedApps',
      headerCell: () => 'Application Attached',
      cellComponent: TableCellServiceInstanceAppsAttachedComponent,
      cellFlex: '3'
    },
    {
      columnId: 'creation', headerCell: () => 'Creation Date',
      cellDefinition: {
        getValue: (row: APIResource) => `${this.datePipe.transform(row.metadata.created_at, 'medium')}`
      },
      sort: {
        type: 'sort',
        orderKey: 'creation',
        field: 'metadata.created_at'
      },
      cellFlex: '2'
    },
  ];

  private listActionDelete: IListAction<APIResource> = {
    action: (item: APIResource) => this.deleteServiceInstance(item),
    label: 'Delete',
    description: 'Delete Service Instance',
<<<<<<< HEAD
    createVisible: (row$: Observable<APIResource<IServiceInstance>>) =>
      row$.pipe(
        switchMap(
          row => this.can(this.canDeleteCache, CurrentUserPermissions.SERVICE_INSTANCE_DELETE, row.entity.cfGuid, row.entity.space_guid)
        )
      )
=======
    createVisible: (row: APIResource<IServiceInstance>) =>
      this.can(this.canDeleteCache, CurrentUserPermissions.SERVICE_INSTANCE_DELETE, row.entity.cfGuid, row.entity.space_guid),
    createEnabled: (row) => observableOf(true)
>>>>>>> 75a05e3f
  };

  private listActionDetach: IListAction<APIResource> = {
    action: (item: APIResource) => this.deleteServiceBinding(item),
    label: 'Detach',
    description: 'Detach Service Instance',
<<<<<<< HEAD
    createEnabled: (row$: Observable<APIResource<IServiceInstance>>) => row$.pipe(map(row => row.entity.service_bindings.length === 1)),
    createVisible: (row$: Observable<APIResource<IServiceInstance>>) =>
      row$.pipe(
        switchMap(
          row => this.can(this.canDetachCache, CurrentUserPermissions.SERVICE_BINDING_EDIT, row.entity.cfGuid, row.entity.space_guid)
        )
      )
=======
    createVisible: (row: APIResource<IServiceInstance>) =>
      this.can(this.canDetachCache, CurrentUserPermissions.SERVICE_BINDING_EDIT, row.entity.cfGuid, row.entity.space_guid),
    createEnabled: (row: APIResource) => observableOf(row.entity.service_bindings.length === 1)
>>>>>>> 75a05e3f
  };

  private can(cache: CanCache, perm: CurrentUserPermissions, cfGuid: string, spaceGuid: string): Observable<boolean> {
    let can = cache[spaceGuid];
    if (!can) {
      can = this.currentUserPermissionsService.can(perm, cfGuid, spaceGuid);
      cache[spaceGuid] = can;
    }
    return can;
  }

  constructor(
    protected store: Store<AppState>,
    protected datePipe: DatePipe,
    protected currentUserPermissionsService: CurrentUserPermissionsService,
    private serviceActionHelperService: ServiceActionHelperService
  ) {
    super();
  }

  deleteServiceInstance = (serviceInstance: APIResource<IServiceInstance>) =>
    this.serviceActionHelperService.deleteServiceInstance(serviceInstance.metadata.guid, serviceInstance.entity.cfGuid)


  deleteServiceBinding = (serviceInstance: APIResource<IServiceInstance>) => {

    /**
     * If only one binding exists, carry out the action otherwise
     * take user to a form to select which app binding they want to remove
    **/
    const serviceBindingGuid = serviceInstance.entity.service_bindings[0].metadata.guid;
    this.serviceActionHelperService.detachServiceBinding(
      serviceBindingGuid,
      serviceInstance.metadata.guid,
      serviceInstance.entity.cfGuid
    );
  }

  getGlobalActions = () => [];
  getMultiActions = () => [];
  getSingleActions = () => [this.listActionDetach, this.listActionDelete];
  getMultiFiltersConfigs = () => [];

}<|MERGE_RESOLUTION|>--- conflicted
+++ resolved
@@ -1,10 +1,12 @@
 
-import {of as observableOf,  Observable } from 'rxjs';
 import { DatePipe } from '@angular/common';
 import { Injectable } from '@angular/core';
 import { Store } from '@ngrx/store';
-
+import { Observable } from 'rxjs';
+import { map, switchMap } from 'rxjs/operators';
 import { IServiceInstance } from '../../../../../core/cf-api-svc.types';
+import { CurrentUserPermissions } from '../../../../../core/current-user-permissions.config';
+import { CurrentUserPermissionsService } from '../../../../../core/current-user-permissions.service';
 import { ListDataSource } from '../../../../../shared/components/list/data-sources-controllers/list-data-source';
 import { ListView } from '../../../../../store/actions/list.actions';
 import { AppState } from '../../../../../store/app-state';
@@ -13,24 +15,14 @@
 import { ITableColumn } from '../../list-table/table.types';
 import { IListAction, IListConfig, ListConfig, ListViewTypes } from '../../list.component.types';
 import {
-  TableCellServiceInstanceAppsAttachedComponent,
+  TableCellServiceInstanceAppsAttachedComponent
 } from '../cf-spaces-service-instances/table-cell-service-instance-apps-attached/table-cell-service-instance-apps-attached.component';
 import {
-  TableCellServiceInstanceTagsComponent,
+  TableCellServiceInstanceTagsComponent
 } from '../cf-spaces-service-instances/table-cell-service-instance-tags/table-cell-service-instance-tags.component';
-import {
-  TableCellServiceNameComponent,
-} from '../cf-spaces-service-instances/table-cell-service-name/table-cell-service-name.component';
-import {
-  TableCellServicePlanComponent,
-} from '../cf-spaces-service-instances/table-cell-service-plan/table-cell-service-plan.component';
-<<<<<<< HEAD
-import { Observable } from 'rxjs/Observable';
-import { map, switchMap } from 'rxjs/operators';
-=======
->>>>>>> 75a05e3f
-import { CurrentUserPermissionsService } from '../../../../../core/current-user-permissions.service';
-import { CurrentUserPermissions } from '../../../../../core/current-user-permissions.config';
+import { TableCellServiceNameComponent } from '../cf-spaces-service-instances/table-cell-service-name/table-cell-service-name.component';
+import { TableCellServicePlanComponent } from '../cf-spaces-service-instances/table-cell-service-plan/table-cell-service-plan.component';
+
 
 interface CanCache {
   [spaceGuid: string]: Observable<boolean>;
@@ -102,25 +94,18 @@
     action: (item: APIResource) => this.deleteServiceInstance(item),
     label: 'Delete',
     description: 'Delete Service Instance',
-<<<<<<< HEAD
     createVisible: (row$: Observable<APIResource<IServiceInstance>>) =>
       row$.pipe(
         switchMap(
           row => this.can(this.canDeleteCache, CurrentUserPermissions.SERVICE_INSTANCE_DELETE, row.entity.cfGuid, row.entity.space_guid)
         )
       )
-=======
-    createVisible: (row: APIResource<IServiceInstance>) =>
-      this.can(this.canDeleteCache, CurrentUserPermissions.SERVICE_INSTANCE_DELETE, row.entity.cfGuid, row.entity.space_guid),
-    createEnabled: (row) => observableOf(true)
->>>>>>> 75a05e3f
   };
 
   private listActionDetach: IListAction<APIResource> = {
     action: (item: APIResource) => this.deleteServiceBinding(item),
     label: 'Detach',
     description: 'Detach Service Instance',
-<<<<<<< HEAD
     createEnabled: (row$: Observable<APIResource<IServiceInstance>>) => row$.pipe(map(row => row.entity.service_bindings.length === 1)),
     createVisible: (row$: Observable<APIResource<IServiceInstance>>) =>
       row$.pipe(
@@ -128,11 +113,6 @@
           row => this.can(this.canDetachCache, CurrentUserPermissions.SERVICE_BINDING_EDIT, row.entity.cfGuid, row.entity.space_guid)
         )
       )
-=======
-    createVisible: (row: APIResource<IServiceInstance>) =>
-      this.can(this.canDetachCache, CurrentUserPermissions.SERVICE_BINDING_EDIT, row.entity.cfGuid, row.entity.space_guid),
-    createEnabled: (row: APIResource) => observableOf(row.entity.service_bindings.length === 1)
->>>>>>> 75a05e3f
   };
 
   private can(cache: CanCache, perm: CurrentUserPermissions, cfGuid: string, spaceGuid: string): Observable<boolean> {
