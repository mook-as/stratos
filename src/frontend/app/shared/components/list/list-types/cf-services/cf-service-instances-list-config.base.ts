--- conflicted
+++ resolved
@@ -125,15 +125,12 @@
       this.serviceActionHelperService.editServiceBinding(item.metadata.guid, item.entity.cfGuid),
     label: 'Edit',
     description: 'Edit Service Instance',
-<<<<<<< HEAD
     createVisible: (row$: Observable<APIResource<IServiceInstance>>) =>
     row$.pipe(
       switchMap(
         row => this.can(this.canDetachCache, CurrentUserPermissions.SERVICE_BINDING_EDIT, row.entity.cfGuid, row.entity.space_guid)
       )
     )
-=======
->>>>>>> 482d9d91
   };
 
   private can(cache: CanCache, perm: CurrentUserPermissions, cfGuid: string, spaceGuid: string): Observable<boolean> {
