--- conflicted
+++ resolved
@@ -1,9 +1,9 @@
 
-import {of as observableOf,  Observable } from 'rxjs';
+import { of as observableOf, Observable } from 'rxjs';
 import { Injectable } from '@angular/core';
 import { Router } from '@angular/router';
 import { Store } from '@ngrx/store';
-import { map } from 'rxjs/operators';
+import { map, switchMap } from 'rxjs/operators';
 
 import { UtilsService } from '../../../../../core/utils.service';
 import { ApplicationService } from '../../../../../features/applications/application.service';
@@ -15,11 +15,7 @@
 import { IListAction, IListConfig, ListViewTypes } from '../../list.component.types';
 import { CfAppInstancesDataSource, ListAppInstance } from './cf-app-instances-data-source';
 import { TableCellUsageComponent } from './table-cell-usage/table-cell-usage.component';
-<<<<<<< HEAD
-import { Observable } from 'rxjs/Observable';
-import { switchMap } from 'rxjs/operators';
-=======
->>>>>>> 75a05e3f
+
 
 @Injectable()
 export class CfAppInstancesConfigService implements IListConfig<ListAppInstance> {
@@ -129,11 +125,7 @@
     },
     label: 'Terminate',
     description: ``, // Description depends on console user permission
-<<<<<<< HEAD
-=======
-    createVisible: (row) => observableOf(true),
-    createEnabled: (row) => observableOf(true)
->>>>>>> 75a05e3f
+
   };
 
   private listActionSsh: IListAction<any> = {
@@ -146,7 +138,6 @@
     },
     label: 'SSH',
     description: ``, // Description depends on console user permission
-<<<<<<< HEAD
     createEnabled: row$ =>
       row$.pipe(switchMap(row => {
         return this.appService.app$.pipe(
@@ -157,17 +148,6 @@
           })
         );
       }))
-=======
-    createVisible: (row) => observableOf(true),
-    createEnabled: row =>
-      this.appService.app$.pipe(
-        map(app => {
-          return row.value &&
-            row.value.state === 'RUNNING' &&
-            app.entity.entity.enable_ssh;
-        })
-      )
->>>>>>> 75a05e3f
   };
 
   private singleActions = [
