--- conflicted
+++ resolved
@@ -84,11 +84,7 @@
     );
 
     const allApps$: Observable<APIResource<IApp>[]> = this.cfEndpointService.hasAllApps$.pipe(
-<<<<<<< HEAD
-      switchMap(hasAll => hasAll ? this.cfEndpointService.getAppsInOrg(this.row) : observableOf(null))
-=======
       switchMap(hasAll => hasAll ? this.cfEndpointService.getAppsInOrgViaAllApps(this.row) : observableOf(null))
->>>>>>> ccaabeda
     );
 
     this.appCount$ = allApps$.pipe(
@@ -125,22 +121,7 @@
       this.memoryTotal = this.cfEndpointService.getMetricFromApps(apps, 'memory');
       this.normalisedMemoryUsage = this.memoryTotal / this.memoryLimit * 100;
     }
-<<<<<<< HEAD
-    const quotaDefinition = this.row.entity.quota_definition || {
-      entity: {
-        memory_limit: -1,
-        app_instance_limit: -1,
-        instance_memory_limit: -1,
-        name: 'None assigned',
-        organization_guid: this.orgGuid,
-        total_services: -1,
-        total_routes: -1
-      },
-      metadata: null
-    };
-=======
     const quotaDefinition = this.row.entity.quota_definition || createQuotaDefinition(this.orgGuid);
->>>>>>> ccaabeda
     this.instancesLimit = quotaDefinition.entity.app_instance_limit;
     this.memoryLimit = quotaDefinition.entity.memory_limit;
   }
