--- conflicted
+++ resolved
@@ -11,13 +11,10 @@
 import {
   CloudFoundryEndpointService,
 } from '../../../../../../features/cloud-foundry/services/cloud-foundry-endpoint.service';
-<<<<<<< HEAD
 import {
   createOrganizationStateObs,
 } from '../../../../../../features/cloud-foundry/services/cloud-foundry-organization-helper';
-=======
 import { createQuotaDefinition } from '../../../../../../features/cloud-foundry/services/cloud-foundry-organization.service';
->>>>>>> e8da9af3
 import { RouterNav } from '../../../../../../store/actions/router.actions';
 import { AppState } from '../../../../../../store/app-state';
 import { entityFactory, organizationSchemaKey } from '../../../../../../store/helpers/entity-factory';
@@ -25,10 +22,7 @@
 import { EndpointUser } from '../../../../../../store/types/endpoint.types';
 import { createUserRoleInOrg } from '../../../../../../store/types/user.types';
 import { CfUserService } from '../../../../../data-services/cf-user.service';
-<<<<<<< HEAD
 import { EntityMonitorFactory } from '../../../../../monitors/entity-monitor.factory.service';
-=======
->>>>>>> e8da9af3
 import { PaginationMonitorFactory } from '../../../../../monitors/pagination-monitor.factory';
 import { ComponentEntityMonitorConfig } from '../../../../../shared.types';
 import { CardStatus } from '../../../../cards/card-status/card-status.component';
@@ -65,10 +59,7 @@
     private currentUserPermissionsService: CurrentUserPermissionsService,
     private confirmDialog: ConfirmationDialogService,
     private paginationMonitorFactory: PaginationMonitorFactory,
-<<<<<<< HEAD
     private emf: EntityMonitorFactory
-=======
->>>>>>> e8da9af3
   ) {
     super();
 
@@ -99,11 +90,7 @@
     );
 
     const allApps$: Observable<APIResource<IApp>[]> = this.cfEndpointService.hasAllApps$.pipe(
-<<<<<<< HEAD
-      switchMap(hasAll => hasAll ? this.cfEndpointService.getAppsInOrg(this.row) : observableOf(null))
-=======
       switchMap(hasAll => hasAll ? this.cfEndpointService.getAppsInOrgViaAllApps(this.row) : observableOf(null))
->>>>>>> e8da9af3
     );
 
     this.appCount$ = allApps$.pipe(
@@ -142,22 +129,7 @@
       this.memoryTotal = this.cfEndpointService.getMetricFromApps(apps, 'memory');
       this.normalisedMemoryUsage = this.memoryTotal / this.memoryLimit * 100;
     }
-<<<<<<< HEAD
-    const quotaDefinition = this.row.entity.quota_definition || {
-      entity: {
-        memory_limit: -1,
-        app_instance_limit: -1,
-        instance_memory_limit: -1,
-        name: 'None assigned',
-        organization_guid: this.orgGuid,
-        total_services: -1,
-        total_routes: -1
-      },
-      metadata: null
-    };
-=======
     const quotaDefinition = this.row.entity.quota_definition || createQuotaDefinition(this.orgGuid);
->>>>>>> e8da9af3
     this.instancesLimit = quotaDefinition.entity.app_instance_limit;
     this.memoryLimit = quotaDefinition.entity.memory_limit;
   }
