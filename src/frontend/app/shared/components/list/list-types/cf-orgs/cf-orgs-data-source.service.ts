import { Store } from '@ngrx/store';
import { schema } from 'normalizr';

import { GetAllOrganisations } from '../../../../../store/actions/organisation.actions';
import { AppState } from '../../../../../store/app-state';
import { entityFactory, spaceSchemaKey, routeSchemaKey } from '../../../../../store/helpers/entity-factory';
import { organisationWithSpaceKey } from '../../../../../store/helpers/entity-factory';
import { APIResource } from '../../../../../store/types/api.types';
import { ListDataSource } from '../../data-sources-controllers/list-data-source';
import { IListConfig } from '../../list.component.types';
<<<<<<< HEAD
import { createEntityRelationKey } from '../../../../../store/helpers/entity-relations.types';

const orgWithSpaceSchema = entityFactory(organisationWithSpaceKey);
const spaceSchema = entityFactory(spaceSchemaKey);

export class CfOrgsDataSourceService extends ListDataSource<APIResource> {
  public static paginationKey = 'cf-organizations';

  constructor(store: Store<AppState>, listConfig?: IListConfig<APIResource>) {
    const { paginationKey } = CfOrgsDataSourceService;
    const action = new GetAllOrganisations(
      paginationKey, [
        createEntityRelationKey(organisationWithSpaceKey, spaceSchemaKey),
        createEntityRelationKey(spaceSchemaKey, routeSchemaKey),
      ]);
=======
import { AppReducersModule } from '../../../../../store/reducers.module';
import { GetAllOrganisations } from '../../../../../store/actions/organisation.actions';
import { OrganisationSchema, OrganisationWithSpaceSchema } from '../../../../../store/actions/action-types';
import { CloudFoundryEndpointService } from '../../../../../features/cloud-foundry/services/cloud-foundry-endpoint.service';
import { getPaginationKey } from '../../../../../store/actions/pagination.actions';

export class CfOrgsDataSourceService extends ListDataSource<APIResource> {
  constructor(store: Store<AppState>, cfGuid: string, listConfig?: IListConfig<APIResource>) {
    const paginationKey = getPaginationKey('cf-organizations', cfGuid);
    const action = new GetAllOrganisations(paginationKey);
>>>>>>> c1bd1734
    super({
      store,
      action,
      schema: orgWithSpaceSchema,
      getRowUniqueId: (entity: APIResource) => {
        return entity.metadata ? entity.metadata.guid : null;
      },
      paginationKey,
      isLocal: true,
      transformEntities: [],
      listConfig
    });
  }
}<|MERGE_RESOLUTION|>--- conflicted
+++ resolved
@@ -8,11 +8,7 @@
 import { APIResource } from '../../../../../store/types/api.types';
 import { ListDataSource } from '../../data-sources-controllers/list-data-source';
 import { IListConfig } from '../../list.component.types';
-<<<<<<< HEAD
 import { createEntityRelationKey } from '../../../../../store/helpers/entity-relations.types';
-
-const orgWithSpaceSchema = entityFactory(organisationWithSpaceKey);
-const spaceSchema = entityFactory(spaceSchemaKey);
 
 export class CfOrgsDataSourceService extends ListDataSource<APIResource> {
   public static paginationKey = 'cf-organizations';
@@ -24,22 +20,10 @@
         createEntityRelationKey(organisationWithSpaceKey, spaceSchemaKey),
         createEntityRelationKey(spaceSchemaKey, routeSchemaKey),
       ]);
-=======
-import { AppReducersModule } from '../../../../../store/reducers.module';
-import { GetAllOrganisations } from '../../../../../store/actions/organisation.actions';
-import { OrganisationSchema, OrganisationWithSpaceSchema } from '../../../../../store/actions/action-types';
-import { CloudFoundryEndpointService } from '../../../../../features/cloud-foundry/services/cloud-foundry-endpoint.service';
-import { getPaginationKey } from '../../../../../store/actions/pagination.actions';
-
-export class CfOrgsDataSourceService extends ListDataSource<APIResource> {
-  constructor(store: Store<AppState>, cfGuid: string, listConfig?: IListConfig<APIResource>) {
-    const paginationKey = getPaginationKey('cf-organizations', cfGuid);
-    const action = new GetAllOrganisations(paginationKey);
->>>>>>> c1bd1734
     super({
       store,
       action,
-      schema: orgWithSpaceSchema,
+      schema: entityFactory(organisationWithSpaceKey),
       getRowUniqueId: (entity: APIResource) => {
         return entity.metadata ? entity.metadata.guid : null;
       },
