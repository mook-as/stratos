--- conflicted
+++ resolved
@@ -43,11 +43,7 @@
       );
       // Set Project data
       this.store.dispatch(
-<<<<<<< HEAD
-        new CheckProjectExists(null, this.projectName)
-=======
         new CheckProjectExists(this.scm, this.projectName)
->>>>>>> cdfac3ce
       );
       // Set Source type
       this.store.dispatch(
@@ -163,11 +159,7 @@
   private setDeployedCommitDetails() {
     const scmType = this.scm.getType();
     this.store.select(
-<<<<<<< HEAD
-      selectEntity<APIResource<GitCommit>>(githubCommitSchemaKey, this.projectName + '-' + this.deployedCommitSha))
-=======
       selectEntity<APIResource<GitCommit>>(gitCommitSchemaKey, scmType + '-' + this.projectName + '-' + this.deployedCommitSha))
->>>>>>> cdfac3ce
       .pipe(
         filter(deployedCommit => !!deployedCommit),
         first(),
