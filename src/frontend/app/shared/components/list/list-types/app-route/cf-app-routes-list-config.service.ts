--- conflicted
+++ resolved
@@ -52,13 +52,7 @@
     },
     icon: 'delete',
     label: 'Delete',
-<<<<<<< HEAD
-    description: 'Unmap and delete routes',
-    visible: (row: APIResource) => true,
-    enabled: (row: APIResource) => true
-=======
-    description: 'Unmap and delete route'
->>>>>>> 83290c0e
+    description: 'Unmap and delete routes'
   };
 
   private multiListActionUnmap: IMultiListAction<APIResource> = {
@@ -81,13 +75,7 @@
     },
     icon: 'block',
     label: 'Unmap',
-<<<<<<< HEAD
-    description: 'Unmap routes',
-    visible: (row: APIResource) => true,
-    enabled: (row: APIResource) => true
-=======
-    description: 'Unmap route'
->>>>>>> 83290c0e
+    description: 'Unmap routes'
   };
 
   private listActionDelete: IListAction<APIResource> = {
@@ -99,13 +87,7 @@
   private listActionUnmap: IListAction<APIResource> = {
     action: (item: APIResource) => this.unmapSingleRoute(item),
     label: 'Unmap',
-<<<<<<< HEAD
-    description: '',
-    visible: (row: APIResource) => true,
-    enabled: (row: APIResource) => true
-=======
-    description: 'Unmap route'
->>>>>>> 83290c0e
+    description: ''
   };
 
   private listActionAdd: IGlobalListAction<APIResource> = {
