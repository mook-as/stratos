--- conflicted
+++ resolved
@@ -1,9 +1,4 @@
-<<<<<<< HEAD
-import { Component, Input, OnInit } from '@angular/core';
-import { OnDestroy } from '@angular/core/src/metadata/lifecycle_hooks';
-=======
 import { Component, Input, OnDestroy, OnInit } from '@angular/core';
->>>>>>> ec9fdae8
 import { Store } from '@ngrx/store';
 import { filter, tap } from 'rxjs/operators';
 import { Subscription } from 'rxjs/Subscription';
