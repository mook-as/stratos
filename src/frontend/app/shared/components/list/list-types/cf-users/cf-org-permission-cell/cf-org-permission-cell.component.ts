--- conflicted
+++ resolved
@@ -33,17 +33,13 @@
     private userPerms: CurrentUserPermissionsService,
     confirmDialog: ConfirmationDialogService
   ) {
-<<<<<<< HEAD
     super(store, confirmDialog);
-=======
-    super(confirmDialog);
     this.chipsConfig$ = combineLatest(
       this.rowSubject.asObservable(),
       this.configSubject.asObservable().pipe(switchMap(config => config.org$))
     ).pipe(
       map(([user, org]: [APIResource<CfUser>, APIResource<IOrganization>]) => this.setChipConfig(user, org))
     );
->>>>>>> a7ff6447
   }
 
   private setChipConfig(row: APIResource<CfUser>, org: APIResource<IOrganization>): AppChip<ICellPermissionList<OrgUserRoleNames>>[] {
