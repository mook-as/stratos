import { Component, Input, OnInit } from '@angular/core';
import { Store } from '@ngrx/store';
import { Observable } from 'rxjs/Observable';
import { map, startWith } from 'rxjs/operators';

import { ApplicationService } from '../../../../../../features/applications/application.service';
import { AppState } from '../../../../../../store/app-state';
import { APIResource } from '../../../../../../store/types/api.types';
import {
  ApplicationStateData,
  ApplicationStateService,
  CardStatus,
} from '../../../../application-state/application-state.service';
import { TableCellCustom, CardCell } from '../../../list.types';

@Component({
  selector: 'app-card-app',
  templateUrl: './card-app.component.html',
  styleUrls: ['./card-app.component.scss']
})
<<<<<<< HEAD
export class CardAppComponent extends TableCellCustom<APIResource> implements OnInit {
=======
export class CardAppComponent extends CardCell<APIResource> implements OnInit {
>>>>>>> 927165fd

  @Input('row') row;
  applicationState$: Observable<ApplicationStateData>;

  appStatus$: Observable<CardStatus>;

  constructor(
    private store: Store<AppState>,
    private appStateService: ApplicationStateService
  ) {
    super();
  }

  ngOnInit() {
    const initState = this.appStateService.get(this.row.entity, null);
    this.applicationState$ = ApplicationService.getApplicationState(
      this.store,
      this.appStateService,
      this.row.entity,
      this.row.metadata.guid,
      this.row.entity.cfGuid
    ).pipe(
      startWith(initState)
    );
    this.appStatus$ = this.applicationState$.pipe(
      map(state => state.indicator),
    );
  }
}<|MERGE_RESOLUTION|>--- conflicted
+++ resolved
@@ -18,11 +18,7 @@
   templateUrl: './card-app.component.html',
   styleUrls: ['./card-app.component.scss']
 })
-<<<<<<< HEAD
-export class CardAppComponent extends TableCellCustom<APIResource> implements OnInit {
-=======
 export class CardAppComponent extends CardCell<APIResource> implements OnInit {
->>>>>>> 927165fd
 
   @Input('row') row;
   applicationState$: Observable<ApplicationStateData>;
