<div class="list-component" [ngClass]="{'list-component__table': (view$ | async) === 'table', 'list-component__cards': (view$ | async) === 'cards' }">
  <mat-progress-bar color="primary" *ngIf="!(initialised$ | async) || (showProgressBar$ | async)" mode="indeterminate"></mat-progress-bar>
  <ng-container *ngIf="initialised$ | async">
    <div class="list-component__header" [hidden]="!(hasControls$ | async) && ((noRowsNotFiltering$ | async) && noEntries)">
      <mat-card [ngClass]="{'list-component__header--selected': (dataSource.isSelecting$ | async), 'mat-header-row': (view$ | async) === 'table'}"
        class="list-component__header-card">
        <div class="list-component__header__left">
          <!-- List Title -->
          <div class="list-component__header__left--text" *ngIf="!(isAddingOrSelecting$ | async) && config.text?.title">{{
            config.text?.title }}</div>
          <!-- Time range selector -->
          <div class="list-component__header__left--metrics-range" *ngIf="config.showMetricsRange && !(isAddingOrSelecting$ | async)">
            <app-metrics-range-selector [baseAction]="config.getDataSource().action" (metricsAction)="config.getDataSource().updateMetricsAction($event)"></app-metrics-range-selector>
          </div>

          <!-- Multi actions (those applied to selection) -->
          <div class="list-component__header__left--multi-actions" *ngIf="(dataSource.isSelecting$ | async)">
            <ng-container *ngFor="let action of multiActions">
              <button mat-icon-button *ngIf="action.visible$ | async" (click)="executeActionMultiple(action)" [disabled]="!(action.enabled$ | async)" matTooltip="{{action.description}}" matTooltipShowDelay="1000">
                <mat-icon>{{action.icon}}</mat-icon>
              </button>
            </ng-container>
          </div>
          <!-- Text to show when selecting rows -->
<<<<<<< HEAD
          <div class="list-component__header__left--text" *ngIf="(dataSource.isSelecting$ | async)">{{dataSource.selectedRows.size}}
            Selected</div>
=======
          <div class="list-component__header__left--text" *ngIf="!(multiActions && multiActions.length) && (dataSource.isSelecting$ | async)">
            {{dataSource.selectedRows.size}} Selected
          </div>
>>>>>>> f42e1e98
          <!-- Multi filters, such as filter app wall by cf/org/space -->
          <div class="list-component__header__left--multi-filters" [hidden]="(!(hasRows$ | async) && !filter) || (isAddingOrSelecting$ | async)">
            <ng-container *ngFor="let multiFilterManager of multiFilterManagers; first as isFirst">
              <mat-form-field *ngIf="!isFirst || !(multiFilterManager.hasOneItem$ | async)" [floatLabel]="'never'">
                <mat-select id="{{multiFilterManager.key}}" matInput [(value)]="multiFilterManager.initialValue"
                  [disabled]="!(multiFilterManager.filterIsReady$ | async)" (selectionChange)="multiFilterManager.selectItem($event.value)">
                  <mat-option>{{ multiFilterManager.allLabel }}</mat-option>
                  <mat-option *ngFor="let selectItem of multiFilterManager.filterItems$ | async" [value]="selectItem.value">
                    {{selectItem.label}}
                  </mat-option>
                </mat-select>
                <mat-placeholder>{{multiFilterManager.multiFilterConfig.label}}</mat-placeholder>
              </mat-form-field>
            </ng-container>
          </div>
        </div>
        <div class="list-component__header__right">
          <!-- Filter by text input -->
          <div class="filter" [hidden]="!config.enableTextFilter || (!(hasRows$ | async) && !filter) || (dataSource.isAdding$ | async)">
            <mat-form-field floatLabel="never" class="list-component__header__right-filter">
              <input matInput [ngModel]="filterString" #filter="ngModel" [disabled]="(dataSource.isLoadingPage$ | async)"
                name="filter" placeholder="{{config.text?.filter || 'Filter'}}">
            </mat-form-field>
          </div>
          <!-- Sort Button & Drop down -->
          <div class="sort" [hidden]="(view$ | async) === 'table' || sortColumns.length < 1 || (isAddingOrSelecting$ | async) || (!(dataSource.isLoadingPage$ | async) && !(hasRowsOrIsFiltering$ | async))">
            <mat-form-field class="list-component__header__right-sort">
              <mat-select name="sort-field" matInput [(ngModel)]="headerSort.value" shouldPlaceholderFloat="false"
                [disabled]="(disableActions$ | async)" (selectionChange)="updateListSort($event.value, headerSort.direction)">
                <mat-option *ngFor="let column of sortColumns" [value]="column.columnId">
                  {{column.headerCell()}}
                </mat-option>
              </mat-select>
            </mat-form-field>
            <button mat-icon-button (click)="updateListSort(headerSort.value, 'desc')" [disabled]="(disableActions$ | async)"
              *ngIf="headerSort.direction==='asc'">
              <mat-icon>sort</mat-icon>
            </button>
            <button mat-icon-button (click)="updateListSort(headerSort.value, 'asc')" [disabled]="(disableActions$ | async)"
              *ngIf="headerSort.direction==='desc'">
              <mat-icon style="transform: rotate(180deg);">sort</mat-icon>
            </button>
          </div>
<<<<<<< HEAD
          <!-- Multi actions (those applied to selection) -->
          <div *ngIf="(dataSource.isSelecting$ | async)">
            <ng-container *ngFor="let action of multiActions">
              <button mat-icon-button *ngIf="action.visible$ | async" (click)="executeActionMultiple(action)"
                [disabled]="!(action.enabled$ | async)" matTooltip="{{action.description}}" matTooltipShowDelay="1000">
                <mat-icon>{{action.icon}}</mat-icon>
              </button>
            </ng-container>
          </div>
=======

>>>>>>> f42e1e98
          <!-- Global actions (those not applied to specific rows) -->
          <div *ngIf="!(isAddingOrSelecting$ | async) && globalActions?.length > 0">
            <ng-container *ngFor="let action of globalActions">
              <button mat-icon-button *ngIf="action.visible$ | async" (click)="executeActionGlobal(action)" [disabled]="!(action.enabled$ | async)"
                matTooltip="{{action.description}}" matTooltipShowDelay="1000">
                <mat-icon>{{action.icon}}</mat-icon>
              </button>
            </ng-container>
          </div>
          <!-- Add new row form -->
          <div *ngIf="addForm && (dataSource.isAdding$ | async) && !(dataSource.isSelecting$ | async)" class="add-container">
            <div class="spacer"></div>
            <ng-content select="[app-table-add]"></ng-content>
            <button mat-icon-button (click)="dataSource.saveAdd()" [disabled]="!safeAddForm().valid">
              <mat-icon>done</mat-icon>
            </button>
            <button mat-icon-button (click)="dataSource.cancelAdd()">
              <mat-icon>clear</mat-icon>
            </button>
          </div>
          <!-- Add form button -->
          <div *ngIf="addForm && !(isAddingOrSelecting$ | async)">
            <button mat-icon-button [disabled]="(dataSource.isLoadingPage$ | async)" (click)="safeAddForm().reset();dataSource.startAdd();">
              <mat-icon>add</mat-icon>
            </button>
          </div>
          <!-- Select table or cards view button -->
          <div id="list-card-toggle" *ngIf="config.viewType === 'both' && !(isAddingOrSelecting$ | async) && ((dataSource.isLoadingPage$ | async) || (hasRowsOrIsFiltering$ | async))">
            <button mat-icon-button [disabled]="(dataSource.isLoadingPage$ | async)" (click)="updateListView('cards');"
              *ngIf="(view$ | async)==='table'">
              <mat-icon>grid_on</mat-icon>
            </button>
            <button mat-icon-button [disabled]="(dataSource.isLoadingPage$ | async)" (click)="updateListView('table');"
              *ngIf="(view$ | async)==='cards'">
              <mat-icon>list</mat-icon>
            </button>
          </div>
<<<<<<< HEAD
          <button id="app-list-refresh-button" mat-icon-button *ngIf="dataSource.refresh && !(isAddingOrSelecting$ | async)"
            [disabled]="dataSource.isLoadingPage$ | async" (click)="refresh()">
=======
          <button id="app-list-refresh-button" mat-icon-button *ngIf="dataSource.refresh" [disabled]="(dataSource.isLoadingPage$ | async) || (isAddingOrSelecting$ | async)" (click)="refresh()">
>>>>>>> f42e1e98
            <mat-icon class="refresh-icon" [ngClass]="{refreshing: (isRefreshing$ | async)}" aria-label="Refresh list data">refresh</mat-icon>
          </button>
        </div>

      </mat-card>
    </div>
    <div class="refresh-button__no-header" *ngIf="dataSource.refresh && !(hasControls$ | async) && (!(hasRowsOrIsFiltering$ | async) && noEntries)">
      <button id="app-list-refresh-button" mat-mini-fab *ngIf="!(isAddingOrSelecting$ | async)" [disabled]="dataSource.isLoadingPage$ | async"
        (click)="refresh()">
        <mat-icon class="refresh-icon" [ngClass]="{refreshing: (isRefreshing$ | async)}" aria-label="Refresh list data">refresh</mat-icon>
      </button>
    </div>
    <div class="list-component__body">
      <div class="list-component__body-inner" [hidden]="!(hasRows$ | async)" [@list]="(pageState$ | async)">
        <app-cards *ngIf="(view$ | async) === 'cards'" #cards [dataSource]="dataSource" [component]="config.cardComponent"
          [hidden]="!(hasRows$ | async)"></app-cards>
        <app-table *ngIf="(view$ | async) === 'table'" #table [dataSource]="dataSource" [addActions]="(config.getSingleActions() || []).length > 0"
          [addSelect]="config.allowSelection || (haveMultiActions | async)" [paginationController]="paginationController"
          [columns]="columns" [fixedRowHeight]="config.tableFixedRowHeight" [hidden]="!(hasRows$ | async)">
        </app-table>
      </div>
      <mat-card class="list-component__paginator" [hidden]="(hidePaginator$ | async)">
        <mat-paginator [pageSizeOptions]="paginatorSettings.pageSizeOptions" [pageSize]="paginatorSettings.pageSize"
          [pageIndex]="paginatorSettings.pageIndex" showFirstLastButtons="true" [length]="paginatorSettings.length">
        </mat-paginator>
      </mat-card>
    </div>
    <ng-template #defaultNoEntries>
      <mat-card class="list-component__default-no-entries">
        <mat-card-content>
          <div class="no-rows">{{config.text?.noEntries || 'There are no entries.'}}</div>
        </mat-card-content>
      </mat-card>
    </ng-template>
    <div [hidden]="(showProgressBar$ | async) || (hasRows$ | async)" class="list-component__no-entries">
      <ng-container *ngIf="(noRowsNotFiltering$ | async)">
        <ng-container *ngTemplateOutlet="noEntries ? noEntries : defaultNoEntries">
        </ng-container>
      </ng-container>
      <ng-container *ngIf="(noRowsHaveFilter$ | async)">
        <ng-container *ngTemplateOutlet="noEntriesForCurrentFilter ? noEntriesForCurrentFilter : defaultNoEntries">
        </ng-container>
      </ng-container>
    </div>
  </ng-container>
</div>

<ng-template #refreshButton>
  <button mat-mini-fab *ngIf="!(isAddingOrSelecting$ | async)" [disabled]="dataSource.isLoadingPage$ | async" (click)="refresh()">
    <mat-icon aria-label="Refresh list data">refresh</mat-icon>
  </button>
</ng-template><|MERGE_RESOLUTION|>--- conflicted
+++ resolved
@@ -2,8 +2,7 @@
   <mat-progress-bar color="primary" *ngIf="!(initialised$ | async) || (showProgressBar$ | async)" mode="indeterminate"></mat-progress-bar>
   <ng-container *ngIf="initialised$ | async">
     <div class="list-component__header" [hidden]="!(hasControls$ | async) && ((noRowsNotFiltering$ | async) && noEntries)">
-      <mat-card [ngClass]="{'list-component__header--selected': (dataSource.isSelecting$ | async), 'mat-header-row': (view$ | async) === 'table'}"
-        class="list-component__header-card">
+      <mat-card [ngClass]="{'list-component__header--selected': (dataSource.isSelecting$ | async), 'mat-header-row': (view$ | async) === 'table'}" class="list-component__header-card">
         <div class="list-component__header__left">
           <!-- List Title -->
           <div class="list-component__header__left--text" *ngIf="!(isAddingOrSelecting$ | async) && config.text?.title">{{
@@ -22,20 +21,14 @@
             </ng-container>
           </div>
           <!-- Text to show when selecting rows -->
-<<<<<<< HEAD
-          <div class="list-component__header__left--text" *ngIf="(dataSource.isSelecting$ | async)">{{dataSource.selectedRows.size}}
-            Selected</div>
-=======
           <div class="list-component__header__left--text" *ngIf="!(multiActions && multiActions.length) && (dataSource.isSelecting$ | async)">
             {{dataSource.selectedRows.size}} Selected
           </div>
->>>>>>> f42e1e98
           <!-- Multi filters, such as filter app wall by cf/org/space -->
           <div class="list-component__header__left--multi-filters" [hidden]="(!(hasRows$ | async) && !filter) || (isAddingOrSelecting$ | async)">
             <ng-container *ngFor="let multiFilterManager of multiFilterManagers; first as isFirst">
               <mat-form-field *ngIf="!isFirst || !(multiFilterManager.hasOneItem$ | async)" [floatLabel]="'never'">
-                <mat-select id="{{multiFilterManager.key}}" matInput [(value)]="multiFilterManager.initialValue"
-                  [disabled]="!(multiFilterManager.filterIsReady$ | async)" (selectionChange)="multiFilterManager.selectItem($event.value)">
+                <mat-select id="{{multiFilterManager.key}}" matInput [(value)]="multiFilterManager.initialValue" [disabled]="!(multiFilterManager.filterIsReady$ | async)" (selectionChange)="multiFilterManager.selectItem($event.value)">
                   <mat-option>{{ multiFilterManager.allLabel }}</mat-option>
                   <mat-option *ngFor="let selectItem of multiFilterManager.filterItems$ | async" [value]="selectItem.value">
                     {{selectItem.label}}
@@ -50,47 +43,29 @@
           <!-- Filter by text input -->
           <div class="filter" [hidden]="!config.enableTextFilter || (!(hasRows$ | async) && !filter) || (dataSource.isAdding$ | async)">
             <mat-form-field floatLabel="never" class="list-component__header__right-filter">
-              <input matInput [ngModel]="filterString" #filter="ngModel" [disabled]="(dataSource.isLoadingPage$ | async)"
-                name="filter" placeholder="{{config.text?.filter || 'Filter'}}">
+              <input matInput [ngModel]="filterString" #filter="ngModel" [disabled]="(dataSource.isLoadingPage$ | async)" name="filter" placeholder="{{config.text?.filter || 'Filter'}}">
             </mat-form-field>
           </div>
           <!-- Sort Button & Drop down -->
           <div class="sort" [hidden]="(view$ | async) === 'table' || sortColumns.length < 1 || (isAddingOrSelecting$ | async) || (!(dataSource.isLoadingPage$ | async) && !(hasRowsOrIsFiltering$ | async))">
             <mat-form-field class="list-component__header__right-sort">
-              <mat-select name="sort-field" matInput [(ngModel)]="headerSort.value" shouldPlaceholderFloat="false"
-                [disabled]="(disableActions$ | async)" (selectionChange)="updateListSort($event.value, headerSort.direction)">
+              <mat-select name="sort-field" matInput [(ngModel)]="headerSort.value" shouldPlaceholderFloat="false" [disabled]="(disableActions$ | async)" (selectionChange)="updateListSort($event.value, headerSort.direction)">
                 <mat-option *ngFor="let column of sortColumns" [value]="column.columnId">
                   {{column.headerCell()}}
                 </mat-option>
               </mat-select>
             </mat-form-field>
-            <button mat-icon-button (click)="updateListSort(headerSort.value, 'desc')" [disabled]="(disableActions$ | async)"
-              *ngIf="headerSort.direction==='asc'">
+            <button mat-icon-button (click)="updateListSort(headerSort.value, 'desc')" [disabled]="(disableActions$ | async)" *ngIf="headerSort.direction==='asc'">
               <mat-icon>sort</mat-icon>
             </button>
-            <button mat-icon-button (click)="updateListSort(headerSort.value, 'asc')" [disabled]="(disableActions$ | async)"
-              *ngIf="headerSort.direction==='desc'">
+            <button mat-icon-button (click)="updateListSort(headerSort.value, 'asc')" [disabled]="(disableActions$ | async)" *ngIf="headerSort.direction==='desc'">
               <mat-icon style="transform: rotate(180deg);">sort</mat-icon>
             </button>
           </div>
-<<<<<<< HEAD
-          <!-- Multi actions (those applied to selection) -->
-          <div *ngIf="(dataSource.isSelecting$ | async)">
-            <ng-container *ngFor="let action of multiActions">
-              <button mat-icon-button *ngIf="action.visible$ | async" (click)="executeActionMultiple(action)"
-                [disabled]="!(action.enabled$ | async)" matTooltip="{{action.description}}" matTooltipShowDelay="1000">
-                <mat-icon>{{action.icon}}</mat-icon>
-              </button>
-            </ng-container>
-          </div>
-=======
-
->>>>>>> f42e1e98
           <!-- Global actions (those not applied to specific rows) -->
           <div *ngIf="!(isAddingOrSelecting$ | async) && globalActions?.length > 0">
             <ng-container *ngFor="let action of globalActions">
-              <button mat-icon-button *ngIf="action.visible$ | async" (click)="executeActionGlobal(action)" [disabled]="!(action.enabled$ | async)"
-                matTooltip="{{action.description}}" matTooltipShowDelay="1000">
+              <button mat-icon-button *ngIf="action.visible$ | async" (click)="executeActionGlobal(action)" [disabled]="!(action.enabled$ | async)" matTooltip="{{action.description}}" matTooltipShowDelay="1000">
                 <mat-icon>{{action.icon}}</mat-icon>
               </button>
             </ng-container>
@@ -114,21 +89,14 @@
           </div>
           <!-- Select table or cards view button -->
           <div id="list-card-toggle" *ngIf="config.viewType === 'both' && !(isAddingOrSelecting$ | async) && ((dataSource.isLoadingPage$ | async) || (hasRowsOrIsFiltering$ | async))">
-            <button mat-icon-button [disabled]="(dataSource.isLoadingPage$ | async)" (click)="updateListView('cards');"
-              *ngIf="(view$ | async)==='table'">
+            <button mat-icon-button [disabled]="(dataSource.isLoadingPage$ | async)" (click)="updateListView('cards');" *ngIf="(view$ | async)==='table'">
               <mat-icon>grid_on</mat-icon>
             </button>
-            <button mat-icon-button [disabled]="(dataSource.isLoadingPage$ | async)" (click)="updateListView('table');"
-              *ngIf="(view$ | async)==='cards'">
+            <button mat-icon-button [disabled]="(dataSource.isLoadingPage$ | async)" (click)="updateListView('table');" *ngIf="(view$ | async)==='cards'">
               <mat-icon>list</mat-icon>
             </button>
           </div>
-<<<<<<< HEAD
-          <button id="app-list-refresh-button" mat-icon-button *ngIf="dataSource.refresh && !(isAddingOrSelecting$ | async)"
-            [disabled]="dataSource.isLoadingPage$ | async" (click)="refresh()">
-=======
           <button id="app-list-refresh-button" mat-icon-button *ngIf="dataSource.refresh" [disabled]="(dataSource.isLoadingPage$ | async) || (isAddingOrSelecting$ | async)" (click)="refresh()">
->>>>>>> f42e1e98
             <mat-icon class="refresh-icon" [ngClass]="{refreshing: (isRefreshing$ | async)}" aria-label="Refresh list data">refresh</mat-icon>
           </button>
         </div>
@@ -136,23 +104,18 @@
       </mat-card>
     </div>
     <div class="refresh-button__no-header" *ngIf="dataSource.refresh && !(hasControls$ | async) && (!(hasRowsOrIsFiltering$ | async) && noEntries)">
-      <button id="app-list-refresh-button" mat-mini-fab *ngIf="!(isAddingOrSelecting$ | async)" [disabled]="dataSource.isLoadingPage$ | async"
-        (click)="refresh()">
+      <button id="app-list-refresh-button" mat-mini-fab *ngIf="!(isAddingOrSelecting$ | async)" [disabled]="dataSource.isLoadingPage$ | async" (click)="refresh()">
         <mat-icon class="refresh-icon" [ngClass]="{refreshing: (isRefreshing$ | async)}" aria-label="Refresh list data">refresh</mat-icon>
       </button>
     </div>
     <div class="list-component__body">
       <div class="list-component__body-inner" [hidden]="!(hasRows$ | async)" [@list]="(pageState$ | async)">
-        <app-cards *ngIf="(view$ | async) === 'cards'" #cards [dataSource]="dataSource" [component]="config.cardComponent"
-          [hidden]="!(hasRows$ | async)"></app-cards>
-        <app-table *ngIf="(view$ | async) === 'table'" #table [dataSource]="dataSource" [addActions]="(config.getSingleActions() || []).length > 0"
-          [addSelect]="config.allowSelection || (haveMultiActions | async)" [paginationController]="paginationController"
-          [columns]="columns" [fixedRowHeight]="config.tableFixedRowHeight" [hidden]="!(hasRows$ | async)">
+        <app-cards *ngIf="(view$ | async) === 'cards'" #cards [dataSource]="dataSource" [component]="config.cardComponent" [hidden]="!(hasRows$ | async)"></app-cards>
+        <app-table *ngIf="(view$ | async) === 'table'" #table [dataSource]="dataSource" [addActions]="(config.getSingleActions() || []).length > 0" [addSelect]="config.allowSelection || (haveMultiActions | async)" [paginationController]="paginationController" [columns]="columns" [fixedRowHeight]="config.tableFixedRowHeight" [hidden]="!(hasRows$ | async)">
         </app-table>
       </div>
       <mat-card class="list-component__paginator" [hidden]="(hidePaginator$ | async)">
-        <mat-paginator [pageSizeOptions]="paginatorSettings.pageSizeOptions" [pageSize]="paginatorSettings.pageSize"
-          [pageIndex]="paginatorSettings.pageIndex" showFirstLastButtons="true" [length]="paginatorSettings.length">
+        <mat-paginator [pageSizeOptions]="paginatorSettings.pageSizeOptions" [pageSize]="paginatorSettings.pageSize" [pageIndex]="paginatorSettings.pageIndex" showFirstLastButtons="true" [length]="paginatorSettings.length">
         </mat-paginator>
       </mat-card>
     </div>
