--- conflicted
+++ resolved
@@ -28,13 +28,8 @@
         </div>
         <div class="list-component__header__right">
           <!-- Filter by text input -->
-<<<<<<< HEAD
           <div class="filter" [hidden]="!config.enableTextFilter || (!(hasRows$ | async) && !filter) || (dataSource.isAdding$ | async) || (maxedResults$ | async)">
-            <mat-form-field floatLabel="never">
-=======
-          <div class="filter" [hidden]="!config.enableTextFilter || (!(hasRows$ | async) && !filter) || (dataSource.isAdding$ | async)">
             <mat-form-field floatLabel="never" class="list-component__header__right-filter">
->>>>>>> d7ff98b3
               <input matInput [ngModel]="filterString" #filter="ngModel" [disabled]="(dataSource.isLoadingPage$ | async)" name="filter" placeholder="{{config.text?.filter || 'Filter'}}">
             </mat-form-field>
           </div>
