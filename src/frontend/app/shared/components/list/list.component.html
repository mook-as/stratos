<div class="list-component" *ngIf="initialised$ | async" [ngClass]="{'list-component__table': (view$ | async) === 'table', 'list-component__cards': (view$ | async) === 'cards' }">
  <mat-progress-bar color="primary" *ngIf="!(hasControls$ | async) && (showProgressBar$ | async)" [mode]="'query'"></mat-progress-bar>
  <div class="list-component__header" [hidden]="!(hasControls$ | async) && ((noRowsNotFiltering$ | async) && noEntries)">
    <mat-progress-bar color="primary" *ngIf="showProgressBar$ | async" [mode]="'query'"></mat-progress-bar>
    <mat-card [ngClass]="{'list-component__header--selected': (dataSource.isSelecting$ | async), 'mat-header-row': (view$ | async) === 'table'}" class="list-component__header-card">
      <div class="list-component__header__left">
        <div class="list-component__header__left--text" *ngIf="!(isAddingOrSelecting$ | async) && config.text?.title">{{ config.text?.title }}</div>
        <div class="list-component__header__left--text" *ngIf="(dataSource.isSelecting$ | async)">{{dataSource.selectedRows.size}} Selected</div>
        <!-- Multi filters, such as filter app wall by cf/org/space -->
        <div class="list-component__header__left--multi-filters" [hidden]="(!(hasRows$ | async) && !filter) || (isAddingOrSelecting$ | async)">
          <mat-form-field *ngFor="let multiFilterConfig of multiFilterConfigs" [floatLabel]="'never'">
            <mat-select matInput [(value)]="multiFilters[multiFilterConfig.key]" [disabled]="(dataSource.isLoadingPage$ | async) || (multiFilterConfig.loading$ | async) || !(multiFilterConfig.list$ | async) || !(multiFilterConfig.list$ | async).length" (change)="multiFilterConfig.select.next($event.value)">
              <mat-option>All</mat-option>
              <mat-option *ngFor="let selectItem of multiFilterConfig.list$ | async" [value]="selectItem.value">
                {{selectItem.label}}
              </mat-option>
            </mat-select>
            <mat-placeholder>{{multiFilterConfig.label}}</mat-placeholder>
          </mat-form-field>
          <app-stateful-icon *ngIf="(multiFilterConfigsLoading$ | async)" [state]="'busy'"></app-stateful-icon>
        </div>
      </div>
      <div class="list-component__header__right">
        <!-- Filter by text input -->
        <div class="filter" [hidden]="!config.enableTextFilter || (!(hasRows$ | async) && !filter) || (dataSource.isAdding$ | async)">
          <mat-form-field floatPlaceholder="never">
            <input matInput [ngModel]="filterString" #filter="ngModel" [disabled]="(dataSource.isLoadingPage$ | async)" name="filter" placeholder="{{config.text?.filter || 'Filter'}}">
          </mat-form-field>
        </div>
        <!-- Sort Button & Drop down -->
        <div class="sort" [hidden]="(view$ | async) === 'table' || sortColumns.length < 1 || (isAddingOrSelecting$ | async) || (!(dataSource.isLoadingPage$ | async) && !(hasRowsOrIsFiltering$ | async))">
          <mat-form-field>
            <mat-select matInput [(ngModel)]="headerSort.value" shouldPlaceholderFloat="false" [disabled]="(disableActions$ | async)" (change)="updateListSort($event.value, headerSort.direction)">
              <mat-option *ngFor="let column of sortColumns" [value]="column.columnId">
                {{column.headerCell()}}
              </mat-option>
            </mat-select>
          </mat-form-field>
          <button mat-icon-button (click)="updateListSort(headerSort.value, 'desc')" [disabled]="(disableActions$ | async)" *ngIf="headerSort.direction==='asc'">
            <mat-icon>sort</mat-icon>
          </button>
          <button mat-icon-button (click)="updateListSort(headerSort.value, 'asc')" [disabled]="(disableActions$ | async)" *ngIf="headerSort.direction==='desc'">
            <mat-icon style="transform: rotate(180deg);">sort</mat-icon>
          </button>
        </div>
        <!-- Multi actions (those applied to selection) -->
        <div *ngIf="(dataSource.isSelecting$ | async)">
          <ng-container *ngFor="let action of multiActions">
<<<<<<< HEAD
            <button mat-icon-button *ngIf="action.visible$ | async" (click)="executeActionMultiple(action)" [disabled]="!(action.enabled$ | async)" matTooltip="{{action.description}}" matTooltipShowDelay="2000">
=======
            <button mat-icon-button *ngIf="action.visible$ | async" (click)="executeActionMultiple(action)" [disabled]="!(action.enabled$ | async)" matTooltip="{{action.description}}" matTooltipShowDelay="1000">
>>>>>>> 2fc7cb41
              <mat-icon>{{action.icon}}</mat-icon>
            </button>
          </ng-container>
        </div>
        <!-- Global actions (those not applied to specific rows) -->
        <div *ngIf="!(isAddingOrSelecting$ | async) && globalActions?.length > 0">
          <ng-container *ngFor="let action of globalActions">
            <button mat-icon-button *ngIf="action.visible$ | async" (click)="executeActionGlobal(action)" [disabled]="!(action.enabled$ | async)" matTooltip="{{action.description}}" matTooltipShowDelay="1000">
              <mat-icon>{{action.icon}}</mat-icon>
            </button>
          </ng-container>
        </div>
        <!-- Add new row form -->
        <div *ngIf="addForm && (dataSource.isAdding$ | async) && !(dataSource.isSelecting$ | async)" class="add-container">
          <div class="spacer"></div>
          <ng-content select="[app-table-add]"></ng-content>
          <button mat-icon-button (click)="dataSource.saveAdd()" [disabled]="!safeAddForm().valid">
            <mat-icon>done</mat-icon>
          </button>
          <button mat-icon-button (click)="dataSource.cancelAdd()">
            <mat-icon>clear</mat-icon>
          </button>
        </div>
        <!-- Add form button -->
        <div *ngIf="addForm && !(isAddingOrSelecting$ | async)">
          <button mat-icon-button [disabled]="(dataSource.isLoadingPage$ | async)" (click)="safeAddForm().reset();dataSource.startAdd();">
            <mat-icon>add</mat-icon>
          </button>
        </div>
        <!-- Select table or cards view button -->
        <div *ngIf="config.viewType === 'both' && !(isAddingOrSelecting$ | async) && ((dataSource.isLoadingPage$ | async) || (hasRowsOrIsFiltering$ | async))">
          <button mat-icon-button [disabled]="(dataSource.isLoadingPage$ | async)" (click)="updateListView('cards');" *ngIf="(view$ | async)==='table'">
            <mat-icon>grid_on</mat-icon>
          </button>
          <button mat-icon-button [disabled]="(dataSource.isLoadingPage$ | async)" (click)="updateListView('table');" *ngIf="(view$ | async)==='cards'">
          <mat-icon>list</mat-icon>
          </button>
        </div>
        <button mat-icon-button *ngIf="dataSource.refresh && !(isAddingOrSelecting$ | async)" [disabled]="dataSource.isLoadingPage$ | async" (click)="refresh()">
          <mat-icon class="refresh-icon" [ngClass]="{refreshing: (isRefreshing$ | async)}" aria-label="Refresh list data">refresh</mat-icon>
        </button>
      </div>
    </mat-card>
  </div>
  <div class="refresh-button__no-header" *ngIf="dataSource.refresh && !(hasControls$ | async) && (!(hasRowsOrIsFiltering$ | async) && noEntries)">
    <button mat-mini-fab *ngIf="!(isAddingOrSelecting$ | async)" [disabled]="dataSource.isLoadingPage$ | async" (click)="refresh()">
        <mat-icon class="refresh-icon" [ngClass]="{refreshing: (isRefreshing$ | async)}" aria-label="Refresh list data">refresh</mat-icon>
      </button>
  </div>
  <div class="list-component__body">
    <div class="list-component__body-inner" [hidden]="!(hasRows$ | async)" [@list]="(pageState$ | async)">
      <app-cards *ngIf="(view$ | async) === 'cards'" #cards [dataSource]="dataSource" [component]="config.cardComponent" [hidden]="!(hasRows$ | async)"></app-cards>
      <app-table *ngIf="(view$ | async) === 'table'" #table [dataSource]="dataSource" [addActions]="(config.getSingleActions() || []).length > 0" [addSelect]="config.allowSelection || (haveMultiActions | async)" [paginationController]="paginationController"
        [columns]="columns" [fixedRowHeight]="config.tableFixedRowHeight" [hidden]="!(hasRows$ | async)">
      </app-table>
    </div>
    <mat-card class="list-component__paginator" [hidden]="(hidePaginator$ | async)">
      <mat-paginator [pageSizeOptions]="paginatorSettings.pageSizeOptions" [pageSize]="paginatorSettings.pageSize" [pageIndex]="paginatorSettings.pageIndex" showFirstLastButtons="true" [hidden]="(dataSource.isSelecting$ | async)" [length]="paginatorSettings.length">
      </mat-paginator>
    </mat-card>
  </div>
  <ng-template #defaultNoEntries>
    <mat-card class="list-component__default-no-entries">
      <mat-card-content>
        <div class="no-rows">{{config.text?.noEntries || 'There are no entries.'}}</div>
      </mat-card-content>
    </mat-card>
  </ng-template>
  <div [hidden]="(showProgressBar$ | async) || (hasRows$ | async)" class="list-component__no-entries">
    <ng-container *ngIf="(noRowsNotFiltering$ | async)">
      <ng-container *ngTemplateOutlet="noEntries ? noEntries : defaultNoEntries">
      </ng-container>
    </ng-container>
    <ng-container *ngIf="(noRowsHaveFilter$ | async)">
      <ng-container *ngTemplateOutlet="noEntriesForCurrentFilter ? noEntriesForCurrentFilter : defaultNoEntries">
      </ng-container>
    </ng-container>
  </div>
</div>

<ng-template #refreshButton>
  <button mat-mini-fab *ngIf="!(isAddingOrSelecting$ | async)" [disabled]="dataSource.isLoadingPage$ | async" (click)="refresh()">
    <mat-icon aria-label="Refresh list data">refresh</mat-icon>
  </button>
</ng-template><|MERGE_RESOLUTION|>--- conflicted
+++ resolved
@@ -46,11 +46,7 @@
         <!-- Multi actions (those applied to selection) -->
         <div *ngIf="(dataSource.isSelecting$ | async)">
           <ng-container *ngFor="let action of multiActions">
-<<<<<<< HEAD
-            <button mat-icon-button *ngIf="action.visible$ | async" (click)="executeActionMultiple(action)" [disabled]="!(action.enabled$ | async)" matTooltip="{{action.description}}" matTooltipShowDelay="2000">
-=======
             <button mat-icon-button *ngIf="action.visible$ | async" (click)="executeActionMultiple(action)" [disabled]="!(action.enabled$ | async)" matTooltip="{{action.description}}" matTooltipShowDelay="1000">
->>>>>>> 2fc7cb41
               <mat-icon>{{action.icon}}</mat-icon>
             </button>
           </ng-container>
