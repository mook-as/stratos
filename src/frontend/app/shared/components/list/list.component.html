<div class="list-component" [ngClass]="{'list-component__table': (view$ | async) === 'table', 'list-component__cards': (view$ | async) === 'cards' }">
  <mat-progress-bar color="primary" *ngIf="!(hasControls$ | async)" [hidden]="!(dataSource.isLoadingPage$ | async)" [mode]="'query'"></mat-progress-bar>
  <div class="list-component__header" [hidden]="!(hasControls$ | async)">
    <mat-progress-bar color="primary" [hidden]="!(dataSource.isLoadingPage$ | async)" [mode]="'query'"></mat-progress-bar>
    <mat-card [ngClass]="{'list-component__header--selected': (dataSource.isSelecting$ | async), 'mat-header-row': (view$ | async) === 'table'}" class="list-component__header-card">
      <div class="list-component__header__left">
        <div class="list-component__header__left--text" *ngIf="!(isAddingOrSelecting$ | async) && config.text?.title">{{ config.text?.title }}</div>
        <div class="list-component__header__left--text" *ngIf="(dataSource.isSelecting$ | async)">{{dataSource.selectedRows.size}} Selected</div>
        <!-- Multi filters, such as filter app wall by cf/org/space -->
        <div class="list-component__header__left--multi-filters" [hidden]="(!(hasRows$ | async) && !filter) || (isAddingOrSelecting$ | async)">
          <mat-form-field *ngFor="let multiFilterConfig of multiFilterConfigs" [floatLabel]="'never'">
            <mat-select matInput [(value)]="multiFilters[multiFilterConfig.key]" [disabled]="(dataSource.isLoadingPage$ | async)" (change)="multiFilterConfig.select.next($event.value)">
              <mat-option>All</mat-option>
              <mat-option *ngFor="let selectItem of multiFilterConfig.list$ | async" [value]="selectItem.value">
                {{selectItem.label}}
              </mat-option>
            </mat-select>
            <mat-placeholder>{{multiFilterConfig.label}}</mat-placeholder>
          </mat-form-field>
        </div>
      </div>
      <div class="list-component__header__right">
        <!-- Filter by text input -->
        <div class="filter" [hidden]="!config.enableTextFilter || (!(hasRows$ | async) && !filter) || (isAddingOrSelecting$ | async)">
          <mat-form-field floatPlaceholder="never">
            <input matInput [ngModel]="filterString" #filter="ngModel" [disabled]="(dataSource.isLoadingPage$ | async)" name="filter" placeholder="{{config.text?.filter || 'Filter'}}">
          </mat-form-field>
        </div>
        <!-- Sort Button & Drop down -->
        <div class="sort" [hidden]="(view$ | async) === 'table' || sortColumns.length < 1 || (isAddingOrSelecting$ | async) || (!(dataSource.isLoadingPage$ | async) && !(hasRowsOrIsFiltering$ | async))">
          <mat-form-field>
            <mat-select matInput #headerSortField shouldPlaceholderFloat="false" [disabled]="(disableActions$ | async)" (change)="updateListSort($event.value, headerSortDirection)">
              <mat-option *ngFor="let column of sortColumns" [value]="column.columnId">
                {{column.headerCell()}}
              </mat-option>
            </mat-select>
          </mat-form-field>
          <button mat-icon-button (click)="updateListSort(headerSortField.value, 'desc')" [disabled]="(disableActions$ | async)" *ngIf="headerSortDirection==='asc'">
            <mat-icon>sort</mat-icon>
          </button>
          <button mat-icon-button (click)="updateListSort(headerSortField.value, 'asc')" [disabled]="(disableActions$ | async)" *ngIf="headerSortDirection==='desc'">
            <mat-icon style="transform: rotate(180deg);">sort</mat-icon>
          </button>
        </div>
        <!-- Multi actions (those applied to selection) -->
        <div *ngIf="(dataSource.isSelecting$ | async)">
          <ng-container *ngFor="let action of multiActions">
            <button mat-icon-button *ngIf="action.visible(row)" (click)="executeActionMultiple(action)" [disabled]="!action.enabled(row)" matTooltip="{{action.description}}" matTooltipShowDelay="2000">
              <mat-icon>{{action.icon}}</mat-icon>
            </button>
          </ng-container>
        </div>
        <!-- Global actions (those not applied to specific rows) -->
        <div *ngIf="!(isAddingOrSelecting$ | async) && globalActions?.length > 0">
          <ng-container *ngFor="let action of globalActions">
            <button mat-icon-button *ngIf="action.visible(row)" (click)="executeActionGlobal(action)" [disabled]="!action.enabled(row)" matTooltip="{{action.description}}" matTooltipShowDelay="2000">
              <mat-icon>{{action.icon}}</mat-icon>
            </button>
          </ng-container>
        </div>
        <!-- Add new row form -->
        <div *ngIf="addForm && (dataSource.isAdding$ | async) && !(dataSource.isSelecting$ | async)" class="add-container">
          <div class="spacer"></div>
          <ng-content select="[app-table-add]"></ng-content>
          <button mat-icon-button (click)="dataSource.saveAdd()" [disabled]="!safeAddForm().valid">
            <mat-icon>done</mat-icon>
          </button>
          <button mat-icon-button (click)="dataSource.cancelAdd()">
            <mat-icon>clear</mat-icon>
          </button>
        </div>
        <!-- Add form button -->
        <div *ngIf="addForm && !(isAddingOrSelecting$ | async)">
          <button mat-icon-button [disabled]="(dataSource.isLoadingPage$ | async)" (click)="safeAddForm().reset();dataSource.startAdd();">
            <mat-icon>add</mat-icon>
          </button>
        </div>
        <!-- Select table or cards view button -->
        <div *ngIf="config.viewType === 'both' && !(isAddingOrSelecting$ | async) && ((dataSource.isLoadingPage$ | async) || (hasRowsOrIsFiltering$ | async))">
          <button mat-icon-button [disabled]="(dataSource.isLoadingPage$ | async)" (click)="updateListView('cards');" *ngIf="(view$ | async)==='table'">
            <mat-icon>grid_on</mat-icon>
          </button>
          <button mat-icon-button [disabled]="(dataSource.isLoadingPage$ | async)" (click)="updateListView('table');" *ngIf="(view$ | async)==='cards'">
          <mat-icon>list</mat-icon>
          </button>
        </div>
      </div>
    </mat-card>
  </div>
  <div class="list-component__body">
    <div class="list-component__body-inner">
      <div *ngIf="dataSource.isLoadingPage$ | async" class="list-component__blocker"></div>
      <app-cards *ngIf="(view$ | async) === 'cards'" #cards [dataSource]="dataSource" [component]="config.cardComponent" [hidden]="!(dataSource.isLoadingPage$ | async) && !(hasRows$ | async)"></app-cards>
      <app-table *ngIf="(view$ | async) === 'table'" #table [listConfig]="config" [paginationController]="paginationController" [columns]="columns" [text]="config.text" [enableFilter]="config.enableTextFilter" [fixedRowHeight]="config.tableFixedRowHeight" [hidden]="!(dataSource.isLoadingPage$ | async) && !(hasRows$ | async)">
      </app-table>
    </div>
    <mat-card class="list-component__paginator" [hidden]="(hidePaginator$ | async)">
      <mat-paginator #paginator [pageSizeOptions]="paginator.pageSizeOptions" [pageSize]="paginator.pageSizeOptions[0]">
      </mat-paginator>
    </mat-card>
<<<<<<< HEAD
    <mat-card class="list-component__empty" [hidden]="(dataSource.isLoadingPage$ | async) || (hasRows$ | async)">
      <mat-card-content>
        <div class="no-rows">{{config.text?.noEntries || 'There are no entries.'}}</div>
      </mat-card-content>
    </mat-card>
=======

    <ng-template #defaultNoEntries>
      <mat-card class="list-component__empty">
        <mat-card-content>
          <div class="no-rows">There are no entries.</div>
        </mat-card-content>
      </mat-card>
    </ng-template>

    <div [hidden]="(dataSource.isLoadingPage$ | async) || (hasRows$ | async)">
      <ng-container *ngIf="(noRowsNotFiltering$ | async)">
        <ng-container *ngTemplateOutlet="noEntries ? noEntries : defaultNoEntries">
        </ng-container>
      </ng-container>
      <ng-container *ngIf="(noRowsHaveFilter$ | async)">
        <ng-container *ngTemplateOutlet="noEntriesForCurrentFilter ? noEntriesForCurrentFilter : defaultNoEntries">
        </ng-container>
      </ng-container>
    </div>
>>>>>>> 26bbee49
  </div>
</div><|MERGE_RESOLUTION|>--- conflicted
+++ resolved
@@ -98,18 +98,11 @@
       <mat-paginator #paginator [pageSizeOptions]="paginator.pageSizeOptions" [pageSize]="paginator.pageSizeOptions[0]">
       </mat-paginator>
     </mat-card>
-<<<<<<< HEAD
-    <mat-card class="list-component__empty" [hidden]="(dataSource.isLoadingPage$ | async) || (hasRows$ | async)">
-      <mat-card-content>
-        <div class="no-rows">{{config.text?.noEntries || 'There are no entries.'}}</div>
-      </mat-card-content>
-    </mat-card>
-=======
 
     <ng-template #defaultNoEntries>
       <mat-card class="list-component__empty">
         <mat-card-content>
-          <div class="no-rows">There are no entries.</div>
+          <div class="no-rows">{{config.text?.noEntries || 'There are no entries.'}}</div>
         </mat-card-content>
       </mat-card>
     </ng-template>
@@ -124,6 +117,5 @@
         </ng-container>
       </ng-container>
     </div>
->>>>>>> 26bbee49
   </div>
 </div>