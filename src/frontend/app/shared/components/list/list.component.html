<div class="list-component" [ngClass]="{'list-component__table': (view$ | async) === 'table', 'list-component__cards': (view$ | async) === 'cards' }">
  <mat-progress-bar color="primary" *ngIf="!(initialised$ | async) || (showProgressBar$ | async)" mode="indeterminate"></mat-progress-bar>
  <ng-container *ngIf="initialised$ | async">
    <div class="list-component__header" [hidden]="!(hasControls$ | async) && ((noRowsNotFiltering$ | async) && noEntries)">
      <mat-card [ngClass]="{'list-component__header--selected': (dataSource.isSelecting$ | async), 'mat-header-row': (view$ | async) === 'table'}" class="list-component__header-card">
        <div class="list-component__header__left">
          <!-- List Title -->
          <div class="list-component__header__left--text" *ngIf="!(isAddingOrSelecting$ | async) && config.text?.title">{{
            config.text?.title }}</div>
          <!-- Time range selector -->
          <div class="list-component__header__left--metrics-range" *ngIf="config.showMetricsRange && !(isAddingOrSelecting$ | async)">
            <app-metrics-range-selector [baseAction]="config.getDataSource().action" (metricsAction)="config.getDataSource().updateMetricsAction($event)"></app-metrics-range-selector>
          </div>

          <!-- Multi actions (those applied to selection) -->
          <div class="list-component__header__left--multi-actions" *ngIf="(dataSource.isSelecting$ | async)">
            <ng-container *ngFor="let action of multiActions">
              <button mat-icon-button *ngIf="action.visible$ | async" (click)="executeActionMultiple(action)" [disabled]="!(action.enabled$ | async)" matTooltip="{{action.description}}" matTooltipShowDelay="1000">
                <mat-icon>{{action.icon}}</mat-icon>
              </button>
            </ng-container>
          </div>
          <!-- Text to show when selecting rows -->
          <div class="list-component__header__left--text" *ngIf="!(multiActions && multiActions.length) && (dataSource.isSelecting$ | async)">
            {{dataSource.selectedRows.size}} Selected
          </div>
          <!-- Multi filters, such as filter app wall by cf/org/space -->
          <div class="list-component__header__left--multi-filters" [hidden]="(!(hasRows$ | async) && !filter) || (isAddingOrSelecting$ | async)">
            <ng-container *ngFor="let multiFilterManager of multiFilterManagers; first as isFirst">
              <mat-form-field *ngIf="!isFirst || !(multiFilterManager.hasOneItem$ | async)" [floatLabel]="'never'">
                <mat-select id="{{multiFilterManager.filterKey}}" matInput [(value)]="multiFilterManager.initialValue" [disabled]="!(multiFilterManager.filterIsReady$ | async)" (selectionChange)="multiFilterManager.selectItem($event.value)">
                  <mat-option>{{ multiFilterManager.allLabel }}</mat-option>
                  <mat-option *ngFor="let selectItem of multiFilterManager.filterItems$ | async" [value]="selectItem.value">
                    {{selectItem.label}}
                  </mat-option>
                </mat-select>
                <mat-placeholder>{{multiFilterManager.multiFilterConfig.label}}</mat-placeholder>
              </mat-form-field>
            </ng-container>
          </div>
        </div>
        <div class="list-component__header__right">
          <!-- Filter by text input -->
<<<<<<< HEAD
          <div class="filter" [hidden]="!config.enableTextFilter || (!(hasRows$ | async) && !filter) || (dataSource.isAdding$ | async) || (maxedResults$ | async)">
            <mat-form-field floatLabel="never">
=======
          <div class="filter" [hidden]="!config.enableTextFilter || (!(hasRows$ | async) && !filter) || (dataSource.isAdding$ | async) || (dataSource.maxedResults$ | async)">
            <mat-form-field floatLabel="never" class="list-component__header__right-filter">
>>>>>>> e8da9af3
              <input matInput [ngModel]="filterString" #filter="ngModel" [disabled]="(dataSource.isLoadingPage$ | async)" name="filter" placeholder="{{config.text?.filter || 'Filter'}}">
            </mat-form-field>
          </div>
          <!-- Sort Button & Drop down -->
          <div class="sort" [hidden]="(view$ | async) === 'table' || sortColumns.length < 1 || (isAddingOrSelecting$ | async) || (!(dataSource.isLoadingPage$ | async) && !(hasRowsOrIsFiltering$ | async))">
            <mat-form-field class="list-component__header__right-sort">
              <mat-select name="sort-field" matInput [(ngModel)]="headerSort.value" shouldPlaceholderFloat="false" [disabled]="(disableActions$ | async)" (selectionChange)="updateListSort($event.value, headerSort.direction)">
                <mat-option *ngFor="let column of sortColumns" [value]="column.columnId">
                  {{column.headerCell()}}
                </mat-option>
              </mat-select>
            </mat-form-field>
            <button mat-icon-button (click)="updateListSort(headerSort.value, 'desc')" [disabled]="(disableActions$ | async)" *ngIf="headerSort.direction==='asc'">
              <mat-icon>sort</mat-icon>
            </button>
            <button mat-icon-button (click)="updateListSort(headerSort.value, 'asc')" [disabled]="(disableActions$ | async)" *ngIf="headerSort.direction==='desc'">
              <mat-icon style="transform: rotate(180deg);">sort</mat-icon>
            </button>
          </div>
          <!-- Global actions (those not applied to specific rows) -->
          <div *ngIf="!(isAddingOrSelecting$ | async) && globalActions?.length > 0">
            <ng-container *ngFor="let action of globalActions">
              <button mat-icon-button *ngIf="action.visible$ | async" (click)="executeActionGlobal(action)" [disabled]="!(action.enabled$ | async)" matTooltip="{{action.description}}" matTooltipShowDelay="1000">
                <mat-icon>{{action.icon}}</mat-icon>
              </button>
            </ng-container>
          </div>
          <!-- Add new row form -->
          <div *ngIf="addForm && (dataSource.isAdding$ | async) && !(dataSource.isSelecting$ | async)" class="add-container">
            <div class="spacer"></div>
            <ng-content select="[app-table-add]"></ng-content>
            <button id="addFormButtonAdd" mat-icon-button (click)="dataSource.saveAdd()" [disabled]="!safeAddForm().valid">
              <mat-icon>done</mat-icon>
            </button>
            <button id="addFormButtonCancel" mat-icon-button (click)="dataSource.cancelAdd()">
              <mat-icon>clear</mat-icon>
            </button>
          </div>
          <!-- Add form button -->
          <div *ngIf="addForm && !(isAddingOrSelecting$ | async)">
            <button mat-icon-button [disabled]="(dataSource.isLoadingPage$ | async)" (click)="safeAddForm().reset();dataSource.startAdd();">
              <mat-icon>add</mat-icon>
            </button>
          </div>
          <!-- Select table or cards view button -->
          <div id="list-card-toggle" *ngIf="config.viewType === 'both' && !(isAddingOrSelecting$ | async) && ((dataSource.isLoadingPage$ | async) || (hasRowsOrIsFiltering$ | async))">
            <button mat-icon-button [disabled]="(dataSource.isLoadingPage$ | async)" (click)="updateListView('cards');" *ngIf="(view$ | async)==='table'">
              <mat-icon>grid_on</mat-icon>
            </button>
            <button mat-icon-button [disabled]="(dataSource.isLoadingPage$ | async)" (click)="updateListView('table');" *ngIf="(view$ | async)==='cards'">
              <mat-icon>list</mat-icon>
            </button>
          </div>
          <button id="app-list-refresh-button" mat-icon-button *ngIf="dataSource.refresh" [disabled]="(dataSource.isLoadingPage$ | async) || (isAddingOrSelecting$ | async)" (click)="refresh()">
            <mat-icon class="refresh-icon" [ngClass]="{refreshing: (isRefreshing$ | async)}" aria-label="Refresh list data">refresh</mat-icon>
          </button>
        </div>

      </mat-card>
    </div>
    <div class="refresh-button__no-header" *ngIf="dataSource.refresh && !(hasControls$ | async) && (!(hasRowsOrIsFiltering$ | async) && noEntries)">
      <button id="app-list-refresh-button" mat-mini-fab *ngIf="!(isAddingOrSelecting$ | async)" [disabled]="dataSource.isLoadingPage$ | async" (click)="refresh()">
        <mat-icon class="refresh-icon" [ngClass]="{refreshing: (isRefreshing$ | async)}" aria-label="Refresh list data">refresh</mat-icon>
      </button>
    </div>
    <div class="list-component__body">
      <div class="list-component__body-inner" [hidden]="!(hasRows$ | async)" [@list]="(pageState$ | async)">
        <app-cards *ngIf="(view$ | async) === 'cards'" #cards [dataSource]="dataSource" [component]="config.cardComponent" [hidden]="!(hasRows$ | async)"></app-cards>
        <app-table *ngIf="(view$ | async) === 'table'" #table [dataSource]="dataSource" [addActions]="hasSingleActions" [addSelect]="config.allowSelection || (haveMultiActions | async)" [paginationController]="paginationController" [columns]="columns" [fixedRowHeight]="config.tableFixedRowHeight" [hidden]="!(hasRows$ | async)">
        </app-table>
      </div>
      <mat-card class="list-component__paginator" [hidden]="(hidePaginator$ | async)">
        <mat-paginator [pageSizeOptions]="paginatorSettings.pageSizeOptions" [pageSize]="paginatorSettings.pageSize" [pageIndex]="paginatorSettings.pageIndex" showFirstLastButtons="true" [length]="paginatorSettings.length">
        </mat-paginator>
      </mat-card>
    </div>
    <ng-template #defaultNoEntries>
      <mat-card class="list-component__default-no-entries">
        <mat-card-content>
          <div class="no-rows">{{config.text?.noEntries || 'There are no entries.'}}</div>
        </mat-card-content>
      </mat-card>
    </ng-template>
    <ng-template #defaultNoEntriesMaxedResults>
      <mat-card class="list-component__default-no-entries">
        <mat-card-content>
          <div class="no-rows">{{config.text?.maxedResults || 'There are too many results. Please use the filters to reduce the number of results.'}}</div>
        </mat-card-content>
      </mat-card>
    </ng-template>
    <div [hidden]="(showProgressBar$ | async) || (hasRows$ | async) || (dataSource.isLoadingPage$ | async)" class="list-component__no-entries">
<<<<<<< HEAD
      <ng-container *ngIf="maxedResults$ | async">
=======
      <ng-container *ngIf="dataSource.maxedResults$ | async">
>>>>>>> e8da9af3
        <ng-container *ngTemplateOutlet="noEntriesMaxedResults ? noEntriesMaxedResults : defaultNoEntriesMaxedResults">
        </ng-container>
      </ng-container>
      <ng-container *ngIf="(noRowsNotFiltering$ | async)">
        <ng-container *ngTemplateOutlet="noEntries ? noEntries : defaultNoEntries">
        </ng-container>
      </ng-container>
      <ng-container *ngIf="(noRowsHaveFilter$ | async)">
        <ng-container *ngTemplateOutlet="noEntriesForCurrentFilter ? noEntriesForCurrentFilter : defaultNoEntries">
        </ng-container>
      </ng-container>
    </div>
  </ng-container>
</div>

<ng-template #refreshButton>
  <button mat-mini-fab *ngIf="!(isAddingOrSelecting$ | async)" [disabled]="dataSource.isLoadingPage$ | async" (click)="refresh()">
    <mat-icon aria-label="Refresh list data">refresh</mat-icon>
  </button>
</ng-template><|MERGE_RESOLUTION|>--- conflicted
+++ resolved
@@ -41,13 +41,8 @@
         </div>
         <div class="list-component__header__right">
           <!-- Filter by text input -->
-<<<<<<< HEAD
-          <div class="filter" [hidden]="!config.enableTextFilter || (!(hasRows$ | async) && !filter) || (dataSource.isAdding$ | async) || (maxedResults$ | async)">
-            <mat-form-field floatLabel="never">
-=======
           <div class="filter" [hidden]="!config.enableTextFilter || (!(hasRows$ | async) && !filter) || (dataSource.isAdding$ | async) || (dataSource.maxedResults$ | async)">
             <mat-form-field floatLabel="never" class="list-component__header__right-filter">
->>>>>>> e8da9af3
               <input matInput [ngModel]="filterString" #filter="ngModel" [disabled]="(dataSource.isLoadingPage$ | async)" name="filter" placeholder="{{config.text?.filter || 'Filter'}}">
             </mat-form-field>
           </div>
@@ -139,11 +134,7 @@
       </mat-card>
     </ng-template>
     <div [hidden]="(showProgressBar$ | async) || (hasRows$ | async) || (dataSource.isLoadingPage$ | async)" class="list-component__no-entries">
-<<<<<<< HEAD
-      <ng-container *ngIf="maxedResults$ | async">
-=======
       <ng-container *ngIf="dataSource.maxedResults$ | async">
->>>>>>> e8da9af3
         <ng-container *ngTemplateOutlet="noEntriesMaxedResults ? noEntriesMaxedResults : defaultNoEntriesMaxedResults">
         </ng-container>
       </ng-container>
