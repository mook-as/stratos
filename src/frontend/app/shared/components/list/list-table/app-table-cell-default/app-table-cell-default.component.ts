--- conflicted
+++ resolved
@@ -1,13 +1,8 @@
 import { Component, Input } from '@angular/core';
 
-import { TableCellCustom } from '../table-cell/table-cell-custom';
+import { TableCellCustom } from '../../list.types';
 import { objectHelper } from './../../../../../core/helper-classes/object.helpers';
 import { ICellDefinition } from './../table.types';
-<<<<<<< HEAD
-import { Component, OnChanges, SimpleChanges, SimpleChange } from '@angular/core';
-import { TableCellCustom } from '../../list.types';
-=======
->>>>>>> b35ee73f
 
 @Component({
   moduleId: module.id,
