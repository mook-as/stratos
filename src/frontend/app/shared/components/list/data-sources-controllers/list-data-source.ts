--- conflicted
+++ resolved
@@ -147,11 +147,7 @@
     const setResultCount = (paginationEntity: PaginationEntityState, entities: T[]) => {
       // Update result count after local filtering so it matches the size of the filtered entities collection
       // (except if we've maxed out results where the totalResults is miss-matched with entities collection)
-<<<<<<< HEAD
-      const newLength = paginationEntity.maxedResults && entities.length === paginationEntity.params['results-per-page'] ?
-=======
       const newLength = paginationEntity.maxedResults && entities.length >= paginationEntity.params['results-per-page'] ?
->>>>>>> e7f7c436
         paginationEntity.maxedResults : entities.length;
       if (paginationEntity.totalResults !== newLength || paginationEntity.clientPagination.totalResults !== newLength) {
         this.store.dispatch(new SetResultCount(this.entityKey, this.paginationKey, newLength));
