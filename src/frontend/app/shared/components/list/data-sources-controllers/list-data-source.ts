--- conflicted
+++ resolved
@@ -6,27 +6,21 @@
 import { OperatorFunction } from 'rxjs/interfaces';
 import { Observable } from 'rxjs/Observable';
 import { combineLatest } from 'rxjs/observable/combineLatest';
-<<<<<<< HEAD
-import { distinctUntilChanged, tap, pairwise, filter } from 'rxjs/operators';
-import { map, shareReplay } from 'rxjs/operators';
-=======
-import { distinctUntilChanged } from 'rxjs/operators';
-import { map, shareReplay, publish, refCount, publishReplay, share, filter } from 'rxjs/operators';
->>>>>>> 2d717771
+import { distinctUntilChanged, filter, map, pairwise, publishReplay, refCount, shareReplay, tap } from 'rxjs/operators';
 import { Subscription } from 'rxjs/Subscription';
 
-import { SetResultCount, CreatePagination } from '../../../../store/actions/pagination.actions';
+import { CreatePagination, SetResultCount } from '../../../../store/actions/pagination.actions';
 import { AppState } from '../../../../store/app-state';
 import {
   getCurrentPageRequestInfo,
   getPaginationObservables,
 } from '../../../../store/reducers/pagination-reducer/pagination-reducer.helper';
+import { selectPaginationState } from '../../../../store/selectors/pagination.selectors';
 import { PaginatedAction, PaginationEntityState } from '../../../../store/types/pagination.types';
+import { PaginationMonitor } from '../../../monitors/pagination-monitor';
 import { IListDataSourceConfig } from './list-data-source-config';
 import { getDefaultRowState, getRowUniqueId, IListDataSource, RowsState } from './list-data-source-types';
 import { getDataFunctionList } from './local-filtering-sorting';
-import { PaginationMonitor } from '../../../monitors/pagination-monitor';
-import { selectPaginationState } from '../../../../store/selectors/pagination.selectors';
 
 export class DataFunctionDefinition {
   type: 'sort' | 'filter';
@@ -255,7 +249,6 @@
       pagination$,
       page$
     ).pipe(
-<<<<<<< HEAD
       tap(([paginationEntity]) => {
         // If the list pagination is seeded, keep it synced with it's seed.
         if (paginationEntity.seed && !this.seedSyncSub) {
@@ -277,9 +270,7 @@
             });
         }
       }),
-=======
       filter(([paginationEntity, entities]) => !getCurrentPageRequestInfo(paginationEntity).busy),
->>>>>>> 2d717771
       map(([paginationEntity, entities]) => {
         if (entities && !entities.length) {
           return [];
@@ -290,10 +281,7 @@
             return fn(value, paginationEntity);
           }, entities);
         }
-<<<<<<< HEAD
-=======
         const entitiesPostFilter = entities.length;
->>>>>>> 2d717771
 
         const pages = this.splitClientPages(entities, paginationEntity.clientPagination.pageSize);
         if (
