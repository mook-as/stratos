--- conflicted
+++ resolved
@@ -178,12 +178,7 @@
         distinctUntilChanged(),
         map(([pagination, filters]) => {
           const totalResults = this.isLocal ? pagination.clientPagination.totalResults : pagination.totalResults;
-<<<<<<< HEAD
-          // Text filter is only shown when the current result set is not maxed, so we're safe to show the list if there's a text filter set
-          return !filters.string && this.action.flattenPaginationMax < totalResults;
-=======
           return this.action.flattenPaginationMax < totalResults;
->>>>>>> a07762b7
         }),
       ) : observableOf(false);
   }
