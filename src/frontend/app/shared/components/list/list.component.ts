--- conflicted
+++ resolved
@@ -10,11 +10,8 @@
   OnInit,
   Optional,
   SimpleChanges,
-<<<<<<< HEAD
   TemplateRef,
   ViewChild,
-=======
->>>>>>> b46a4bf6
 } from '@angular/core';
 import { NgForm, NgModel } from '@angular/forms';
 import { MatPaginator, PageEvent, SortDirection } from '@angular/material';
@@ -26,13 +23,9 @@
   Observable,
   of as observableOf,
   Subscription,
-<<<<<<< HEAD
-  asapScheduler,
   queueScheduler,
-=======
   isObservable,
   asapScheduler,
->>>>>>> b46a4bf6
 } from 'rxjs';
 import {
   debounceTime,
@@ -48,12 +41,9 @@
   takeWhile,
   tap,
   withLatestFrom,
-<<<<<<< HEAD
   combineLatest,
   throttleTime,
-=======
   subscribeOn,
->>>>>>> b46a4bf6
 } from 'rxjs/operators';
 
 import { ListFilter, ListPagination, ListSort, SetListViewAction } from '../../../store/actions/list.actions';
@@ -553,13 +543,10 @@
     if (this.dataSource) {
       this.dataSource.destroy();
     }
-<<<<<<< HEAD
     if (this.multiFilterChangesSub) {
       this.multiFilterChangesSub.unsubscribe();
     }
-=======
     this.pendingActions.forEach(sub => sub.unsubscribe());
->>>>>>> b46a4bf6
   }
 
   private getDefaultListView(config: IListConfig<T>) {
