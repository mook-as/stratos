import {
  AfterViewInit,
  ChangeDetectorRef,
  Component,
  EventEmitter,
  Input,
  OnDestroy,
  OnInit,
  TemplateRef,
  ViewChild,
} from '@angular/core';
import { NgForm, NgModel } from '@angular/forms';
import { MatPaginator, MatSelect, PageEvent, SortDirection } from '@angular/material';
import { Store } from '@ngrx/store';
import { Observable } from 'rxjs/Observable';
import { combineLatest } from 'rxjs/observable/combineLatest';
import { map, pairwise, tap } from 'rxjs/operators';
import { Subscription } from 'rxjs/Subscription';

import { ListFilter, ListPagination, ListSort, ListView, SetListViewAction } from '../../../store/actions/list.actions';
import { AppState } from '../../../store/app-state';
import { getListStateObservables } from '../../../store/reducers/list.reducer';
import { IListDataSource } from './data-sources-controllers/list-data-source-types';
import { IListPaginationController, ListPaginationController } from './data-sources-controllers/list-pagination-controller';
import { ITableColumn } from './list-table/table.types';
import {
  defaultPaginationPageSizeOptionsCards,
  defaultPaginationPageSizeOptionsTable,
  IGlobalListAction,
  IListAction,
  IListConfig,
  IListMultiFilterConfig,
  IMultiListAction,
  ListConfig,
  ListViewTypes,
} from './list.component.types';
<<<<<<< HEAD
=======
import { combineLatest } from 'rxjs/observable/combineLatest';
import { map } from 'rxjs/operators';
import { BehaviorSubject } from 'rxjs/BehaviorSubject';
import { combineAll } from 'rxjs/operator/combineAll';
>>>>>>> 927165fd


@Component({
  selector: 'app-list',
  templateUrl: './list.component.html',
  styleUrls: ['./list.component.scss']
})

export class ListComponent<T> implements OnInit, OnDestroy, AfterViewInit {
  private uberSub: Subscription;

  view$: Observable<ListView>;

  @Input('addForm') addForm: NgForm;

  @ViewChild(MatPaginator) paginator: MatPaginator;
  @ViewChild('filter') filter: NgModel;
  filterString = '';
  multiFilters = {};

  @Input()
  noEntries: TemplateRef<any>;

  @Input()
  noEntriesForCurrentFilter: TemplateRef<any>;

  sortColumns: ITableColumn<T>[];
  @ViewChild('headerSortField') headerSortField: MatSelect;
  headerSortDirection: SortDirection = 'asc';
  headerSortDirectionChanged = new EventEmitter<SortDirection>();

  globalActions: IListAction<T>[];
  multiActions: IMultiListAction<T>[];
  singleActions: IListAction<T>[];
  columns: ITableColumn<T>[];
  dataSource: IListDataSource<T>;
  multiFilterConfigs: IListMultiFilterConfig[];
  multiFilterConfigsLoading$: Observable<boolean>;

  paginationController: IListPaginationController<T>;
  multiFilterWidgetObservables = new Array<Subscription>();

  isAddingOrSelecting$: Observable<boolean>;
  hasRows$: Observable<boolean>;
  noRowsHaveFilter$: Observable<boolean>;
  disableActions$: Observable<boolean>;
  hasRowsOrIsFiltering$: Observable<boolean>;
  isFiltering$: Observable<boolean>;
  noRowsNotFiltering$: Observable<boolean>;

  // Observable which allows you to determine if the paginator control should be hidden
  hidePaginator$: Observable<boolean>;
  listViewKey: string;
  // Observable which allows you to determine if the top control bar should be shown
  hasControls$: Observable<boolean>;


  public safeAddForm() {
    // Something strange is afoot. When using addform in [disabled] it thinks this is null, even when initialised
    // When applying the question mark (addForm?) it's value is ignored by [disabled]
    return this.addForm || {};
  }

  constructor(
    private store: Store<AppState>,
    private cd: ChangeDetectorRef,
    public config: ListConfig<T>
  ) { }

  ngOnInit() {
    this.globalActions = this.config.getGlobalActions();
    this.multiActions = this.config.getMultiActions();
    this.singleActions = this.config.getSingleActions();
    this.columns = this.config.getColumns();
    this.dataSource = this.config.getDataSource();
    this.multiFilterConfigs = this.config.getMultiFiltersConfigs();

    // Create convenience observables that make the html clearer
    this.isAddingOrSelecting$ = combineLatest(
      this.dataSource.isAdding$,
      this.dataSource.isSelecting$
    ).pipe(
      map(([isAdding, isSelecting]) => isAdding || isSelecting)
    );
    this.hasRows$ = this.dataSource.pagination$.map(pag => pag.totalResults > 0);

    // Set up an observable containing the current view (card/table)
    this.listViewKey = this.dataSource.entityKey + '-' + this.dataSource.paginationKey;
    const { view, } = getListStateObservables(this.store, this.listViewKey);
    this.view$ = view;

    // If this is the first time the user has used this list then set the view to the default
    this.view$.first().subscribe(listView => {
      if (!listView) {
        this.updateListView(this.getDefaultListView(this.config));
      }
    });

    // Determine if this list view needs the control header bar at the top
    this.hasControls$ = this.view$.map((viewType) => {
      return !!(
        this.config.viewType === 'both' ||
        this.config.text && this.config.text.title ||
        this.addForm ||
        this.globalActions && this.globalActions.length ||
        this.multiActions && this.multiActions.length ||
        viewType === 'cards' && this.sortColumns && this.sortColumns.length ||
        this.multiFilterConfigs && this.multiFilterConfigs.length ||
        this.config.enableTextFilter);
    });

    this.paginationController = new ListPaginationController(this.store, this.dataSource);

    // Determine if we should hide the paginator
    this.hidePaginator$ = combineLatest(this.hasRows$, this.dataSource.pagination$)
      .map(([hasRows, pagination]) => {
        const minPageSize = (
          this.paginator.pageSizeOptions && this.paginator.pageSizeOptions.length ? this.paginator.pageSizeOptions[0] : -1
        );
        return !hasRows ||
          pagination && (pagination.totalResults <= minPageSize);
      });

    this.paginator.pageSizeOptions = this.config.pageSizeOptions ||
      (this.config.viewType === ListViewTypes.TABLE_ONLY ? defaultPaginationPageSizeOptionsTable : defaultPaginationPageSizeOptionsCards);

    let initialPageEvent: PageEvent;
    // Ensure we set a pageSize that's relevant to the configured set of page sizes. The default is 9 and in some cases is not a valid
    // pageSize
    this.paginationController.pagination$.first().subscribe(pagination => {
      initialPageEvent = new PageEvent;
      initialPageEvent.pageIndex = pagination.pageIndex - 1;
      initialPageEvent.pageSize = pagination.pageSize;
      if (this.paginator.pageSizeOptions.findIndex(pageSize => pageSize === pagination.pageSize) < 0) {
        initialPageEvent.pageSize = this.paginator.pageSizeOptions[0];
        this.paginationController.pageSize(this.paginator.pageSizeOptions[0]);
      }
    });

    const paginationStoreToWidget = this.paginationController.pagination$.do((pagination: ListPagination) => {
      this.paginator.length = pagination.totalResults;
      this.paginator.pageIndex = pagination.pageIndex - 1;
      this.paginator.pageSize = pagination.pageSize;
    });

    // The paginator component can do some smarts underneath (change page when page size changes). For non-local lists this means
    // multiple requests are made and stale data is added to the store. To prevent this only have one subscriber to the page change
    // event which handles either page or pageSize changes.
    const paginationWidgetToStore = this.paginator.page.startWith(initialPageEvent).pipe(
      pairwise(),
      tap(([oldV, newV]) => {
        const pageSizeChanged = oldV.pageSize !== newV.pageSize;
        const pageChanged = oldV.pageIndex !== newV.pageIndex;
        if (pageSizeChanged) {
          this.paginationController.pageSize(newV.pageSize);
          if (this.dataSource.isLocal) {
            this.paginationController.page(0);
          }
        } else if (pageChanged) {
          this.paginationController.page(newV.pageIndex);
        }
      })
    );

    const filterWidgetToStore = this.filter.valueChanges
      .debounceTime(this.dataSource.isLocal ? 150 : 250)
      .distinctUntilChanged()
      .map(value => value as string)
      .do(filterString => {
        return this.paginationController.filterByString(filterString);
      });

    this.multiFilterWidgetObservables = new Array<Subscription>();
    const multiFiltersLoading = [];
    Object.values(this.multiFilterConfigs).forEach((filterConfig: IListMultiFilterConfig) => {
      const sub = filterConfig.select.asObservable().do((filterItem: string) => {
        this.paginationController.multiFilter(filterConfig, filterItem);
      });
      this.multiFilterWidgetObservables.push(sub.subscribe());
      multiFiltersLoading.push(filterConfig.loading$);
    });
    this.multiFilterConfigsLoading$ = combineLatest(multiFiltersLoading).pipe(
      map((isLoading: boolean[]) => !!isLoading.find(bool => bool))
    );

    this.sortColumns = this.columns.filter((column: ITableColumn<T>) => {
      return column.sort;
    });

    const sortStoreToWidget = this.paginationController.sort$.do((sort: ListSort) => {
      this.headerSortField.value = sort.field;
      this.headerSortDirection = sort.direction;
    });

    const filterStoreToWidget = this.paginationController.filter$.do((filter: ListFilter) => {
      this.filterString = filter.string;
      this.multiFilters = filter.items;
    });

    this.isFiltering$ = this.paginationController.filter$.pipe(
      map((filter: ListFilter) => {
        const isFilteringByString = filter.string ? !!filter.string.length : false;
        const isFilteringByItems = Object.values(filter.items).filter(value => !!value).length > 0;
        return isFilteringByString || isFilteringByItems;
      })
    );

    this.noRowsHaveFilter$ = combineLatest(this.hasRows$, this.isFiltering$).pipe(
      map(([hasRows, isFiltering]) => {
        return !hasRows && isFiltering;
      })
    );
    this.noRowsNotFiltering$ = combineLatest(this.hasRows$, this.isFiltering$).pipe(
      map(([hasRows, isFiltering]) => {
        return !hasRows && !isFiltering;
      })
    );

    this.hasRowsOrIsFiltering$ = combineLatest(this.hasRows$, this.isFiltering$).pipe(
      map(([hasRows, isFiltering]) => {
        return hasRows || isFiltering;
      })
    );

    this.disableActions$ = combineLatest(this.dataSource.isLoadingPage$, this.noRowsHaveFilter$).pipe(
      map(([isLoading, noRowsHaveFilter]) => {
        return isLoading || noRowsHaveFilter;
      })
    );

    this.uberSub = Observable.combineLatest(
      paginationStoreToWidget,
      paginationWidgetToStore,
      filterStoreToWidget,
      filterWidgetToStore,
      sortStoreToWidget
    ).subscribe();

  }

  ngAfterViewInit() {
    this.cd.detectChanges();
  }

  ngOnDestroy() {
    this.multiFilterWidgetObservables.forEach(sub => sub.unsubscribe());
    this.uberSub.unsubscribe();
    this.dataSource.destroy();
  }

  private getDefaultListView(config: IListConfig<T>) {
    switch (config.viewType) {
      case ListViewTypes.TABLE_ONLY:
        return 'table';
      case ListViewTypes.CARD_ONLY:
        return 'cards';
      default:
        return this.config.defaultView || 'table';
    }
  }

  updateListView(listView: ListView) {
    this.store.dispatch(new SetListViewAction(this.listViewKey, listView));
  }

  updateListSort(field: string, direction: SortDirection) {
    this.headerSortField.value = field;
    this.headerSortDirection = direction;
    this.paginationController.sort({
      direction,
      field
    });
  }

  executeActionMultiple(listActionConfig: IMultiListAction<T>) {
    if (listActionConfig.action(Array.from(this.dataSource.selectedRows.values()))) {
      this.dataSource.selectClear();
    }
  }

  executeActionGlobal(listActionConfig: IGlobalListAction<T>) {
    listActionConfig.action();
  }

}<|MERGE_RESOLUTION|>--- conflicted
+++ resolved
@@ -34,13 +34,7 @@
   ListConfig,
   ListViewTypes,
 } from './list.component.types';
-<<<<<<< HEAD
-=======
-import { combineLatest } from 'rxjs/observable/combineLatest';
-import { map } from 'rxjs/operators';
-import { BehaviorSubject } from 'rxjs/BehaviorSubject';
 import { combineAll } from 'rxjs/operator/combineAll';
->>>>>>> 927165fd
 
 
 @Component({
