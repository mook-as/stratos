--- conflicted
+++ resolved
@@ -71,12 +71,9 @@
   isAddingOrSelecting$: Observable<boolean>;
   hasRows$: Observable<boolean>;
 
-<<<<<<< HEAD
   // Observable which allows you to determine if the paginator control should be hidden
   hidePaginator$: Observable<boolean>;
-=======
   listViewKey: string;
->>>>>>> ee6cbbb1
 
   public safeAddForm() {
     // Something strange is afoot. When using addform in [disabled] it thinks this is null, even when initialised
@@ -123,11 +120,11 @@
 
     // Determine if we should hide the paginator
     this.hidePaginator$ = combineLatest(this.hasRows$, this.dataSource.pagination$)
-    .map(([hasRows, pagination]) => {
-      const minPageSize = this.paginator.pageSizeOptions && this.paginator.pageSizeOptions.length ? this.paginator.pageSizeOptions[0] : -1;
-      return !hasRows ||
-      pagination && (pagination.totalResults <= minPageSize);
-    });
+      .map(([hasRows, pagination]) => {
+        const minPageSize = this.paginator.pageSizeOptions && this.paginator.pageSizeOptions.length ? this.paginator.pageSizeOptions[0] : -1;
+        return !hasRows ||
+          pagination && (pagination.totalResults <= minPageSize);
+      });
 
     this.paginator.pageSizeOptions = this.config.pageSizeOptions ||
       (this.config.viewType === ListViewTypes.TABLE_ONLY ? defaultPaginationPageSizeOptionsTable : defaultPaginationPageSizeOptionsCards);
