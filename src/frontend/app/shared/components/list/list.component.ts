import { animate, style, transition, trigger } from '@angular/animations';
import {
  AfterViewInit,
  ChangeDetectorRef,
  Component,
  Input,
  NgZone,
  OnDestroy,
  OnInit,
  TemplateRef,
  ViewChild,
  Optional,
  OnChanges,
  SimpleChanges,
  Injector,
} from '@angular/core';
import { NgForm, NgModel } from '@angular/forms';
import { MatPaginator, PageEvent, SortDirection } from '@angular/material';
import { Store } from '@ngrx/store';
import { schema as normalizrSchema } from 'normalizr';
import {
  BehaviorSubject,
  combineLatest as observableCombineLatest,
  Observable,
  of as observableOf,
  Subscription,
} from 'rxjs';
import {
  debounceTime,
  distinctUntilChanged,
  filter,
  first,
  map,
  pairwise,
  publishReplay,
  refCount,
  startWith,
  switchMap,
  takeWhile,
  tap,
  withLatestFrom,
} from 'rxjs/operators';

import { ListFilter, ListPagination, ListSort, SetListViewAction } from '../../../store/actions/list.actions';
import { AppState } from '../../../store/app-state';
import { entityFactory } from '../../../store/helpers/entity-factory';
import { getListStateObservables } from '../../../store/reducers/list.reducer';
import { EntityMonitor } from '../../monitors/entity-monitor';
import { ListView } from './../../../store/actions/list.actions';
import { getDefaultRowState, IListDataSource, RowState } from './data-sources-controllers/list-data-source-types';
import { IListPaginationController, ListPaginationController } from './data-sources-controllers/list-pagination-controller';
import { ITableColumn } from './list-table/table.types';
import {
  defaultPaginationPageSizeOptionsCards,
  defaultPaginationPageSizeOptionsTable,
  IGlobalListAction,
  IListAction,
  IListConfig,
  IListMultiFilterConfig,
  IMultiListAction,
  IOptionalAction,
  ListConfig,
  ListViewTypes,
} from './list.component.types';


@Component({
  selector: 'app-list',
  templateUrl: './list.component.html',
  styleUrls: ['./list.component.scss'],
  animations: [
    trigger('list', [
      transition('* => in', [
        style({ opacity: '0', transform: 'translateY(-10px)' }),
        animate('350ms ease-out', style({ opacity: '1', transform: 'translateY(0)' }))
      ]),
      transition('* => left, * => repeatLeft', [
        style({ opacity: '0', transform: 'translateX(-2%)' }),
        animate('350ms ease-out', style({ opacity: '1', transform: 'translateX(0)' })),
      ]),
      transition('* => right, * => repeatRight', [
        style({ opacity: '0', transform: 'translateX(2%)' }),
        animate('350ms ease-out', style({ opacity: '1', transform: 'translateX(0)' })),
      ])
    ])
  ]
})
export class ListComponent<T> implements OnInit, OnChanges, OnDestroy, AfterViewInit {
  private uberSub: Subscription;

  @Input() addForm: NgForm;

  @Input() noEntries: TemplateRef<any>;

  @Input() noEntriesForCurrentFilter: TemplateRef<any>;

<<<<<<< HEAD
  @Input() noEntriesMaxedResults: TemplateRef<any>;
=======
  // List config when supplied as an attribute rather than a dependency
  @Input() listConfig: ListConfig<T>;
>>>>>>> 4ac4f11d

  @ViewChild(MatPaginator) set setPaginator(paginator: MatPaginator) {
    if (!paginator) {
      return;
    }
    // The paginator component can do some smarts underneath (change page when page size changes). For non-local lists this means
    // multiple requests are made and stale data is added to the store. To prevent this only have one subscriber to the page change
    // event which handles either page or pageSize changes.
    this.paginationWidgetToStore = paginator.page.pipe(startWith(this.initialPageEvent)).pipe(
      pairwise(),
    ).subscribe(([oldV, newV]) => {
      const pageSizeChanged = oldV.pageSize !== newV.pageSize;
      const pageChanged = oldV.pageIndex !== newV.pageIndex;
      if (pageSizeChanged) {
        this.paginationController.pageSize(newV.pageSize);
        if (this.dataSource.isLocal) {
          this.paginationController.page(0);
        }
      } else if (pageChanged) {
        this.paginationController.page(newV.pageIndex);
      }
    });
  }

  @ViewChild('filter') set setFilter(filterValue: NgModel) {
    if (!filterValue) {
      return;
    }
    this.filterWidgetToStore = filterValue.valueChanges.pipe(
      debounceTime(this.dataSource.isLocal ? 150 : 250),
      distinctUntilChanged(),
      map(value => value as string),
      tap(filterString => {
        return this.paginationController.filterByString(filterString);
      })).subscribe();
  }

  private initialPageEvent: PageEvent;
  private paginatorSettings: {
    pageSizeOptions: number[],
    pageSize: Number,
    pageIndex: Number,
    length: Number
  } = {
      pageSizeOptions: null,
      pageSize: null,
      pageIndex: null,
      length: null
    };
  private headerSort: {
    direction: SortDirection,
    value: string;
  } = {
      direction: null,
      value: null
    };
  private filterString = '';
  private multiFilters = {};
  private sortColumns: ITableColumn<T>[];

  private paginationWidgetToStore: Subscription;
  private filterWidgetToStore: Subscription;
  private multiFilterChangesSub: Subscription;

  globalActions: IGlobalListAction<T>[];
  multiActions: IMultiListAction<T>[];
  haveMultiActions = new BehaviorSubject(false);
  singleActions: IListAction<T>[];
  columns: ITableColumn<T>[];
  dataSource: IListDataSource<T>;
  multiFilterConfigs: IListMultiFilterConfig[];
  multiFilterConfigsLoading$: Observable<boolean>;

  paginationController: IListPaginationController<T>;
  multiFilterWidgetObservables = new Array<Subscription>();

  view$: Observable<ListView>;

  isAddingOrSelecting$: Observable<boolean>;
  hasRows$: Observable<boolean>;
  noRowsHaveFilter$: Observable<boolean>;
  disableActions$: Observable<boolean>;
  hasRowsOrIsFiltering$: Observable<boolean>;
  isFiltering$: Observable<boolean>;
  noRowsNotFiltering$: Observable<boolean>;
  showProgressBar$: Observable<boolean>;
  isRefreshing$: Observable<boolean>;
  maxedResults$: Observable<boolean>;

  // Observable which allows you to determine if the paginator control should be hidden
  hidePaginator$: Observable<boolean>;
  listViewKey: string;
  // Observable which allows you to determine if the top control bar should be shown
  hasControls$: Observable<boolean>;

  pageState$: Observable<string>;

  initialised$: Observable<boolean>;

  public safeAddForm() {
    // Something strange is afoot. When using addform in [disabled] it thinks this is null, even when initialised
    // When applying the question mark (addForm?) it's value is ignored by [disabled]
    return this.addForm || {};
  }

  constructor(
    private store: Store<AppState>,
    private cd: ChangeDetectorRef,
<<<<<<< HEAD
    public config: ListConfig<T>,
    private ngZone: NgZone
=======
    @Optional() public config: ListConfig<T>
>>>>>>> 4ac4f11d
  ) { }

  ngOnInit() {
    // null list means we have list bound but no value available yet
    if (this.listConfig === null) {
      // We will watch for changes to the list value
      return;
    } else if (this.listConfig) {
      // A value for the list is already available
      this.config = this.listConfig;
    }

    // Otherwise, do we have a value from the config?
    if (this.config) {
      if (this.config.getInitialised) {
        this.initialised$ = this.config.getInitialised().pipe(
          filter(initialised => initialised),
          first(),
          tap(() => this.initialise()),
          publishReplay(1), refCount()
        );
      } else {
        this.initialise();
        this.initialised$ = observableOf(true);
      }
    }
  }

  // If the list changes, update to use the new value
  ngOnChanges(changes: SimpleChanges) {
    const listChanges = changes.list;
    if (!!listChanges && listChanges.currentValue) {
      this.ngOnDestroy();
      // ngOnInit will pick up the new value and use it
      this.ngOnInit();
    }
  }

  private initialise() {
    this.globalActions = this.setupActionsDefaultObservables(
      this.config.getGlobalActions()
    );
    this.multiActions = this.setupActionsDefaultObservables(
      this.config.getMultiActions()
    );
    this.singleActions = this.config.getSingleActions();
    this.columns = this.config.getColumns();
    this.dataSource = this.config.getDataSource();
    if (this.dataSource.rowsState) {
      this.dataSource.getRowState = this.getRowStateFromRowsState;
    } else if (!this.dataSource.getRowState) {
      const schema = entityFactory(this.dataSource.entityKey);
      this.dataSource.getRowState = this.getRowStateGeneratorFromEntityMonitor(schema, this.dataSource);
    }
    this.multiFilterConfigs = this.config.getMultiFiltersConfigs();

    // Create convenience observables that make the html clearer
    this.isAddingOrSelecting$ = observableCombineLatest(
      this.dataSource.isAdding$,
      this.dataSource.isSelecting$
    ).pipe(
      map(([isAdding, isSelecting]) => isAdding || isSelecting)
    );
    // Set up an observable containing the current view (card/table)
    this.listViewKey = this.dataSource.entityKey + '-' + this.dataSource.paginationKey;
    const { view, } = getListStateObservables(this.store, this.listViewKey);
    this.view$ = view.pipe(
      map(listView => {
        if (this.config.viewType === ListViewTypes.CARD_ONLY) {
          return 'cards';
        }
        if (this.config.viewType === ListViewTypes.TABLE_ONLY) {
          return 'table';
        }
        return listView;
      })
    );

    // If this is the first time the user has used this list then set the view to the default
    this.view$.pipe(first()).subscribe(listView => {
      if (!listView) {
        this.updateListView(this.getDefaultListView(this.config));
      }
    });

    // Determine if this list view needs the control header bar at the top
    this.hasControls$ = this.view$.pipe(map((viewType) => {
      return !!(
        this.config.viewType === 'both' ||
        this.config.text && this.config.text.title ||
        this.addForm ||
        this.globalActions && this.globalActions.length ||
        this.multiActions && this.multiActions.length ||
        viewType === 'cards' && this.sortColumns && this.sortColumns.length ||
        this.multiFilterConfigs && this.multiFilterConfigs.length ||
        this.config.enableTextFilter
      );
    }));

    this.paginationController = new ListPaginationController(this.store, this.dataSource, this.ngZone);
    this.multiFilterChangesSub = this.paginationController.multiFilterChanges$.subscribe();

    this.maxedResults$ = !!this.dataSource.action.flattenPaginationMax ?
      observableCombineLatest(this.dataSource.pagination$, this.paginationController.filter$).pipe(
        distinctUntilChanged(),
        map(([pagination, filters]) => {
          const totalResults = this.dataSource.isLocal ? pagination.clientPagination.totalResults : pagination.totalResults;
          // Text filter is only shown when the current result set is not maxed, so we're safe to show the list if there's a text filter set
          return !filters.string && this.dataSource.action.flattenPaginationMax < totalResults;
        }),
      ) : observableOf(false);

    const hasPages$ = this.dataSource.page$.pipe(
      map(pag => !!(pag && pag.length))
    );

    this.hasRows$ = observableCombineLatest(hasPages$, this.maxedResults$).pipe(
      map(([hasPages, maxedResults]) => !maxedResults && hasPages),
      startWith(false)
    );

    // Determine if we should hide the paginator
    this.hidePaginator$ = observableCombineLatest(this.hasRows$, this.dataSource.pagination$).pipe(
      map(([hasRows, pagination]) => {
        const minPageSize = (
          this.paginatorSettings.pageSizeOptions && this.paginatorSettings.pageSizeOptions.length ?
            this.paginatorSettings.pageSizeOptions[0] : -1
        );
        return !hasRows ||
          pagination && (pagination.totalResults <= minPageSize);
      }));


    this.paginatorSettings.pageSizeOptions = this.config.pageSizeOptions ||
      (this.config.viewType === ListViewTypes.TABLE_ONLY ? defaultPaginationPageSizeOptionsTable : defaultPaginationPageSizeOptionsCards);

    // Ensure we set a pageSize that's relevant to the configured set of page sizes. The default is 9 and in some cases is not a valid
    // pageSize
    this.paginationController.pagination$.pipe(first()).subscribe(pagination => {
      this.initialPageEvent = new PageEvent;
      this.initialPageEvent.pageIndex = pagination.pageIndex - 1;
      this.initialPageEvent.pageSize = pagination.pageSize;
      if (this.paginatorSettings.pageSizeOptions.findIndex(pageSize => pageSize === pagination.pageSize) < 0) {
        this.initialPageEvent.pageSize = this.paginatorSettings.pageSizeOptions[0];
        this.paginationController.pageSize(this.paginatorSettings.pageSizeOptions[0]);
      }
    });

    const paginationStoreToWidget = this.paginationController.pagination$.pipe(tap((pagination: ListPagination) => {
      this.paginatorSettings.length = pagination.totalResults;
      this.paginatorSettings.pageIndex = pagination.pageIndex - 1;
      this.paginatorSettings.pageSize = pagination.pageSize;
    }));

    this.sortColumns = this.columns.filter((column: ITableColumn<T>) => {
      return column.sort;
    });

    const sortStoreToWidget = this.paginationController.sort$.pipe(tap((sort: ListSort) => {
      this.headerSort.value = sort.field;
      this.headerSort.direction = sort.direction;
    }));

    const filterStoreToWidget = this.paginationController.filter$.pipe(tap((paginationFilter: ListFilter) => {
      this.filterString = paginationFilter.string;
      this.multiFilters = { ...paginationFilter.items };
    }));

    // Multi filters (e.g. cf/org/space)
    // - Ensure the initial value is correct
    // - Pass any multi filter changes made by the user to the pagination controller and thus the store
    this.multiFilterWidgetObservables = new Array<Subscription>();
    filterStoreToWidget.pipe(
      first(),
      tap(() => {
        const multiFiltersLoading = [];
        Object.values(this.multiFilterConfigs).forEach((filterConfig: IListMultiFilterConfig) => {
          filterConfig.select.next(this.multiFilters[filterConfig.key]);
          const sub = filterConfig.select.asObservable().pipe(tap((filterItem: string) => {
            this.paginationController.multiFilter(filterConfig, filterItem);
          }));
          this.multiFilterWidgetObservables.push(sub.subscribe());
          multiFiltersLoading.push(filterConfig.loading$);
        });
        this.multiFilterConfigsLoading$ = observableCombineLatest(multiFiltersLoading).pipe(
          map((isLoading: boolean[]) => !!isLoading.find(bool => bool))
        );
      })
    ).subscribe();

    this.isFiltering$ = this.paginationController.filter$.pipe(
      map((f: ListFilter) => {
        const isFilteringByString = f.string ? !!f.string.length : false;
        const isFilteringByItems = Object.values(f.items).filter(value => !!value).length > 0;
        return isFilteringByString || isFilteringByItems;
      })
    );

    this.noRowsHaveFilter$ = observableCombineLatest(this.hasRows$, this.isFiltering$, this.maxedResults$).pipe(
      map(([hasRows, isFiltering, maxedResults]) => !hasRows && isFiltering && !maxedResults)
    );

    this.noRowsNotFiltering$ = observableCombineLatest(this.hasRows$, this.isFiltering$, this.maxedResults$).pipe(
      map(([hasRows, isFiltering, maxedResults]) => !hasRows && !isFiltering && !maxedResults)
    );

    this.hasRowsOrIsFiltering$ = observableCombineLatest(this.hasRows$, this.isFiltering$).pipe(
      map(([hasRows, isFiltering]) => hasRows || isFiltering)
    );

    this.disableActions$ = observableCombineLatest(this.dataSource.isLoadingPage$, this.noRowsHaveFilter$).pipe(
      map(([isLoading, noRowsHaveFilter]) => isLoading || noRowsHaveFilter)
    );

    // Multi actions can be a list of actions that aren't visible. For those case, in effect, we don't have multi actions
    const visibles$ = (this.multiActions || []).map(multiAction => multiAction.visible$);
    const haveMultiActions = observableCombineLatest(visibles$).pipe(
      map(visibles => visibles.some(visible => visible)),
      tap(allowSelection => {
        this.haveMultiActions.next(allowSelection);
      })
    );

    this.uberSub = observableCombineLatest(
      paginationStoreToWidget,
      filterStoreToWidget,
      sortStoreToWidget,
      haveMultiActions
    ).subscribe();

    this.pageState$ = observableCombineLatest(
      this.paginationController.pagination$,
      this.dataSource.isLoadingPage$,
      this.view$
    )
      .pipe(
        filter(([pagination, busy, viewType]) => viewType !== 'table'),
        map(([pagination, busy, viewType]) => ({ pageIndex: pagination.pageIndex, busy, viewType })),
        distinctUntilChanged((x, y) => x.pageIndex === y.pageIndex && x.busy === y.busy && x.viewType === y.viewType),
        pairwise(),
        map(([oldVal, newVal]) => {

          if (oldVal.viewType !== oldVal.viewType) {
            return 'none';
          }
          if (oldVal.pageIndex > newVal.pageIndex) {
            return 'left';
          } else if (oldVal.pageIndex < newVal.pageIndex) {
            return 'right';
          } else if (oldVal.busy && !newVal.busy) {
            return 'in';
          }
          return 'none';
        }),
        startWith('none'),
        pairwise(),
        map(([oldVal, newVal]) => {
          if (oldVal === newVal) {
            if (oldVal === 'left') {
              return 'repeatLeft';
            }
            if (oldVal === 'right') {
              return 'repeatRight';
            }
          }
          return newVal;
        })
      );

    const canShowLoading$ = this.dataSource.isLoadingPage$.pipe(
      distinctUntilChanged((previousVal, newVal) => !previousVal && newVal),
      switchMap(() => this.dataSource.pagination$),
      map(pag => pag.currentPage),
      pairwise(),
      map(([oldPage, newPage]) => oldPage !== newPage),
      startWith(true)
    );

    this.showProgressBar$ = this.dataSource.isLoadingPage$.pipe(
      startWith(true),
      withLatestFrom(canShowLoading$),
      map(([loading, canShowLoading]) => {
        return canShowLoading && loading;
      }),
      distinctUntilChanged()
    );

    this.isRefreshing$ = this.dataSource.isLoadingPage$.pipe(
      withLatestFrom(canShowLoading$),
      map(([loading, canShowLoading]) => {
        return !canShowLoading && loading;
      }),
      distinctUntilChanged()
    );
  }

  ngAfterViewInit() {
    this.cd.detectChanges();
  }

  ngOnDestroy() {
    this.multiFilterWidgetObservables.forEach(sub => sub.unsubscribe());
    if (this.paginationWidgetToStore) {
      this.paginationWidgetToStore.unsubscribe();
    }
    if (this.filterWidgetToStore) {
      this.filterWidgetToStore.unsubscribe();
    }
    if (this.uberSub) {
      this.uberSub.unsubscribe();
    }
    if (this.dataSource) {
      this.dataSource.destroy();
    }
    if (this.multiFilterChangesSub) {
      this.multiFilterChangesSub.unsubscribe();
    }
  }

  private getDefaultListView(config: IListConfig<T>) {
    switch (config.viewType) {
      case ListViewTypes.TABLE_ONLY:
        return 'table';
      case ListViewTypes.CARD_ONLY:
        return 'cards';
      default:
        return this.config.defaultView || 'table';
    }
  }

  updateListView(listView: ListView) {
    this.store.dispatch(new SetListViewAction(this.listViewKey, listView));
  }

  updateListSort(field: string, direction: SortDirection) {
    this.headerSort.value = field;
    this.headerSort.direction = direction;
    this.paginationController.sort({
      direction,
      field
    });
  }

  executeActionMultiple(listActionConfig: IMultiListAction<T>) {
    if (listActionConfig.action(Array.from(this.dataSource.selectedRows.values()))) {
      this.dataSource.selectClear();
    }
  }

  executeActionGlobal(listActionConfig: IGlobalListAction<T>) {
    listActionConfig.action();
  }

  public refresh() {
    if (this.dataSource.refresh) {
      this.dataSource.refresh();
      this.dataSource.isLoadingPage$.pipe(
        tap(isLoading => {
          if (!isLoading) {
            this.paginationController.page(0);
          }
        }),
        takeWhile(isLoading => isLoading)
      ).subscribe();
    }
  }

  private setupActionsDefaultObservables<Y extends IOptionalAction<T>>(actions: Y[]) {
    if (Array.isArray(actions)) {
      return actions.map(action => {
        if (!action.visible$) {
          action.visible$ = observableOf(true);
        }
        if (!action.enabled$) {
          action.enabled$ = observableOf(true);
        }
        return action;
      });
    }
    return actions;
  }

  private getRowStateGeneratorFromEntityMonitor(entitySchema: normalizrSchema.Entity, dataSource: IListDataSource<T>) {
    return (row) => {
      if (!entitySchema || !row) {
        return observableOf(getDefaultRowState());
      }
      const entityMonitor = new EntityMonitor(this.store, dataSource.getRowUniqueId(row), dataSource.entityKey, entitySchema);
      return entityMonitor.entityRequest$.pipe(
        distinctUntilChanged(),
        map(requestInfo => ({
          deleting: requestInfo.deleting.busy,
          error: requestInfo.deleting.error,
          message: requestInfo.deleting.error ? `Sorry, deletion failed` : null
        }))
      );
    };
  }

  private getRowStateFromRowsState = (row: T): Observable<RowState> =>
    this.dataSource.rowsState.pipe(map(state => state[this.dataSource.getRowUniqueId(row)] || getDefaultRowState()))

}<|MERGE_RESOLUTION|>--- conflicted
+++ resolved
@@ -94,12 +94,10 @@
 
   @Input() noEntriesForCurrentFilter: TemplateRef<any>;
 
-<<<<<<< HEAD
   @Input() noEntriesMaxedResults: TemplateRef<any>;
-=======
+
   // List config when supplied as an attribute rather than a dependency
   @Input() listConfig: ListConfig<T>;
->>>>>>> 4ac4f11d
 
   @ViewChild(MatPaginator) set setPaginator(paginator: MatPaginator) {
     if (!paginator) {
@@ -208,12 +206,8 @@
   constructor(
     private store: Store<AppState>,
     private cd: ChangeDetectorRef,
-<<<<<<< HEAD
-    public config: ListConfig<T>,
+    @Optional() public config: ListConfig<T>,
     private ngZone: NgZone
-=======
-    @Optional() public config: ListConfig<T>
->>>>>>> 4ac4f11d
   ) { }
 
   ngOnInit() {
