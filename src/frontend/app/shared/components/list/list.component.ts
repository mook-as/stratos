--- conflicted
+++ resolved
@@ -14,11 +14,7 @@
 import { Store } from '@ngrx/store';
 import { Observable } from 'rxjs/Observable';
 import { combineLatest } from 'rxjs/observable/combineLatest';
-<<<<<<< HEAD
-import { map, pairwise, tap, first } from 'rxjs/operators';
-=======
-import { map, pairwise, tap, startWith } from 'rxjs/operators';
->>>>>>> 1e403b04
+import { map, pairwise, tap, first, startWith } from 'rxjs/operators';
 import { Subscription } from 'rxjs/Subscription';
 
 import { ListFilter, ListPagination, ListSort, ListView, SetListViewAction } from '../../../store/actions/list.actions';
