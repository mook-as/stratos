--- conflicted
+++ resolved
@@ -41,10 +41,7 @@
   tap,
   withLatestFrom,
   combineLatest,
-<<<<<<< HEAD
-=======
   throttleTime,
->>>>>>> a07762b7
 } from 'rxjs/operators';
 
 import { ListFilter, ListPagination, ListSort, SetListViewAction } from '../../../store/actions/list.actions';
@@ -191,10 +188,6 @@
   noRowsNotFiltering$: Observable<boolean>;
   showProgressBar$: Observable<boolean>;
   isRefreshing$: Observable<boolean>;
-<<<<<<< HEAD
-  // maxedResults$: Observable<boolean>;
-=======
->>>>>>> a07762b7
 
   // Observable which allows you to determine if the paginator control should be hidden
   hidePaginator$: Observable<boolean>;
@@ -480,20 +473,6 @@
       map(pag => pag.currentPage),
       pairwise(),
       map(([oldPage, newPage]) => oldPage !== newPage),
-<<<<<<< HEAD
-    );
-
-    const isMaxedResult$ = this.dataSource.pagination$.pipe(
-      map(pag => !!pag.maxedResults)
-    );
-
-    const canShowLoading$ = this.dataSource.isLoadingPage$.pipe(
-      distinctUntilChanged((previousVal, newVal) => !previousVal && newVal),
-      combineLatest(hasChangedPage$, isMaxedResult$),
-      map(([isLoadingPage, hasChangedPage, isLoadingMaxedResults]) => hasChangedPage || isLoadingMaxedResults),
-      startWith(true)
-=======
->>>>>>> a07762b7
     );
 
     const isMaxedResult$ = this.dataSource.pagination$.pipe(
@@ -503,11 +482,6 @@
     const canShowLoading$ = observableCombineLatest([hasChangedPage$, isMaxedResult$]).pipe(
       map(([hasChangedPage, isLoadingMaxedResults]) => hasChangedPage || isLoadingMaxedResults),
       startWith(true),
-<<<<<<< HEAD
-      withLatestFrom(canShowLoading$),
-      map(([loading, canShowLoading]) => canShowLoading && loading),
-=======
->>>>>>> a07762b7
       distinctUntilChanged()
     );
 
