import { animate, style, transition, trigger } from '@angular/animations';
import {
  AfterViewInit,
  ChangeDetectorRef,
  Component,
  Input,
  NgZone,
  OnChanges,
  OnDestroy,
  OnInit,
  Optional,
  SimpleChanges,
  TemplateRef,
  ViewChild,
} from '@angular/core';
import { NgForm, NgModel } from '@angular/forms';
import { MatPaginator, PageEvent, SortDirection } from '@angular/material';
import { Store } from '@ngrx/store';
import { schema as normalizrSchema } from 'normalizr';
import {
  asapScheduler,
  BehaviorSubject,
  combineLatest as observableCombineLatest,
  isObservable,
  Observable,
  of as observableOf,
<<<<<<< HEAD
  queueScheduler,
=======
>>>>>>> 856e13f1
  Subscription,
} from 'rxjs';
import {
  combineLatest,
  debounceTime,
  distinctUntilChanged,
  filter,
  first,
  map,
  pairwise,
  publishReplay,
  refCount,
  startWith,
  subscribeOn,
  takeWhile,
  tap,
<<<<<<< HEAD
  throttleTime,
=======
>>>>>>> 856e13f1
  withLatestFrom,
} from 'rxjs/operators';

import { safeUnsubscribe } from '../../../core/utils.service';
import { ListFilter, ListPagination, ListSort, SetListViewAction } from '../../../store/actions/list.actions';
import { AppState } from '../../../store/app-state';
import { entityFactory } from '../../../store/helpers/entity-factory';
import { ActionState } from '../../../store/reducers/api-request-reducer/types';
import { getListStateObservables } from '../../../store/reducers/list.reducer';
import { EntityMonitor } from '../../monitors/entity-monitor';
import { ListView } from './../../../store/actions/list.actions';
import { getDefaultRowState, IListDataSource, RowState } from './data-sources-controllers/list-data-source-types';
import { IListPaginationController, ListPaginationController } from './data-sources-controllers/list-pagination-controller';
import { ITableColumn } from './list-table/table.types';
import {
  defaultPaginationPageSizeOptionsCards,
  defaultPaginationPageSizeOptionsTable,
  IGlobalListAction,
  IListConfig,
  IMultiListAction,
  IOptionalAction,
  ListConfig,
  ListViewTypes,
  MultiFilterManager,
} from './list.component.types';


@Component({
  selector: 'app-list',
  templateUrl: './list.component.html',
  styleUrls: ['./list.component.scss'],
  animations: [
    trigger('list', [
      transition('* => in', [
        style({ opacity: '0', transform: 'translateY(-10px)' }),
        animate('350ms ease-out', style({ opacity: '1', transform: 'translateY(0)' }))
      ]),
      transition('* => left, * => repeatLeft', [
        style({ opacity: '0', transform: 'translateX(-2%)' }),
        animate('350ms ease-out', style({ opacity: '1', transform: 'translateX(0)' })),
      ]),
      transition('* => right, * => repeatRight', [
        style({ opacity: '0', transform: 'translateX(2%)' }),
        animate('350ms ease-out', style({ opacity: '1', transform: 'translateX(0)' })),
      ])
    ])
  ]
})
export class ListComponent<T> implements OnInit, OnChanges, OnDestroy, AfterViewInit {
  private uberSub: Subscription;

  @Input() addForm: NgForm;

  @Input() noEntries: TemplateRef<any>;

  @Input() noEntriesForCurrentFilter: TemplateRef<any>;

  @Input() noEntriesMaxedResults: TemplateRef<any>;

  // List config when supplied as an attribute rather than a dependency
  @Input() listConfig: ListConfig<T>;

  @ViewChild(MatPaginator) set setPaginator(paginator: MatPaginator) {
    if (!paginator) {
      return;
    }
    // The paginator component can do some smarts underneath (change page when page size changes). For non-local lists this means
    // multiple requests are made and stale data is added to the store. To prevent this only have one subscriber to the page change
    // event which handles either page or pageSize changes.
    this.paginationWidgetToStore = paginator.page.pipe(startWith(this.initialPageEvent)).pipe(
      pairwise(),
    ).subscribe(([oldV, newV]) => {
      const pageSizeChanged = oldV.pageSize !== newV.pageSize;
      const pageChanged = oldV.pageIndex !== newV.pageIndex;
      if (pageSizeChanged) {
        this.paginationController.pageSize(newV.pageSize);
        if (this.dataSource.isLocal) {
          this.paginationController.page(0);
        }
      } else if (pageChanged) {
        this.paginationController.page(newV.pageIndex);
      }
    });
  }

  @ViewChild('filter') set setFilter(filterValue: NgModel) {
    if (!filterValue) {
      return;
    }
    this.filterWidgetToStore = filterValue.valueChanges.pipe(
      debounceTime(this.dataSource.isLocal ? 150 : 250),
      distinctUntilChanged(),
      map(value => value as string),
      tap(filterString => {
        return this.paginationController.filterByString(filterString);
      })).subscribe();
  }

  private initialPageEvent: PageEvent;
  private paginatorSettings: {
    pageSizeOptions: number[],
    pageSize: Number,
    pageIndex: Number,
    length: Number
  } = {
      pageSizeOptions: null,
      pageSize: null,
      pageIndex: null,
      length: null
    };
  private headerSort: {
    direction: SortDirection,
    value: string;
  } = {
      direction: null,
      value: null
    };
  private filterString = '';
  private sortColumns: ITableColumn<T>[];

  private paginationWidgetToStore: Subscription;
  private filterWidgetToStore: Subscription;
  private multiFilterChangesSub: Subscription;

  globalActions: IGlobalListAction<T>[];
  multiActions: IMultiListAction<T>[];
  haveMultiActions = new BehaviorSubject(false);
  hasSingleActions: boolean;
  columns: ITableColumn<T>[];
  dataSource: IListDataSource<T>;
  multiFilterManagers: MultiFilterManager<T>[];

  paginationController: IListPaginationController<T>;
  private multiFilterWidgetObservables = new Array<Subscription>();

  view$: Observable<ListView>;

  isAddingOrSelecting$: Observable<boolean>;
  hasRows$: Observable<boolean>;
  noRowsHaveFilter$: Observable<boolean>;
  disableActions$: Observable<boolean>;
  hasRowsOrIsFiltering$: Observable<boolean>;
  isFiltering$: Observable<boolean>;
  noRowsNotFiltering$: Observable<boolean>;
  showProgressBar$: Observable<boolean>;
  isRefreshing$: Observable<boolean>;



  // Observable which allows you to determine if the paginator control should be hidden
  hidePaginator$: Observable<boolean>;
  listViewKey: string;
  // Observable which allows you to determine if the top control bar should be shown
  hasControls$: Observable<boolean>;

  pageState$: Observable<string>;

  initialised$: Observable<boolean>;

  pendingActions: Map<Observable<ActionState>, Subscription> = new Map<Observable<ActionState>, Subscription>();

  public safeAddForm() {
    // Something strange is afoot. When using addform in [disabled] it thinks this is null, even when initialised
    // When applying the question mark (addForm?) it's value is ignored by [disabled]
    return this.addForm || {};
  }

  constructor(
    private store: Store<AppState>,
    private cd: ChangeDetectorRef,
    @Optional() public config: ListConfig<T>,
    private ngZone: NgZone
  ) { }

  ngOnInit() {
    // null list means we have list bound but no value available yet
    if (this.listConfig === null) {
      // We will watch for changes to the list value
      return;
    } else if (this.listConfig) {
      // A value for the list is already available
      this.config = this.listConfig;
    }

    // Otherwise, do we have a value from the config?
    if (this.config) {
      if (this.config.getInitialised) {
        this.initialised$ = this.config.getInitialised().pipe(
          filter(initialised => initialised),
          first(),
          tap(() => this.initialise()),
          publishReplay(1), refCount()
        );
      } else {
        this.initialise();
        this.initialised$ = observableOf(true);
      }
    }
  }

  // If the list changes, update to use the new value
  ngOnChanges(changes: SimpleChanges) {
    const listChanges = changes.list;
    if (!!listChanges && listChanges.currentValue) {
      this.ngOnDestroy();
      // ngOnInit will pick up the new value and use it
      this.ngOnInit();
    }
  }

  private getMultiFilterManagers() {
    const configs = this.config.getMultiFiltersConfigs();
    if (!configs) {
      return null;
    }
    return configs.map(config => new MultiFilterManager<T>(config, this.dataSource));
  }

  // TODO: This needs tidying up - NJ
  private initialise() {
    this.globalActions = this.setupActionsDefaultObservables(
      this.config.getGlobalActions()
    );
    this.multiActions = this.setupActionsDefaultObservables(
      this.config.getMultiActions()
    );
    this.hasSingleActions = (this.config.getSingleActions() || []).length > 0;
    this.columns = this.config.getColumns();
    this.dataSource = this.config.getDataSource();
    if (this.dataSource.rowsState) {
      this.dataSource.getRowState = this.getRowStateFromRowsState;
    } else if (!this.dataSource.getRowState) {
      const schema = entityFactory(this.dataSource.entityKey);
      this.dataSource.getRowState = this.getRowStateGeneratorFromEntityMonitor(schema, this.dataSource);
    }
    this.multiFilterManagers = this.getMultiFilterManagers();

    // Create convenience observables that make the html clearer
    this.isAddingOrSelecting$ = observableCombineLatest(
      this.dataSource.isAdding$,
      this.dataSource.isSelecting$
    ).pipe(
      map(([isAdding, isSelecting]) => isAdding || isSelecting)
    );
    // Set up an observable containing the current view (card/table)
    this.listViewKey = this.dataSource.entityKey + '-' + this.dataSource.paginationKey;
    const { view, } = getListStateObservables(this.store, this.listViewKey);
    this.view$ = view.pipe(
      map(listView => {
        if (this.config.viewType === ListViewTypes.CARD_ONLY) {
          return 'cards';
        }
        if (this.config.viewType === ListViewTypes.TABLE_ONLY) {
          return 'table';
        }
        return listView;
      })
    );

    // If this is the first time the user has used this list then set the view to the default
    this.view$.pipe(first()).subscribe(listView => {
      if (!listView) {
        this.updateListView(this.getDefaultListView(this.config));
      }
    });

    // Determine if this list view needs the control header bar at the top
    this.hasControls$ = this.view$.pipe(map((viewType) => {
      return !!(
        this.config.viewType === 'both' ||
        this.config.text && this.config.text.title ||
        this.addForm ||
        this.globalActions && this.globalActions.length ||
        this.multiActions && this.multiActions.length ||
        viewType === 'cards' && this.sortColumns && this.sortColumns.length ||
        this.multiFilterManagers && this.multiFilterManagers.length ||
        this.config.enableTextFilter
      );
    }));

    this.paginationController = new ListPaginationController(this.store, this.dataSource, this.ngZone);
    this.multiFilterChangesSub = this.paginationController.multiFilterChanges$.subscribe();

    const hasPages$ = this.dataSource.page$.pipe(
      map(pag => !!(pag && pag.length))
    );

    this.hasRows$ = observableCombineLatest(hasPages$, this.dataSource.maxedResults$).pipe(
      map(([hasPages, maxedResults]) => !maxedResults && hasPages),
      startWith(false)
    );

    // Determine if we should hide the paginator
    this.hidePaginator$ = observableCombineLatest(this.hasRows$, this.dataSource.pagination$).pipe(
      map(([hasRows, pagination]) => {
        const minPageSize = (
          this.paginatorSettings.pageSizeOptions && this.paginatorSettings.pageSizeOptions.length ?
            this.paginatorSettings.pageSizeOptions[0] : -1
        );
        return !hasRows ||
          pagination && (pagination.totalResults <= minPageSize);
      }));


    this.paginatorSettings.pageSizeOptions = this.config.pageSizeOptions ||
      (this.config.viewType === ListViewTypes.TABLE_ONLY ? defaultPaginationPageSizeOptionsTable : defaultPaginationPageSizeOptionsCards);

    // Ensure we set a pageSize that's relevant to the configured set of page sizes. The default is 9 and in some cases is not a valid
    // pageSize
    this.paginationController.pagination$.pipe(first()).subscribe(pagination => {
      this.initialPageEvent = new PageEvent;
      this.initialPageEvent.pageIndex = pagination.pageIndex - 1;
      this.initialPageEvent.pageSize = pagination.pageSize;
      if (this.paginatorSettings.pageSizeOptions.findIndex(pageSize => pageSize === pagination.pageSize) < 0) {
        this.initialPageEvent.pageSize = this.paginatorSettings.pageSizeOptions[0];
        this.paginationController.pageSize(this.paginatorSettings.pageSizeOptions[0]);
      }
    });

    const paginationStoreToWidget = this.paginationController.pagination$.pipe(tap((pagination: ListPagination) => {
      this.paginatorSettings.length = pagination.totalResults;
      this.paginatorSettings.pageIndex = pagination.pageIndex - 1;
      this.paginatorSettings.pageSize = pagination.pageSize;
    }));

    this.sortColumns = this.columns.filter((column: ITableColumn<T>) => {
      return column.sort;
    });

    const sortStoreToWidget = this.paginationController.sort$.pipe(tap((sort: ListSort) => {
      this.headerSort.value = sort.field;
      this.headerSort.direction = sort.direction;
    }));

    const filterStoreToWidget = this.paginationController.filter$.pipe(tap((paginationFilter: ListFilter) => {
      this.filterString = paginationFilter.string;
      // Pipe store values to filter managers. This ensures any changes such as automatically selected orgs/spaces are shown in the drop
      // downs (change org to one with one space results in that space being selected)
      Object.values(this.multiFilterManagers).forEach((filterManager: MultiFilterManager<T>, index: number) => {
        filterManager.applyValue(paginationFilter.items);
      });
    }));

    // Multi filters (e.g. cf/org/space)
    // - Pass any multi filter changes made by the user to the pagination controller and thus the store
    // - If the first multi filter has one value it's not shown, ensure it's automatically selected to ensure other filters are correct
    this.multiFilterWidgetObservables = new Array<Subscription>();
    filterStoreToWidget.pipe(
      first(),
      tap(() => {
        Object.values(this.multiFilterManagers).forEach((filterManager: MultiFilterManager<T>, index: number) => {
          // The first filter will be hidden if there's only one filter option.
          // To ensure subsequent filters behave correctly automatically select it
          if (index === 0 && this.multiFilterManagers.length > 1) {
            filterManager.filterItems$.pipe(
              first()
            ).subscribe(list => {
              if (list && list.length === 1) {
                filterManager.selectItem(list[0].value);
              }
            });
          }

          // Pipe changes in the widgets to the store
          const sub = filterManager.multiFilterConfig.select.asObservable().pipe(tap((filterItem: string) => {
            this.paginationController.multiFilter(filterManager.multiFilterConfig, filterItem);
          }));
          this.multiFilterWidgetObservables.push(sub.subscribe());
        });
      })
    ).subscribe();

    this.isFiltering$ = this.paginationController.filter$.pipe(
      map((f: ListFilter) => {
        const isFilteringByString = f.string ? !!f.string.length : false;
        const isFilteringByItems = Object.values(f.items).filter(value => !!value).length > 0;
        return isFilteringByString || isFilteringByItems;
      })
    );

    this.noRowsHaveFilter$ = observableCombineLatest(this.hasRows$, this.isFiltering$, this.dataSource.maxedResults$).pipe(
      map(([hasRows, isFiltering, maxedResults]) => !hasRows && isFiltering && !maxedResults)
    );

    this.noRowsNotFiltering$ = observableCombineLatest(this.hasRows$, this.isFiltering$, this.dataSource.maxedResults$).pipe(
      map(([hasRows, isFiltering, maxedResults]) => !hasRows && !isFiltering && !maxedResults)
    );

    this.hasRowsOrIsFiltering$ = observableCombineLatest(this.hasRows$, this.isFiltering$).pipe(
      map(([hasRows, isFiltering]) => hasRows || isFiltering)
    );

    this.disableActions$ = observableCombineLatest(this.dataSource.isLoadingPage$, this.noRowsHaveFilter$).pipe(
      map(([isLoading, noRowsHaveFilter]) => isLoading || noRowsHaveFilter)
    );

    // Multi actions can be a list of actions that aren't visible. For those case, in effect, we don't have multi actions
    const visibles$ = (this.multiActions || []).map(multiAction => multiAction.visible$);
    const haveMultiActions = observableCombineLatest(visibles$).pipe(
      map(visibles => visibles.some(visible => visible)),
      tap(allowSelection => {
        this.haveMultiActions.next(allowSelection);
      })
    );

    this.uberSub = observableCombineLatest(
      paginationStoreToWidget,
      filterStoreToWidget,
      sortStoreToWidget,
      haveMultiActions
    ).subscribe();

    this.pageState$ = observableCombineLatest(
      this.paginationController.pagination$,
      this.dataSource.isLoadingPage$,
      this.view$
    )
      .pipe(
        filter(([pagination, busy, viewType]) => viewType !== 'table'),
        map(([pagination, busy, viewType]) => ({ pageIndex: pagination.pageIndex, busy, viewType })),
        distinctUntilChanged((x, y) => x.pageIndex === y.pageIndex && x.busy === y.busy && x.viewType === y.viewType),
        pairwise(),
        map(([oldVal, newVal]) => {

          if (oldVal.viewType !== oldVal.viewType) {
            return 'none';
          }
          if (oldVal.pageIndex > newVal.pageIndex) {
            return 'left';
          } else if (oldVal.pageIndex < newVal.pageIndex) {
            return 'right';
          } else if (oldVal.busy && !newVal.busy) {
            return 'in';
          }
          return 'none';
        }),
        startWith('none'),
        pairwise(),
        map(([oldVal, newVal]) => {
          if (oldVal === newVal) {
            if (oldVal === 'left') {
              return 'repeatLeft';
            }
            if (oldVal === 'right') {
              return 'repeatRight';
            }
          }
          return newVal;
        })
      );

    const loadingHasChanged$ = this.dataSource.isLoadingPage$.pipe(
      distinctUntilChanged(),
      pairwise(),
      map(([oldLoading, newLoading]) =>
        oldLoading !== newLoading
      ),
      startWith(true)
    );

    const hasFilterChangedSinceLastLoading$ = loadingHasChanged$.pipe(
      filter(hasChanged => hasChanged),
      withLatestFrom(this.dataSource.pagination$),
      pairwise(),
      map(([oldData, newData]) => [oldData[1], newData[1]]),
      map(([oldPage, newPage]) =>
        oldPage.currentPage !== newPage.currentPage ||
        oldPage.clientPagination.filter !== newPage.clientPagination.filter ||
        oldPage.params !== newPage.params
      ),
      startWith(true)
    );

    this.isRefreshing$ = observableCombineLatest(hasFilterChangedSinceLastLoading$, this.dataSource.isLoadingPage$).pipe(
      map(([hasChanged, loading]) => !hasChanged && loading),
      startWith(false)
    );

    this.showProgressBar$ = this.dataSource.isLoadingPage$.pipe(
      withLatestFrom(this.isRefreshing$),
      map(([loading, isRefreshing]) => !isRefreshing && loading),
      distinctUntilChanged(),
      startWith(true),
    );
  }

  ngAfterViewInit() {
    this.cd.detectChanges();
  }

  ngOnDestroy() {
    safeUnsubscribe(
      ...this.multiFilterWidgetObservables,
      this.paginationWidgetToStore,
      this.filterWidgetToStore,
      this.uberSub,
      this.multiFilterChangesSub
    );
    if (this.dataSource) {
      this.dataSource.destroy();
    }
    this.pendingActions.forEach(sub => sub.unsubscribe());
  }

  private getDefaultListView(config: IListConfig<T>) {
    switch (config.viewType) {
      case ListViewTypes.TABLE_ONLY:
        return 'table';
      case ListViewTypes.CARD_ONLY:
        return 'cards';
      default:
        return this.config.defaultView || 'table';
    }
  }

  updateListView(listView: ListView) {
    this.store.dispatch(new SetListViewAction(this.listViewKey, listView));
  }

  updateListSort(field: string, direction: SortDirection) {
    this.headerSort.value = field;
    this.headerSort.direction = direction;
    this.paginationController.sort({
      direction,
      field
    });
  }

  executeActionMultiple(listActionConfig: IMultiListAction<T>) {
    const result = listActionConfig.action(Array.from(this.dataSource.selectedRows.values()));
    if (isObservable(result)) {
      const sub = this.getActionSub(result);
      this.pendingActions.set(result, sub);
    } else {
      this.dataSource.selectClear();
    }
  }

  private getActionSub(result: Observable<ActionState>) {
    const sub = result.pipe(
      subscribeOn(asapScheduler)
    ).subscribe(done => {
      if (!done.busy) {
        this.pendingActions.delete(result);
        sub.unsubscribe();
        if (!done.error) {
          this.dataSource.selectClear();
        }
      }
    });
    return sub;
  }

  executeActionGlobal(listActionConfig: IGlobalListAction<T>) {
    listActionConfig.action();
  }

  public refresh() {
    if (this.dataSource.refresh) {
      this.dataSource.refresh();
      this.dataSource.isLoadingPage$.pipe(
        tap(isLoading => {
          if (!isLoading) {
            this.paginationController.page(0);
          }
        }),
        takeWhile(isLoading => isLoading)
      );
    }
  }

  private setupActionsDefaultObservables<Y extends IOptionalAction<T>>(actions: Y[]) {
    if (Array.isArray(actions)) {
      return actions.map(action => {
        if (!action.visible$) {
          action.visible$ = observableOf(true);
        }
        if (!action.enabled$) {
          action.enabled$ = observableOf(true);
        }
        return action;
      });
    }
    return actions;
  }

  private getRowStateGeneratorFromEntityMonitor(entitySchema: normalizrSchema.Entity, dataSource: IListDataSource<T>) {
    return (row) => {
      if (!entitySchema || !row) {
        return observableOf(getDefaultRowState());
      }
      const entityMonitor = new EntityMonitor(this.store, dataSource.getRowUniqueId(row), dataSource.entityKey, entitySchema);
      return entityMonitor.entityRequest$.pipe(
        distinctUntilChanged(),
        map(requestInfo => ({
          deleting: requestInfo.deleting.busy,
          error: requestInfo.deleting.error,
          message: requestInfo.deleting.error ? `Sorry, deletion failed` : null
        }))
      );
    };
  }

  private getRowStateFromRowsState = (row: T): Observable<RowState> =>
    this.dataSource.rowsState.pipe(map(state => state[this.dataSource.getRowUniqueId(row)] || getDefaultRowState()))

}<|MERGE_RESOLUTION|>--- conflicted
+++ resolved
@@ -24,14 +24,9 @@
   isObservable,
   Observable,
   of as observableOf,
-<<<<<<< HEAD
-  queueScheduler,
-=======
->>>>>>> 856e13f1
   Subscription,
 } from 'rxjs';
 import {
-  combineLatest,
   debounceTime,
   distinctUntilChanged,
   filter,
@@ -44,10 +39,6 @@
   subscribeOn,
   takeWhile,
   tap,
-<<<<<<< HEAD
-  throttleTime,
-=======
->>>>>>> 856e13f1
   withLatestFrom,
 } from 'rxjs/operators';
 
