import { animate, style, transition, trigger } from '@angular/animations';
import {
  AfterViewInit,
  ChangeDetectorRef,
  Component,
  Input,
  NgZone,
  OnChanges,
  OnDestroy,
  OnInit,
  Optional,
  SimpleChanges,
  TemplateRef,
  ViewChild,
} from '@angular/core';
import { NgForm, NgModel } from '@angular/forms';
import { MatPaginator, PageEvent, SortDirection } from '@angular/material';
import { Store } from '@ngrx/store';
import { schema as normalizrSchema } from 'normalizr';
import {
  BehaviorSubject,
  combineLatest as observableCombineLatest,
  Observable,
  of as observableOf,
  Subscription,
  queueScheduler,
  isObservable,
  asapScheduler,
} from 'rxjs';
import {
  debounceTime,
  distinctUntilChanged,
  filter,
  first,
  map,
  pairwise,
  publishReplay,
  refCount,
  startWith,
  switchMap,
  takeWhile,
  tap,
  withLatestFrom,
  combineLatest,
  throttleTime,
  subscribeOn,
} from 'rxjs/operators';

import { ListFilter, ListPagination, ListSort, SetListViewAction } from '../../../store/actions/list.actions';
import { AppState } from '../../../store/app-state';
import { entityFactory } from '../../../store/helpers/entity-factory';
import { getListStateObservables } from '../../../store/reducers/list.reducer';
import { EntityMonitor } from '../../monitors/entity-monitor';
import { ListView } from './../../../store/actions/list.actions';
import { getDefaultRowState, IListDataSource, RowState } from './data-sources-controllers/list-data-source-types';
import { IListPaginationController, ListPaginationController } from './data-sources-controllers/list-pagination-controller';
import { ITableColumn } from './list-table/table.types';
import {
  defaultPaginationPageSizeOptionsCards,
  defaultPaginationPageSizeOptionsTable,
  IGlobalListAction,
  IListAction,
  IListConfig,
  IListMultiFilterConfig,
  IMultiListAction,
  IOptionalAction,
  ListConfig,
  ListViewTypes,
  MultiFilterManager,
} from './list.component.types';
import { RequestInfoState, ActionState } from '../../../store/reducers/api-request-reducer/types';


@Component({
  selector: 'app-list',
  templateUrl: './list.component.html',
  styleUrls: ['./list.component.scss'],
  animations: [
    trigger('list', [
      transition('* => in', [
        style({ opacity: '0', transform: 'translateY(-10px)' }),
        animate('350ms ease-out', style({ opacity: '1', transform: 'translateY(0)' }))
      ]),
      transition('* => left, * => repeatLeft', [
        style({ opacity: '0', transform: 'translateX(-2%)' }),
        animate('350ms ease-out', style({ opacity: '1', transform: 'translateX(0)' })),
      ]),
      transition('* => right, * => repeatRight', [
        style({ opacity: '0', transform: 'translateX(2%)' }),
        animate('350ms ease-out', style({ opacity: '1', transform: 'translateX(0)' })),
      ])
    ])
  ]
})
export class ListComponent<T> implements OnInit, OnChanges, OnDestroy, AfterViewInit {
  private uberSub: Subscription;

  @Input() addForm: NgForm;

  @Input() noEntries: TemplateRef<any>;

  @Input() noEntriesForCurrentFilter: TemplateRef<any>;

  @Input() noEntriesMaxedResults: TemplateRef<any>;

  // List config when supplied as an attribute rather than a dependency
  @Input() listConfig: ListConfig<T>;

  @ViewChild(MatPaginator) set setPaginator(paginator: MatPaginator) {
    if (!paginator) {
      return;
    }
    // The paginator component can do some smarts underneath (change page when page size changes). For non-local lists this means
    // multiple requests are made and stale data is added to the store. To prevent this only have one subscriber to the page change
    // event which handles either page or pageSize changes.
    this.paginationWidgetToStore = paginator.page.pipe(startWith(this.initialPageEvent)).pipe(
      pairwise(),
    ).subscribe(([oldV, newV]) => {
      const pageSizeChanged = oldV.pageSize !== newV.pageSize;
      const pageChanged = oldV.pageIndex !== newV.pageIndex;
      if (pageSizeChanged) {
        this.paginationController.pageSize(newV.pageSize);
        if (this.dataSource.isLocal) {
          this.paginationController.page(0);
        }
      } else if (pageChanged) {
        this.paginationController.page(newV.pageIndex);
      }
    });
  }

  @ViewChild('filter') set setFilter(filterValue: NgModel) {
    if (!filterValue) {
      return;
    }
    this.filterWidgetToStore = filterValue.valueChanges.pipe(
      debounceTime(this.dataSource.isLocal ? 150 : 250),
      distinctUntilChanged(),
      map(value => value as string),
      tap(filterString => {
        return this.paginationController.filterByString(filterString);
      })).subscribe();
  }

  private initialPageEvent: PageEvent;
  private paginatorSettings: {
    pageSizeOptions: number[],
    pageSize: Number,
    pageIndex: Number,
    length: Number
  } = {
      pageSizeOptions: null,
      pageSize: null,
      pageIndex: null,
      length: null
    };
  private headerSort: {
    direction: SortDirection,
    value: string;
  } = {
      direction: null,
      value: null
    };
  private filterString = '';
  private multiFilters = {};
  private sortColumns: ITableColumn<T>[];

  private paginationWidgetToStore: Subscription;
  private filterWidgetToStore: Subscription;
  private multiFilterChangesSub: Subscription;

  globalActions: IGlobalListAction<T>[];
  multiActions: IMultiListAction<T>[];
  haveMultiActions = new BehaviorSubject(false);
  hasSingleActions: boolean;
  columns: ITableColumn<T>[];
  dataSource: IListDataSource<T>;
  multiFilterManagers: MultiFilterManager<T>[];

  paginationController: IListPaginationController<T>;
  private multiFilterWidgetObservables = new Array<Subscription>();

  view$: Observable<ListView>;

  isAddingOrSelecting$: Observable<boolean>;
  hasRows$: Observable<boolean>;
  noRowsHaveFilter$: Observable<boolean>;
  disableActions$: Observable<boolean>;
  hasRowsOrIsFiltering$: Observable<boolean>;
  isFiltering$: Observable<boolean>;
  noRowsNotFiltering$: Observable<boolean>;
  showProgressBar$: Observable<boolean>;
  isRefreshing$: Observable<boolean>;
  maxedResults$: Observable<boolean>;



  // Observable which allows you to determine if the paginator control should be hidden
  hidePaginator$: Observable<boolean>;
  listViewKey: string;
  // Observable which allows you to determine if the top control bar should be shown
  hasControls$: Observable<boolean>;

  pageState$: Observable<string>;

  initialised$: Observable<boolean>;

  pendingActions: Map<Observable<ActionState>, Subscription> = new Map<Observable<ActionState>, Subscription>();

  public safeAddForm() {
    // Something strange is afoot. When using addform in [disabled] it thinks this is null, even when initialised
    // When applying the question mark (addForm?) it's value is ignored by [disabled]
    return this.addForm || {};
  }

  constructor(
    private store: Store<AppState>,
    private cd: ChangeDetectorRef,
    @Optional() public config: ListConfig<T>,
    private ngZone: NgZone
  ) { }

  ngOnInit() {
    // null list means we have list bound but no value available yet
    if (this.listConfig === null) {
      // We will watch for changes to the list value
      return;
    } else if (this.listConfig) {
      // A value for the list is already available
      this.config = this.listConfig;
    }

    // Otherwise, do we have a value from the config?
    if (this.config) {
      if (this.config.getInitialised) {
        this.initialised$ = this.config.getInitialised().pipe(
          filter(initialised => initialised),
          first(),
          tap(() => this.initialise()),
          publishReplay(1), refCount()
        );
      } else {
        this.initialise();
        this.initialised$ = observableOf(true);
      }
    }
  }

  // If the list changes, update to use the new value
  ngOnChanges(changes: SimpleChanges) {
    const listChanges = changes.list;
    if (!!listChanges && listChanges.currentValue) {
      this.ngOnDestroy();
      // ngOnInit will pick up the new value and use it
      this.ngOnInit();
    }
  }

  private getMultiFilterManagers() {
    const configs = this.config.getMultiFiltersConfigs();
    if (!configs) {
      return null;
    }
    return configs.map(config => new MultiFilterManager<T>(config, this.dataSource));
  }

  // TODO: This needs tidying up - NJ
  private initialise() {
    this.globalActions = this.setupActionsDefaultObservables(
      this.config.getGlobalActions()
    );
    this.multiActions = this.setupActionsDefaultObservables(
      this.config.getMultiActions()
    );
    this.hasSingleActions = (this.config.getSingleActions() || []).length > 0;
    this.columns = this.config.getColumns();
    this.dataSource = this.config.getDataSource();
    if (this.dataSource.rowsState) {
      this.dataSource.getRowState = this.getRowStateFromRowsState;
    } else if (!this.dataSource.getRowState) {
      const schema = entityFactory(this.dataSource.entityKey);
      this.dataSource.getRowState = this.getRowStateGeneratorFromEntityMonitor(schema, this.dataSource);
    }
    this.multiFilterManagers = this.getMultiFilterManagers();

    // Create convenience observables that make the html clearer
    this.isAddingOrSelecting$ = observableCombineLatest(
      this.dataSource.isAdding$,
      this.dataSource.isSelecting$
    ).pipe(
      map(([isAdding, isSelecting]) => isAdding || isSelecting)
    );
    // Set up an observable containing the current view (card/table)
    this.listViewKey = this.dataSource.entityKey + '-' + this.dataSource.paginationKey;
    const { view, } = getListStateObservables(this.store, this.listViewKey);
    this.view$ = view.pipe(
      map(listView => {
        if (this.config.viewType === ListViewTypes.CARD_ONLY) {
          return 'cards';
        }
        if (this.config.viewType === ListViewTypes.TABLE_ONLY) {
          return 'table';
        }
        return listView;
      })
    );

    // If this is the first time the user has used this list then set the view to the default
    this.view$.pipe(first()).subscribe(listView => {
      if (!listView) {
        this.updateListView(this.getDefaultListView(this.config));
      }
    });

    // Determine if this list view needs the control header bar at the top
    this.hasControls$ = this.view$.pipe(map((viewType) => {
      return !!(
        this.config.viewType === 'both' ||
        this.config.text && this.config.text.title ||
        this.addForm ||
        this.globalActions && this.globalActions.length ||
        this.multiActions && this.multiActions.length ||
        viewType === 'cards' && this.sortColumns && this.sortColumns.length ||
        this.multiFilterManagers && this.multiFilterManagers.length ||
        this.config.enableTextFilter
      );
    }));

    this.paginationController = new ListPaginationController(this.store, this.dataSource, this.ngZone);
    this.multiFilterChangesSub = this.paginationController.multiFilterChanges$.subscribe();

<<<<<<< HEAD
    this.maxedResults$ = !!this.dataSource.action.flattenPaginationMax ?
      observableCombineLatest(this.dataSource.pagination$, this.paginationController.filter$).pipe(
        distinctUntilChanged(),
        map(([pagination, filters]) => {
          const totalResults = this.dataSource.isLocal ? pagination.clientPagination.totalResults : pagination.totalResults;
          // Text filter is only shown when the current result set is not maxed, so we're safe to show the list if there's a text filter set
          return !filters.string && this.dataSource.action.flattenPaginationMax < totalResults;
        }),
      ) : observableOf(false);

=======
>>>>>>> ccaabeda
    const hasPages$ = this.dataSource.page$.pipe(
      map(pag => !!(pag && pag.length))
    );

<<<<<<< HEAD
    this.hasRows$ = observableCombineLatest(hasPages$, this.maxedResults$).pipe(
=======
    this.hasRows$ = observableCombineLatest(hasPages$, this.dataSource.maxedResults$).pipe(
>>>>>>> ccaabeda
      map(([hasPages, maxedResults]) => !maxedResults && hasPages),
      startWith(false)
    );

    // Determine if we should hide the paginator
    this.hidePaginator$ = observableCombineLatest(this.hasRows$, this.dataSource.pagination$).pipe(
      map(([hasRows, pagination]) => {
        const minPageSize = (
          this.paginatorSettings.pageSizeOptions && this.paginatorSettings.pageSizeOptions.length ?
            this.paginatorSettings.pageSizeOptions[0] : -1
        );
        return !hasRows ||
          pagination && (pagination.totalResults <= minPageSize);
      }));


    this.paginatorSettings.pageSizeOptions = this.config.pageSizeOptions ||
      (this.config.viewType === ListViewTypes.TABLE_ONLY ? defaultPaginationPageSizeOptionsTable : defaultPaginationPageSizeOptionsCards);

    // Ensure we set a pageSize that's relevant to the configured set of page sizes. The default is 9 and in some cases is not a valid
    // pageSize
    this.paginationController.pagination$.pipe(first()).subscribe(pagination => {
      this.initialPageEvent = new PageEvent;
      this.initialPageEvent.pageIndex = pagination.pageIndex - 1;
      this.initialPageEvent.pageSize = pagination.pageSize;
      if (this.paginatorSettings.pageSizeOptions.findIndex(pageSize => pageSize === pagination.pageSize) < 0) {
        this.initialPageEvent.pageSize = this.paginatorSettings.pageSizeOptions[0];
        this.paginationController.pageSize(this.paginatorSettings.pageSizeOptions[0]);
      }
    });

    const paginationStoreToWidget = this.paginationController.pagination$.pipe(tap((pagination: ListPagination) => {
      this.paginatorSettings.length = pagination.totalResults;
      this.paginatorSettings.pageIndex = pagination.pageIndex - 1;
      this.paginatorSettings.pageSize = pagination.pageSize;
    }));

    this.sortColumns = this.columns.filter((column: ITableColumn<T>) => {
      return column.sort;
    });

    const sortStoreToWidget = this.paginationController.sort$.pipe(tap((sort: ListSort) => {
      this.headerSort.value = sort.field;
      this.headerSort.direction = sort.direction;
    }));

    const filterStoreToWidget = this.paginationController.filter$.pipe(tap((paginationFilter: ListFilter) => {
      this.filterString = paginationFilter.string;
      this.multiFilters = { ...paginationFilter.items };
    }));

    // Multi filters (e.g. cf/org/space)
    // - Ensure the initial value is correct
    // - Pass any multi filter changes made by the user to the pagination controller and thus the store
    this.multiFilterWidgetObservables = new Array<Subscription>();
    filterStoreToWidget.pipe(
      first(),
      tap(() => {
        Object.values(this.multiFilterManagers).forEach((filterConfig: MultiFilterManager<T>, index: number) => {
          // Pipe initial store value to the widget
          filterConfig.applyInitialValue(this.multiFilters);
          // The first filter will be hidden if there's only one filter option.
          // To ensure subsequent filters behave correctly automatically select it
          if (index === 0 && this.multiFilterManagers.length > 1) {
            filterConfig.filterItems$.pipe(
              first()
            ).subscribe(list => {
              if (list && list.length === 1) {
                filterConfig.selectItem(list[0].value);
              }
            });
          }

          // Pipe changes in the widgets to the store
          const sub = filterConfig.multiFilterConfig.select.asObservable().pipe(tap((filterItem: string) => {
            this.paginationController.multiFilter(filterConfig.multiFilterConfig, filterItem);
          }));
          this.multiFilterWidgetObservables.push(sub.subscribe());
        });
      })
    ).subscribe();

    this.isFiltering$ = this.paginationController.filter$.pipe(
      map((f: ListFilter) => {
        const isFilteringByString = f.string ? !!f.string.length : false;
        const isFilteringByItems = Object.values(f.items).filter(value => !!value).length > 0;
        return isFilteringByString || isFilteringByItems;
      })
    );

<<<<<<< HEAD
    this.noRowsHaveFilter$ = observableCombineLatest(this.hasRows$, this.isFiltering$, this.maxedResults$).pipe(
      map(([hasRows, isFiltering, maxedResults]) => !hasRows && isFiltering && !maxedResults)
    );

    this.noRowsNotFiltering$ = observableCombineLatest(this.hasRows$, this.isFiltering$, this.maxedResults$).pipe(
=======
    this.noRowsHaveFilter$ = observableCombineLatest(this.hasRows$, this.isFiltering$, this.dataSource.maxedResults$).pipe(
      map(([hasRows, isFiltering, maxedResults]) => !hasRows && isFiltering && !maxedResults)
    );

    this.noRowsNotFiltering$ = observableCombineLatest(this.hasRows$, this.isFiltering$, this.dataSource.maxedResults$).pipe(
>>>>>>> ccaabeda
      map(([hasRows, isFiltering, maxedResults]) => !hasRows && !isFiltering && !maxedResults)
    );

    this.hasRowsOrIsFiltering$ = observableCombineLatest(this.hasRows$, this.isFiltering$).pipe(
      map(([hasRows, isFiltering]) => hasRows || isFiltering)
    );

    this.disableActions$ = observableCombineLatest(this.dataSource.isLoadingPage$, this.noRowsHaveFilter$).pipe(
      map(([isLoading, noRowsHaveFilter]) => isLoading || noRowsHaveFilter)
    );

    // Multi actions can be a list of actions that aren't visible. For those case, in effect, we don't have multi actions
    const visibles$ = (this.multiActions || []).map(multiAction => multiAction.visible$);
    const haveMultiActions = observableCombineLatest(visibles$).pipe(
      map(visibles => visibles.some(visible => visible)),
      tap(allowSelection => {
        this.haveMultiActions.next(allowSelection);
      })
    );

    this.uberSub = observableCombineLatest(
      paginationStoreToWidget,
      filterStoreToWidget,
      sortStoreToWidget,
      haveMultiActions
    ).subscribe();

    this.pageState$ = observableCombineLatest(
      this.paginationController.pagination$,
      this.dataSource.isLoadingPage$,
      this.view$
    )
      .pipe(
        filter(([pagination, busy, viewType]) => viewType !== 'table'),
        map(([pagination, busy, viewType]) => ({ pageIndex: pagination.pageIndex, busy, viewType })),
        distinctUntilChanged((x, y) => x.pageIndex === y.pageIndex && x.busy === y.busy && x.viewType === y.viewType),
        pairwise(),
        map(([oldVal, newVal]) => {

          if (oldVal.viewType !== oldVal.viewType) {
            return 'none';
          }
          if (oldVal.pageIndex > newVal.pageIndex) {
            return 'left';
          } else if (oldVal.pageIndex < newVal.pageIndex) {
            return 'right';
          } else if (oldVal.busy && !newVal.busy) {
            return 'in';
          }
          return 'none';
        }),
        startWith('none'),
        pairwise(),
        map(([oldVal, newVal]) => {
          if (oldVal === newVal) {
            if (oldVal === 'left') {
              return 'repeatLeft';
            }
            if (oldVal === 'right') {
              return 'repeatRight';
            }
          }
          return newVal;
        })
      );

    const hasChangedPage$ = this.dataSource.pagination$.pipe(
      map(pag => pag.currentPage),
      pairwise(),
      map(([oldPage, newPage]) => oldPage !== newPage),
    );

    const isMaxedResult$ = this.dataSource.pagination$.pipe(
      map(pag => !!pag.maxedResults),
    );

    const canShowLoading$ = observableCombineLatest([hasChangedPage$, isMaxedResult$]).pipe(
      map(([hasChangedPage, isLoadingMaxedResults]) => hasChangedPage || isLoadingMaxedResults),
      startWith(true),
      distinctUntilChanged()
    );

    this.showProgressBar$ = this.dataSource.isLoadingPage$.pipe(
      startWith(true),
      combineLatest(canShowLoading$),
      map(([loading, canShowLoading]) => loading && canShowLoading),
      distinctUntilChanged(),
      throttleTime(100, queueScheduler, { leading: true, trailing: true }),
    );

    this.isRefreshing$ = this.dataSource.isLoadingPage$.pipe(
      withLatestFrom(canShowLoading$, this.showProgressBar$),
      map(([loading, canShowLoading, showProgressBar]) => !canShowLoading && loading && !showProgressBar),
      distinctUntilChanged()
    );
  }

  ngAfterViewInit() {
    this.cd.detectChanges();
  }

  ngOnDestroy() {
    this.multiFilterWidgetObservables.forEach(sub => sub.unsubscribe());
    if (this.paginationWidgetToStore) {
      this.paginationWidgetToStore.unsubscribe();
    }
    if (this.filterWidgetToStore) {
      this.filterWidgetToStore.unsubscribe();
    }
    if (this.uberSub) {
      this.uberSub.unsubscribe();
    }
    if (this.dataSource) {
      this.dataSource.destroy();
    }
    if (this.multiFilterChangesSub) {
      this.multiFilterChangesSub.unsubscribe();
    }
<<<<<<< HEAD
=======
    this.pendingActions.forEach(sub => sub.unsubscribe());
>>>>>>> ccaabeda
  }

  private getDefaultListView(config: IListConfig<T>) {
    switch (config.viewType) {
      case ListViewTypes.TABLE_ONLY:
        return 'table';
      case ListViewTypes.CARD_ONLY:
        return 'cards';
      default:
        return this.config.defaultView || 'table';
    }
  }

  updateListView(listView: ListView) {
    this.store.dispatch(new SetListViewAction(this.listViewKey, listView));
  }

  updateListSort(field: string, direction: SortDirection) {
    this.headerSort.value = field;
    this.headerSort.direction = direction;
    this.paginationController.sort({
      direction,
      field
    });
  }

  executeActionMultiple(listActionConfig: IMultiListAction<T>) {
    const result = listActionConfig.action(Array.from(this.dataSource.selectedRows.values()));
    if (isObservable(result)) {
      const sub = this.getActionSub(result);
      this.pendingActions.set(result, sub);
    } else {
      this.dataSource.selectClear();
    }
  }

  private getActionSub(result: Observable<ActionState>) {
    const sub = result.pipe(
      subscribeOn(asapScheduler)
    ).subscribe(done => {
      if (!done.busy) {
        this.pendingActions.delete(result);
        sub.unsubscribe();
        if (!done.error) {
          this.dataSource.selectClear();
        }
      }
    });
    return sub;
  }

  executeActionGlobal(listActionConfig: IGlobalListAction<T>) {
    listActionConfig.action();
  }

  public refresh() {
    if (this.dataSource.refresh) {
      this.dataSource.refresh();
      this.dataSource.isLoadingPage$.pipe(
        tap(isLoading => {
          if (!isLoading) {
            this.paginationController.page(0);
          }
        }),
        takeWhile(isLoading => isLoading)
      ).subscribe();
    }
  }

  private setupActionsDefaultObservables<Y extends IOptionalAction<T>>(actions: Y[]) {
    if (Array.isArray(actions)) {
      return actions.map(action => {
        if (!action.visible$) {
          action.visible$ = observableOf(true);
        }
        if (!action.enabled$) {
          action.enabled$ = observableOf(true);
        }
        return action;
      });
    }
    return actions;
  }

  private getRowStateGeneratorFromEntityMonitor(entitySchema: normalizrSchema.Entity, dataSource: IListDataSource<T>) {
    return (row) => {
      if (!entitySchema || !row) {
        return observableOf(getDefaultRowState());
      }
      const entityMonitor = new EntityMonitor(this.store, dataSource.getRowUniqueId(row), dataSource.entityKey, entitySchema);
      return entityMonitor.entityRequest$.pipe(
        distinctUntilChanged(),
        map(requestInfo => ({
          deleting: requestInfo.deleting.busy,
          error: requestInfo.deleting.error,
          message: requestInfo.deleting.error ? `Sorry, deletion failed` : null
        }))
      );
    };
  }

  private getRowStateFromRowsState = (row: T): Observable<RowState> =>
    this.dataSource.rowsState.pipe(map(state => state[this.dataSource.getRowUniqueId(row)] || getDefaultRowState()))

}<|MERGE_RESOLUTION|>--- conflicted
+++ resolved
@@ -191,7 +191,6 @@
   noRowsNotFiltering$: Observable<boolean>;
   showProgressBar$: Observable<boolean>;
   isRefreshing$: Observable<boolean>;
-  maxedResults$: Observable<boolean>;
 
 
 
@@ -329,28 +328,11 @@
     this.paginationController = new ListPaginationController(this.store, this.dataSource, this.ngZone);
     this.multiFilterChangesSub = this.paginationController.multiFilterChanges$.subscribe();
 
-<<<<<<< HEAD
-    this.maxedResults$ = !!this.dataSource.action.flattenPaginationMax ?
-      observableCombineLatest(this.dataSource.pagination$, this.paginationController.filter$).pipe(
-        distinctUntilChanged(),
-        map(([pagination, filters]) => {
-          const totalResults = this.dataSource.isLocal ? pagination.clientPagination.totalResults : pagination.totalResults;
-          // Text filter is only shown when the current result set is not maxed, so we're safe to show the list if there's a text filter set
-          return !filters.string && this.dataSource.action.flattenPaginationMax < totalResults;
-        }),
-      ) : observableOf(false);
-
-=======
->>>>>>> ccaabeda
     const hasPages$ = this.dataSource.page$.pipe(
       map(pag => !!(pag && pag.length))
     );
 
-<<<<<<< HEAD
-    this.hasRows$ = observableCombineLatest(hasPages$, this.maxedResults$).pipe(
-=======
     this.hasRows$ = observableCombineLatest(hasPages$, this.dataSource.maxedResults$).pipe(
->>>>>>> ccaabeda
       map(([hasPages, maxedResults]) => !maxedResults && hasPages),
       startWith(false)
     );
@@ -441,19 +423,11 @@
       })
     );
 
-<<<<<<< HEAD
-    this.noRowsHaveFilter$ = observableCombineLatest(this.hasRows$, this.isFiltering$, this.maxedResults$).pipe(
-      map(([hasRows, isFiltering, maxedResults]) => !hasRows && isFiltering && !maxedResults)
-    );
-
-    this.noRowsNotFiltering$ = observableCombineLatest(this.hasRows$, this.isFiltering$, this.maxedResults$).pipe(
-=======
     this.noRowsHaveFilter$ = observableCombineLatest(this.hasRows$, this.isFiltering$, this.dataSource.maxedResults$).pipe(
       map(([hasRows, isFiltering, maxedResults]) => !hasRows && isFiltering && !maxedResults)
     );
 
     this.noRowsNotFiltering$ = observableCombineLatest(this.hasRows$, this.isFiltering$, this.dataSource.maxedResults$).pipe(
->>>>>>> ccaabeda
       map(([hasRows, isFiltering, maxedResults]) => !hasRows && !isFiltering && !maxedResults)
     );
 
@@ -572,10 +546,7 @@
     if (this.multiFilterChangesSub) {
       this.multiFilterChangesSub.unsubscribe();
     }
-<<<<<<< HEAD
-=======
     this.pendingActions.forEach(sub => sub.unsubscribe());
->>>>>>> ccaabeda
   }
 
   private getDefaultListView(config: IListConfig<T>) {
