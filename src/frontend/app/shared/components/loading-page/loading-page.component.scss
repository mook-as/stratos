.loading-page {
  align-items: center;
  bottom: 0;
  display: flex;
  justify-content: center;
  left: 0;
<<<<<<< HEAD
  margin: -10px;
=======
  margin: -5px;
>>>>>>> e8da9af3
  position: absolute;
  right: 0;
  top: 0;

  &__indicator {
    flex: none;

    &-bar {
      margin-top: 15px;
    }

    &-alert {
      font-size: 18px;
      font-weight: 600;
      margin-bottom: 24px;
      text-align: center;
    }
  }
}<|MERGE_RESOLUTION|>--- conflicted
+++ resolved
@@ -4,11 +4,7 @@
   display: flex;
   justify-content: center;
   left: 0;
-<<<<<<< HEAD
-  margin: -10px;
-=======
   margin: -5px;
->>>>>>> e8da9af3
   position: absolute;
   right: 0;
   top: 0;
