--- conflicted
+++ resolved
@@ -1,16 +1,7 @@
-<<<<<<< HEAD
 import { AfterViewInit, Component, Input, OnDestroy } from '@angular/core';
-=======
-
-import {combineLatest as observableCombineLatest,  concat ,  Observable, Subscription } from 'rxjs';
-
-import {startWith,  map, tap, delay } from 'rxjs/operators';
-import { Component, OnInit, Input, OnDestroy, Output, AfterViewInit } from '@angular/core';
-import { Store } from '@ngrx/store';
->>>>>>> 75a05e3f
 import { MatSnackBar, MatSnackBarRef, SimpleSnackBar } from '@angular/material';
-import { delay, map, tap } from 'rxjs/operators';
-import { Observable } from 'rxjs/Rx';
+import { combineLatest as observableCombineLatest, Observable } from 'rxjs';
+import { delay, map, startWith, tap } from 'rxjs/operators';
 
 import { UserService } from '../../../core/user.service';
 import { CloudFoundryService } from '../../data-services/cloud-foundry.service';
