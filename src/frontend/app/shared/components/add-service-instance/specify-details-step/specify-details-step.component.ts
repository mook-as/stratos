import { COMMA, ENTER, SPACE } from '@angular/cdk/keycodes';
import { AfterContentInit, Component, Input, OnDestroy } from '@angular/core';
import { AbstractControl, FormControl, FormGroup, ValidatorFn, Validators } from '@angular/forms';
import { MatChipInputEvent } from '@angular/material';
import { ActivatedRoute } from '@angular/router';
import { Store } from '@ngrx/store';
import { BehaviorSubject, Observable, of as observableOf, Subscription } from 'rxjs';
import {
  combineLatest,
  distinctUntilChanged,
  filter,
  first,
  map,
  publishReplay,
  refCount,
  share,
  startWith,
  switchMap,
  tap,
<<<<<<< HEAD
  take,
  startWith,
=======
>>>>>>> c749c7f2
} from 'rxjs/operators';

import { IServiceInstance } from '../../../../core/cf-api-svc.types';
import { getServiceJsonParams } from '../../../../features/service-catalog/services-helper';
import {
  SetCreateServiceInstanceOrg,
  SetServiceInstanceGuid,
} from '../../../../store/actions/create-service-instance.actions';
import { RouterNav } from '../../../../store/actions/router.actions';
import { CreateServiceBinding } from '../../../../store/actions/service-bindings.actions';
import { CreateServiceInstance, UpdateServiceInstance } from '../../../../store/actions/service-instances.actions';
import { AppState } from '../../../../store/app-state';
import { serviceBindingSchemaKey, serviceInstancesSchemaKey } from '../../../../store/helpers/entity-factory';
import { RequestInfoState } from '../../../../store/reducers/api-request-reducer/types';
import { selectRequestInfo } from '../../../../store/selectors/api.selectors';
import {
  selectCreateServiceInstance,
  selectCreateServiceInstanceSpaceGuid,
} from '../../../../store/selectors/create-service-instance.selectors';
import { APIResource } from '../../../../store/types/api.types';
import { CreateServiceInstanceState } from '../../../../store/types/create-service-instance.types';
import { PaginationMonitorFactory } from '../../../monitors/pagination-monitor.factory';
import { StepOnNextResult } from '../../stepper/step/step.component';
import { CreateServiceInstanceHelperServiceFactory } from '../create-service-instance-helper-service-factory.service';
import { CreateServiceInstanceHelperService } from '../create-service-instance-helper.service';
import { CsiGuidsService } from '../csi-guids.service';
<<<<<<< HEAD
import { CsiModeService } from '../csi-mode.service';
import { Observable, BehaviorSubject, Subscription, of as observableOf } from 'rxjs';
=======
>>>>>>> c749c7f2

const enum FormMode {
  CreateServiceInstance = 'create-service-instance',
  BindServiceInstance = 'bind-service-instance',
}
@Component({
  selector: 'app-specify-details-step',
  templateUrl: './specify-details-step.component.html',
  styleUrls: ['./specify-details-step.component.scss'],
})
export class SpecifyDetailsStepComponent implements OnDestroy, AfterContentInit {

  serviceInstancesInit$: Observable<boolean>;
  hasInstances$: Observable<boolean>;
  serviceInstanceName: string;
  serviceInstanceGuid: string;
  selectCreateInstance$: Observable<CreateServiceInstanceState>;
  formModes = [
    {
      label: 'Create and Bind to a new Service Instance',
      key: FormMode.CreateServiceInstance
    },
    {
      label: 'Bind to an Existing Service Instance',
      key: FormMode.BindServiceInstance
    }
  ];
  @Input('showModeSelection')
  showModeSelection = false;

  formMode: FormMode;

  selectExistingInstanceForm: FormGroup;
  createNewInstanceForm: FormGroup;
  serviceInstances$: Observable<APIResource<IServiceInstance>[]>;
  cSIHelperService: CreateServiceInstanceHelperService;
  allServiceInstances$: Observable<APIResource<IServiceInstance>[]>;
  validate: BehaviorSubject<boolean> = new BehaviorSubject(false);
  allServiceInstanceNames: string[];
  tagsVisible = true;
  tagsSelectable = true;
  tagsRemovable = true;
  tagsAddOnBlur = true;
  separatorKeysCodes = [ENTER, COMMA, SPACE];
  tags = [];
  spaceScopeSub: Subscription;
  bindExistingInstance = false;
  subscriptions: Subscription[] = [];

  static isValidJsonValidatorFn = (): ValidatorFn => {
    return (formField: AbstractControl): { [key: string]: any } => {

      try {
        if (formField.value) {
          const jsonObj = JSON.parse(formField.value);
          // Check if jsonObj is actually an obj
          if (jsonObj.constructor !== {}.constructor) {
            throw new Error('not an object');
          }
        }
      } catch (e) {
        return { 'notValidJson': { value: formField.value } };
      }
      return null;
    };
  }
  nameTakenValidator = (): ValidatorFn => {
    return (formField: AbstractControl): { [key: string]: any } =>
      !this.checkName(formField.value) ? { 'nameTaken': { value: formField.value } } : null;
  }

  constructor(
    private store: Store<AppState>,
    private cSIHelperServiceFactory: CreateServiceInstanceHelperServiceFactory,
    private activatedRoute: ActivatedRoute,
    private paginationMonitorFactory: PaginationMonitorFactory,
<<<<<<< HEAD
    private snackBar: MatSnackBar,
    private csiGuidsService: CsiGuidsService,
    private modeService: CsiModeService
=======
    private csiGuidsService: CsiGuidsService
>>>>>>> c749c7f2
  ) {
    this.setupForms();

    this.selectCreateInstance$ = this.store.select(selectCreateServiceInstance).pipe(
      filter(p => !!p && !!p.servicePlanGuid && !!p.spaceGuid && !!p.cfGuid && !!p.serviceGuid),
      share(),
    );
    this.serviceInstances$ = this.selectCreateInstance$.pipe(
      distinctUntilChanged((x, y) => {
        return (x.servicePlanGuid === y.servicePlanGuid && x.spaceGuid === y.spaceGuid);
      }),
      switchMap(guids => {
        this.cSIHelperService = this.cSIHelperServiceFactory.create(guids.cfGuid, guids.serviceGuid);
        return this.cSIHelperService.getServiceInstancesForService(
          guids.servicePlanGuid,
          guids.spaceGuid,
          guids.cfGuid
        );
      }),
      publishReplay(1),
      refCount(),
    );

    this.serviceInstancesInit$ = this.serviceInstances$.pipe(
      filter(p => !!p),
      map(o => false),
      startWith(false)
    );
    this.hasInstances$ = this.serviceInstances$.pipe(
      filter(p => !!p),
      map(p => p.length > 0),
    );
  }

  onEnter = () => {
    this.formMode = FormMode.CreateServiceInstance;
    this.allServiceInstances$ = this.cSIHelperService.getServiceInstancesForService(null, null, this.csiGuidsService.cfGuid);
    if (this.modeService.isEditServiceInstanceMode()) {
      this.store.select(selectCreateServiceInstance).pipe(
        take(1),
        tap(state => {
          this.createNewInstanceForm.controls.name.setValue(state.name);
          this.createNewInstanceForm.controls.params.setValue(state.parameters);
          this.serviceInstanceGuid = state.serviceInstanceGuid;
          this.serviceInstanceName = state.name;
          this.createNewInstanceForm.updateValueAndValidity();
          if (state.tags) {
            this.tags = [].concat(state.tags.map(t => ({ label: t })));
          }
        })
      ).subscribe();
    }
    this.subscriptions.push(this.setupFormValidatorData());
  }

  resetForms = (mode: FormMode) => {
    this.validate.next(false);
    this.createNewInstanceForm.reset();
    this.selectExistingInstanceForm.reset();
    if (mode === FormMode.CreateServiceInstance) {
      this.tags = [];
      this.bindExistingInstance = false;
    } else if (mode === FormMode.BindServiceInstance) {
      this.bindExistingInstance = true;
    }
  }

  private setupFormValidatorData(): Subscription {
    return this.allServiceInstances$.pipe(
      combineLatest(this.store.select(selectCreateServiceInstance)),
      switchMap(([instances, state]) => {
        return this.store.select(selectCreateServiceInstanceSpaceGuid).pipe(
          filter(p => !!p),
          map(spaceGuid => instances.filter(s => {
            let filterSelf = false;
            if (this.modeService.isEditServiceInstanceMode()) {
              filterSelf = s.entity.name === state.name;
            }
            return (s.entity.space_guid === spaceGuid) && !filterSelf;

          }
          )), tap(o => {
            this.allServiceInstanceNames = o.map(s => s.entity.name);
          }));
      })).subscribe();
  }

  private setupForms() {
    this.createNewInstanceForm = new FormGroup({
      name: new FormControl('', [Validators.required, this.nameTakenValidator()]),
      params: new FormControl('', SpecifyDetailsStepComponent.isValidJsonValidatorFn()),
      tags: new FormControl(''),
    });
    this.selectExistingInstanceForm = new FormGroup({
      serviceInstances: new FormControl('', [Validators.required]),
    });
  }

  setOrg = (guid) => this.store.dispatch(new SetCreateServiceInstanceOrg(guid));

  ngOnDestroy(): void {
    this.subscriptions.forEach(s => s.unsubscribe());
  }

  ngAfterContentInit() {
    this.setupValidate();
  }

  onNext = (): Observable<StepOnNextResult> => {
    return this.store.select(selectCreateServiceInstance).pipe(
      filter(p => !!p),
      switchMap(p => {
        if (this.bindExistingInstance) {
          // Binding an existing instance, therefore, skip creation by returning a dummy response
          return observableOf({
            creating: false,
            error: false,
            response: {
              result: []
            }
          });
        } else {
          return this.createServiceInstance(p, this.modeService.isEditServiceInstanceMode());
        }
      }),
      filter(s => !s.creating),
      combineLatest(this.store.select(selectCreateServiceInstance)),
      first(),
      switchMap(([request, state]) => {
        if (request.error) {
<<<<<<< HEAD
          return this.handleException();
        } else if (!this.modeService.isEditServiceInstanceMode()) {
=======
          return observableOf({ success: false, message: `Failed to create service instance: ${request.message}` });
        } else {
>>>>>>> c749c7f2
          const serviceInstanceGuid = this.setServiceInstanceGuid(request);
          this.store.dispatch(new SetServiceInstanceGuid(serviceInstanceGuid));
          if (!!state.bindAppGuid) {
            return this.createBinding(serviceInstanceGuid, state.cfGuid, state.bindAppGuid, state.bindAppParams)
              .pipe(
                filter(s => {
                  return s && !s.creating;
                }),
                map(req => req.error ?
                  { success: false, message: `Failed to create service instance binding: ${req.message}` } :
                  this.routeToServices(state.cfGuid, state.bindAppGuid))
              );
          } else {
            return observableOf(this.routeToServices());
          }
        }
        return observableOf(this.routeToServices());
      }),
    );
  }

<<<<<<< HEAD
  routeToServices = (cfGuid: string = null, appGuid: string = null) => {
    if (this.modeService.isAppServicesMode()) {
=======
  routeToServices = (cfGuid: string = null, appGuid: string = null): StepOnNextResult => {
    if (this.cSIHelperService.isAppServices()) {
>>>>>>> c749c7f2
      this.store.dispatch(new RouterNav({ path: ['/applications', cfGuid, appGuid, 'services'] }));
    } else {
      this.store.dispatch(new RouterNav({ path: ['/services'] }));
    }
    return { success: true };
  }

  private setServiceInstanceGuid = (request: { creating: boolean; error: boolean; response: { result: any[]; }; }) =>
    this.bindExistingInstance ? this.selectExistingInstanceForm.controls.serviceInstances.value : request.response.result[0]

  private setupValidate() {
    this.subscriptions.push(this.createNewInstanceForm.statusChanges.pipe(
      map(() => this.validate.next(this.createNewInstanceForm.valid))).subscribe());
    this.subscriptions.push(this.selectExistingInstanceForm.statusChanges.pipe(
      map(() => this.validate.next(this.selectExistingInstanceForm.valid))).subscribe());
  }

  createServiceInstance(createServiceInstance: CreateServiceInstanceState, isUpdate: boolean): Observable<RequestInfoState> {

    const name = this.createNewInstanceForm.controls.name.value;
    const { spaceGuid, cfGuid } = createServiceInstance;
    const servicePlanGuid = createServiceInstance.servicePlanGuid;
    const params = getServiceJsonParams(this.createNewInstanceForm.controls.params.value);
    let tagsStr = null;
    tagsStr = this.tags.length > 0 ? this.tags.map(t => t.label) : [];

    let newServiceInstanceGuid;

    if (!this.modeService.isEditServiceInstanceMode()) {

      newServiceInstanceGuid = name + spaceGuid + servicePlanGuid;
    } else {
      newServiceInstanceGuid = this.serviceInstanceGuid;
    }

    let action;
    if (this.modeService.isEditServiceInstanceMode()) {
      action = new UpdateServiceInstance(cfGuid, newServiceInstanceGuid, name, servicePlanGuid, spaceGuid, params, tagsStr);
    } else {
      action = new CreateServiceInstance(cfGuid, newServiceInstanceGuid, name, servicePlanGuid, spaceGuid, params, tagsStr);
    }
    this.store.dispatch(action);
    return this.store.select(selectRequestInfo(serviceInstancesSchemaKey, newServiceInstanceGuid));
  }

  createBinding = (serviceInstanceGuid: string, cfGuid: string, appGuid: string, params: {}) => {

    const guid = `${cfGuid}-${appGuid}-${serviceInstanceGuid}`;
    params = getServiceJsonParams(params);

    this.store.dispatch(new CreateServiceBinding(
      cfGuid,
      guid,
      appGuid,
      serviceInstanceGuid,
      params
    ));

    return this.store.select(selectRequestInfo(serviceBindingSchemaKey, guid));
  }

  addTag(event: MatChipInputEvent): void {
    const input = event.input;
    const value = event.value;
    if ((value || '').trim()) {
      this.tags.push({ label: value.trim() });
    }

    if (input) {
      input.value = '';
    }
  }

  removeTag(tag: any): void {
    const index = this.tags.indexOf(tag);

    if (index >= 0) {
      this.tags.splice(index, 1);
    }
  }

  checkName = (value: string = null) => {
    if (this.allServiceInstanceNames) {
      const specifiedName = value || this.createNewInstanceForm.controls.name.value;
      if (this.modeService.isEditServiceInstanceMode() && specifiedName === this.serviceInstanceName) {
        return true;
      }
      return this.allServiceInstanceNames.indexOf(value || this.createNewInstanceForm.controls.name.value) === -1;
    }
    return true;
  }

}<|MERGE_RESOLUTION|>--- conflicted
+++ resolved
@@ -16,12 +16,8 @@
   share,
   startWith,
   switchMap,
+  take,
   tap,
-<<<<<<< HEAD
-  take,
-  startWith,
-=======
->>>>>>> c749c7f2
 } from 'rxjs/operators';
 
 import { IServiceInstance } from '../../../../core/cf-api-svc.types';
@@ -48,11 +44,7 @@
 import { CreateServiceInstanceHelperServiceFactory } from '../create-service-instance-helper-service-factory.service';
 import { CreateServiceInstanceHelperService } from '../create-service-instance-helper.service';
 import { CsiGuidsService } from '../csi-guids.service';
-<<<<<<< HEAD
 import { CsiModeService } from '../csi-mode.service';
-import { Observable, BehaviorSubject, Subscription, of as observableOf } from 'rxjs';
-=======
->>>>>>> c749c7f2
 
 const enum FormMode {
   CreateServiceInstance = 'create-service-instance',
@@ -129,13 +121,8 @@
     private cSIHelperServiceFactory: CreateServiceInstanceHelperServiceFactory,
     private activatedRoute: ActivatedRoute,
     private paginationMonitorFactory: PaginationMonitorFactory,
-<<<<<<< HEAD
-    private snackBar: MatSnackBar,
     private csiGuidsService: CsiGuidsService,
     private modeService: CsiModeService
-=======
-    private csiGuidsService: CsiGuidsService
->>>>>>> c749c7f2
   ) {
     this.setupForms();
 
@@ -266,13 +253,8 @@
       first(),
       switchMap(([request, state]) => {
         if (request.error) {
-<<<<<<< HEAD
-          return this.handleException();
+          return observableOf({ success: false, message: `Failed to create service instance: ${request.message}` });
         } else if (!this.modeService.isEditServiceInstanceMode()) {
-=======
-          return observableOf({ success: false, message: `Failed to create service instance: ${request.message}` });
-        } else {
->>>>>>> c749c7f2
           const serviceInstanceGuid = this.setServiceInstanceGuid(request);
           this.store.dispatch(new SetServiceInstanceGuid(serviceInstanceGuid));
           if (!!state.bindAppGuid) {
@@ -294,13 +276,8 @@
     );
   }
 
-<<<<<<< HEAD
-  routeToServices = (cfGuid: string = null, appGuid: string = null) => {
-    if (this.modeService.isAppServicesMode()) {
-=======
   routeToServices = (cfGuid: string = null, appGuid: string = null): StepOnNextResult => {
     if (this.cSIHelperService.isAppServices()) {
->>>>>>> c749c7f2
       this.store.dispatch(new RouterNav({ path: ['/applications', cfGuid, appGuid, 'services'] }));
     } else {
       this.store.dispatch(new RouterNav({ path: ['/services'] }));
