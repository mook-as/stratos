import { TitleCasePipe } from '@angular/common';
import { Component, OnDestroy } from '@angular/core';
import { ActivatedRoute } from '@angular/router';
import { Store } from '@ngrx/store';
<<<<<<< HEAD
import { Observable } from 'rxjs/Observable';
import { filter, first, map, switchMap, take, tap } from 'rxjs/operators';
=======
import { Observable, of as observableOf } from 'rxjs';
import { map, tap, take, filter, switchMap, first } from 'rxjs/operators';
>>>>>>> 75a05e3f

import { IApp, ISpace } from '../../../../core/cf-api.types';
import { EntityServiceFactory } from '../../../../core/entity-service-factory.service';
import { getIdFromRoute } from '../../../../features/cloud-foundry/cf.helpers';
import { servicesServiceFactoryProvider } from '../../../../features/service-catalog/service-catalog.helpers';
import { isMarketplaceMode } from '../../../../features/service-catalog/services-helper';
import { GetApplication } from '../../../../store/actions/application.actions';
import {
  SetCreateServiceInstanceCFDetails,
  SetCreateServiceInstanceServiceGuid,
  ResetCreateServiceInstanceState,
} from '../../../../store/actions/create-service-instance.actions';
import { GetAllAppsInSpace } from '../../../../store/actions/space.actions';
import { AppState } from '../../../../store/app-state';
import { applicationSchemaKey, entityFactory, spaceSchemaKey } from '../../../../store/helpers/entity-factory';
import {
  createEntityRelationKey,
  createEntityRelationPaginationKey,
} from '../../../../store/helpers/entity-relations.types';
import { getPaginationObservables } from '../../../../store/reducers/pagination-reducer/pagination-reducer.helper';
import { selectCreateServiceInstance } from '../../../../store/selectors/create-service-instance.selectors';
import { APIResource } from '../../../../store/types/api.types';
import { CfOrgSpaceDataService } from '../../../data-services/cf-org-space-service.service';
import { PaginationMonitorFactory } from '../../../monitors/pagination-monitor.factory';
import { StepOnNextResult } from '../../stepper/step/step.component';
import { CreateServiceInstanceHelperServiceFactory } from '../create-service-instance-helper-service-factory.service';
import { CreateServiceInstanceHelperService } from '../create-service-instance-helper.service';
import { CsiGuidsService } from '../csi-guids.service';

@Component({
  selector: 'app-add-service-instance',
  templateUrl: './add-service-instance.component.html',
  styleUrls: ['./add-service-instance.component.scss'],
  providers: [
    servicesServiceFactoryProvider,
    CreateServiceInstanceHelperServiceFactory,
    TitleCasePipe,
    CsiGuidsService
  ]
})
export class AddServiceInstanceComponent implements OnDestroy {

  skipApps$: Observable<boolean>;
  cancelUrl: string;
  marketPlaceMode: boolean;
  cSIHelperService: CreateServiceInstanceHelperService;
  displaySelectServiceStep: boolean;
  displaySelectCfStep: boolean;
  title$: Observable<string>;
  serviceInstancesUrl: string;
  servicesWallCreateInstance = false;
  stepperText = 'Select a Cloud Foundry instance, organization and space for the service instance.';
  bindAppStepperText = 'Bind App (Optional)';
  appId: string;
  constructor(
    private cSIHelperServiceFactory: CreateServiceInstanceHelperServiceFactory,
    private activatedRoute: ActivatedRoute,
    private store: Store<AppState>,
    private cfOrgSpaceService: CfOrgSpaceDataService,
    private csiGuidsService: CsiGuidsService,
    private entityServiceFactory: EntityServiceFactory,
    private paginationMonitorFactory: PaginationMonitorFactory
  ) {

    const { serviceId, cfId, appId } = this.getIdsFromRoute();

    // Check if wizard has been initiated from the Services Marketplace
    this.checkAndConfigureServiceForMarketplaceMode();

    // Check if the CF Select step needs to be displayed
    this.displaySelectCfStep = this.setupSelectCFStep(cfId, appId);

    // Check if the select service step needs to be displayed
    this.displaySelectServiceStep = this.setupSelectServiceStep(serviceId, appId);

    if (!!cfId && !!appId) {
      // Setup wizard for App services mode
      this.setupForAppServiceMode(appId, cfId);
    }
    if (!cfId && !appId && !serviceId) {
      // Setup wizard for default mode
      this.servicesWallCreateInstance = true;
      this.serviceInstancesUrl = `/services`;
      this.title$ = observableOf(`Create Service Instance`);
    }

    this.skipApps$ = this.store.select(selectCreateServiceInstance).pipe(
      filter(p => !!p && !!p.spaceGuid && !!p.cfGuid),
      switchMap(createServiceInstance => {
        const paginationKey = createEntityRelationPaginationKey(spaceSchemaKey, createServiceInstance.spaceGuid);
        return getPaginationObservables<APIResource<IApp>>({
          store: this.store,
          action: new GetAllAppsInSpace(createServiceInstance.cfGuid, createServiceInstance.spaceGuid, paginationKey),
          paginationMonitor: this.paginationMonitorFactory.create(
            paginationKey,
            entityFactory(applicationSchemaKey)
          )
        }, true).entities$;
      }),
      map(apps => apps.length === 0)
    );
  }


  setupSelectCFStep = (cfId: string, appId: string) => !(!!cfId && !!appId);

  setupSelectServiceStep = (serviceId: string, appId: string) => !serviceId;

  onNext = (): Observable<StepOnNextResult> => {
    this.store.dispatch(new SetCreateServiceInstanceCFDetails(
      this.cfOrgSpaceService.cf.select.getValue(),
      this.cfOrgSpaceService.org.select.getValue(),
      this.cfOrgSpaceService.space.select.getValue()
    ));
    return observableOf({ success: true });
  }

  private getIdsFromRoute() {
    const serviceId = getIdFromRoute(this.activatedRoute, 'serviceId');
    const cfId = getIdFromRoute(this.activatedRoute, 'cfId');
    const appId = getIdFromRoute(this.activatedRoute, 'id');
    return { serviceId, cfId, appId };
  }

  private setupForAppServiceMode(appId: string, cfId: string) {
    this.appId = appId;
    this.serviceInstancesUrl = `/applications/${cfId}/${appId}/services`;
    this.bindAppStepperText = 'Binding Params (Optional)';
    const entityService = this.entityServiceFactory.create<APIResource<IApp>>(
      applicationSchemaKey,
      entityFactory(applicationSchemaKey),
      appId,
      new GetApplication(appId, cfId, [createEntityRelationKey(applicationSchemaKey, spaceSchemaKey)]),
      true);
    entityService.waitForEntity$.pipe(filter(p => !!p), tap(app => {
      const spaceEntity = app.entity.entity.space as APIResource<ISpace>;
      this.store.dispatch(new SetCreateServiceInstanceCFDetails(cfId, spaceEntity.entity.organization_guid, app.entity.entity.space_guid));
      this.title$ = observableOf(`Create and/or Bind Service Instance to '${app.entity.entity.name}'`);
    }), take(1)).subscribe();
  }

  private checkAndConfigureServiceForMarketplaceMode() {
    if (isMarketplaceMode(this.activatedRoute)) {
      this.initialiseForMarketplaceMode();
    }
  }

  ngOnDestroy(): void {
    this.store.dispatch(new ResetCreateServiceInstanceState());
  }

  private initialiseForMarketplaceMode() {
    const { cfId, serviceId } = this.activatedRoute.snapshot.params;
    this.csiGuidsService.cfGuid = cfId;
    this.csiGuidsService.serviceGuid = serviceId;
    this.cSIHelperService = this.cSIHelperServiceFactory.create(cfId, serviceId);
    this.store.dispatch(new SetCreateServiceInstanceCFDetails(cfId));
    this.store.dispatch(new SetCreateServiceInstanceServiceGuid(serviceId));
    const serviceGuid = serviceId;
    this.serviceInstancesUrl = `/marketplace/${cfId}/${serviceGuid}/instances`;
    this.title$ = this.cSIHelperService.getServiceName().pipe(map(label => `Create Instance: ${label}`));
    this.marketPlaceMode = true;
    this.cfOrgSpaceService.cf.list$.pipe(
      filter(p => !!p),
      first()
    ).subscribe(e => this.cfOrgSpaceService.cf.select.next(cfId));
  }
}<|MERGE_RESOLUTION|>--- conflicted
+++ resolved
@@ -2,13 +2,8 @@
 import { Component, OnDestroy } from '@angular/core';
 import { ActivatedRoute } from '@angular/router';
 import { Store } from '@ngrx/store';
-<<<<<<< HEAD
-import { Observable } from 'rxjs/Observable';
+import { Observable, of as observableOf } from 'rxjs';
 import { filter, first, map, switchMap, take, tap } from 'rxjs/operators';
-=======
-import { Observable, of as observableOf } from 'rxjs';
-import { map, tap, take, filter, switchMap, first } from 'rxjs/operators';
->>>>>>> 75a05e3f
 
 import { IApp, ISpace } from '../../../../core/cf-api.types';
 import { EntityServiceFactory } from '../../../../core/entity-service-factory.service';
@@ -17,9 +12,9 @@
 import { isMarketplaceMode } from '../../../../features/service-catalog/services-helper';
 import { GetApplication } from '../../../../store/actions/application.actions';
 import {
+  ResetCreateServiceInstanceState,
   SetCreateServiceInstanceCFDetails,
   SetCreateServiceInstanceServiceGuid,
-  ResetCreateServiceInstanceState,
 } from '../../../../store/actions/create-service-instance.actions';
 import { GetAllAppsInSpace } from '../../../../store/actions/space.actions';
 import { AppState } from '../../../../store/app-state';
