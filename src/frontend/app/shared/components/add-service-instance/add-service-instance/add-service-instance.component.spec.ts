import { async, ComponentFixture, TestBed } from '@angular/core/testing';

import { ServicesService } from '../../../../features/service-catalog/services.service';
import { ServicesServiceMock } from '../../../../features/service-catalog/services.service.mock';
import { BaseTestModulesNoShared } from '../../../../test-framework/cloud-foundry-endpoint-service.helper';
import { CfOrgSpaceDataService } from '../../../data-services/cf-org-space-service.service';
import { CloudFoundryService } from '../../../data-services/cloud-foundry.service';
import { EntityMonitorFactory } from '../../../monitors/entity-monitor.factory.service';
import { InternalEventMonitorFactory } from '../../../monitors/internal-event-monitor.factory';
import { PaginationMonitorFactory } from '../../../monitors/pagination-monitor.factory';
import {
  ApplicationStateIconComponent,
} from '../../application-state/application-state-icon/application-state-icon.component';
import { ApplicationStateIconPipe } from '../../application-state/application-state-icon/application-state-icon.pipe';
import { BooleanIndicatorComponent } from '../../boolean-indicator/boolean-indicator.component';
import { CardStatusComponent } from '../../cards/card-status/card-status.component';
import { AppChipsComponent } from '../../chips/chips.component';
import {
  CreateApplicationStep1Component,
} from '../../create-application/create-application-step1/create-application-step1.component';
import { FocusDirective } from '../../focus.directive';
import { MetaCardComponent } from '../../list/list-cards/meta-card/meta-card-base/meta-card.component';
import { MetaCardItemComponent } from '../../list/list-cards/meta-card/meta-card-item/meta-card-item.component';
import { MetaCardKeyComponent } from '../../list/list-cards/meta-card/meta-card-key/meta-card-key.component';
import { MetaCardTitleComponent } from '../../list/list-cards/meta-card/meta-card-title/meta-card-title.component';
import { MetaCardValueComponent } from '../../list/list-cards/meta-card/meta-card-value/meta-card-value.component';
import { CfServiceCardComponent } from '../../list/list-types/cf-services/cf-service-card/cf-service-card.component';
import { MetadataItemComponent } from '../../metadata-item/metadata-item.component';
import { MultilineTitleComponent } from '../../multiline-title/multiline-title.component';
import { PageHeaderModule } from '../../page-header/page-header.module';
import { ServiceIconComponent } from '../../service-icon/service-icon.component';
import { ServicePlanPriceComponent } from '../../service-plan-price/service-plan-price.component';
import { ServicePlanPublicComponent } from '../../service-plan-public/service-plan-public.component';
import { SteppersModule } from '../../stepper/steppers.module';
import { BindAppsStepComponent } from '../bind-apps-step/bind-apps-step.component';
import { SelectPlanStepComponent } from '../select-plan-step/select-plan-step.component';
import { SelectServiceComponent } from '../select-service/select-service.component';
import { SpecifyDetailsStepComponent } from '../specify-details-step/specify-details-step.component';
import { AddServiceInstanceComponent } from './add-service-instance.component';

describe('AddServiceInstanceComponent', () => {
  let component: AddServiceInstanceComponent;
  let fixture: ComponentFixture<AddServiceInstanceComponent>;

  beforeEach(async(() => {
    TestBed.configureTestingModule({
      declarations: [
        AddServiceInstanceComponent,
        SelectPlanStepComponent,
        SpecifyDetailsStepComponent,
        BindAppsStepComponent,
        SelectServiceComponent,
        CreateApplicationStep1Component,
        CardStatusComponent,
        MetadataItemComponent,
        CfServiceCardComponent,
        MetaCardComponent,
        ServiceIconComponent,
        MetaCardTitleComponent,
        MetaCardKeyComponent,
        MetaCardItemComponent,
        MetaCardComponent,
        MetaCardValueComponent,
        BooleanIndicatorComponent,
        AppChipsComponent,
        ApplicationStateIconComponent,
        ApplicationStateIconPipe,
        MultilineTitleComponent,
<<<<<<< HEAD
        ServicePlanPublicComponent,
        ServicePlanPriceComponent
=======
        FocusDirective
>>>>>>> c4122e8b
      ],
      imports: [
        PageHeaderModule,
        SteppersModule,
        // CoreModule,
        BaseTestModulesNoShared
      ],
      providers: [
        { provide: ServicesService, useClass: ServicesServiceMock },
        EntityMonitorFactory,
        PaginationMonitorFactory,
        CfOrgSpaceDataService,
        InternalEventMonitorFactory,
        CloudFoundryService
      ]
    })
      .compileComponents();
  }));

  beforeEach(() => {
    fixture = TestBed.createComponent(AddServiceInstanceComponent);
    component = fixture.componentInstance;
    fixture.detectChanges();
  });

  it('should create', () => {
    expect(component).toBeTruthy();
  });
});<|MERGE_RESOLUTION|>--- conflicted
+++ resolved
@@ -66,12 +66,9 @@
         ApplicationStateIconComponent,
         ApplicationStateIconPipe,
         MultilineTitleComponent,
-<<<<<<< HEAD
         ServicePlanPublicComponent,
-        ServicePlanPriceComponent
-=======
+        ServicePlanPriceComponent,
         FocusDirective
->>>>>>> c4122e8b
       ],
       imports: [
         PageHeaderModule,
