--- conflicted
+++ resolved
@@ -83,26 +83,7 @@
       this.store.dispatch(new SetCreateServiceInstanceCFDetails(activatedRoute.snapshot.params.cfId));
     }
 
-<<<<<<< HEAD
-  getDisplayName(selectedPlan: ServicePlan) {
-    let name = selectedPlan.name;
-    if (selectedPlan.extra && selectedPlan.extra.displayName) {
-      name = selectedPlan.extra.displayName;
-    }
-    return name;
-  }
-  hasAdditionalInfo(selectedPlan: ServicePlan) {
-    return selectedPlan.extra && selectedPlan.extra.bullets;
-  }
-
-  onEnter = () => {
-    this.cSIHelperService = this.cSIHelperServiceFactory.create(this.csiGuidsService.cfGuid, this.csiGuidsService.serviceGuid);
-
-    this.servicePlans$ = this.store.select(selectCreateServiceInstanceOrgGuid).pipe(
-      combineLatest(this.store.select(selectCreateServiceInstanceSpaceGuid)),
-      filter(([o, s]) => !!o && !!s),
-      switchMap(([orgGuid, spaceGuid]) => this.cSIHelperService.getVisibleServicePlansForSpaceAndOrg(orgGuid, spaceGuid)),
-=======
+
     this.servicePlans$ = this.store.select(selectCreateServiceInstance).pipe(
       filter(p => !!p.orgGuid && !!p.spaceGuid && !!p.serviceGuid),
       distinctUntilChanged((x, y) => {
@@ -112,7 +93,6 @@
         this.cSIHelperService = this.cSIHelperServiceFactory.create(state.cfGuid, state.serviceGuid);
         return this.cSIHelperService.getVisibleServicePlansForSpaceAndOrg(state.orgGuid, state.spaceGuid);
       }),
->>>>>>> 1ac4eb30
       tap(o => {
         if (o.length === 0) {
           this.stepperForm.controls.servicePlans.disable();
@@ -158,8 +138,6 @@
   }
 
   onEnter = () => {
-
-
     this.subscription = this.servicePlans$.pipe(
       filter(p => !!p && p.length > 0),
       tap(o => {
