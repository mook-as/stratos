--- conflicted
+++ resolved
@@ -1,35 +1,13 @@
-<<<<<<< HEAD
-import { Component, EventEmitter, Input, OnDestroy, OnInit, Output } from '@angular/core';
-import * as moment from 'moment';
-import { Subscription } from 'rxjs';
-import { debounceTime, takeWhile, tap } from 'rxjs/operators';
-
-import { MetricQueryConfig, MetricQueryType, MetricsAction } from '../../../store/actions/metrics.actions';
-=======
 import { Component, EventEmitter, Input, OnDestroy, Output } from '@angular/core';
 import { Subscription } from 'rxjs';
-import { FetchApplicationMetricsAction, MetricsAction } from '../../../store/actions/metrics.actions';
->>>>>>> 7e4a52fb
+
+import { MetricsAction } from '../../../store/actions/metrics.actions';
 import { entityFactory, metricSchemaKey } from '../../../store/helpers/entity-factory';
 import { IMetrics } from '../../../store/types/base-metric.types';
 import { EntityMonitor } from '../../monitors/entity-monitor';
 import { EntityMonitorFactory } from '../../monitors/entity-monitor.factory.service';
-<<<<<<< HEAD
-
-enum RangeType {
-  ROLLING_WINDOW = 'ROLLING_WINDOW',
-  START_END = 'START_END'
-}
-
-interface ITimeRange {
-  value?: string;
-  label: string;
-  type: RangeType;
-}
-=======
 import { MetricsRangeSelectorManagerService } from '../../services/metrics-range-selector-manager.service';
 import { MetricQueryType } from '../../services/metrics-range-selector.types';
->>>>>>> 7e4a52fb
 
 @Component({
   selector: 'app-metrics-range-selector',
@@ -97,127 +75,6 @@
 
   public showOverlayValue = false;
 
-<<<<<<< HEAD
-  private newMetricsAction(action: MetricsAction, newQuery: MetricQueryConfig, queryType: MetricQueryType): MetricsAction {
-    return {
-      ...action,
-      query: newQuery,
-      queryType
-    };
-  }
-
-  private commitDate(date: moment.Moment, type: 'start' | 'end') {
-    const index = type === 'start' ? this.startIndex : this.endIndex;
-    const oldDate = this.startEnd[index];
-    if (!date.isValid() || date.isSame(oldDate)) {
-      return;
-    }
-    this.startEnd[index] = date;
-    const [start, end] = this.startEnd;
-    if (start && end) {
-      const startUnix = start.unix();
-      const endUnix = end.unix();
-      const oldAction = this.baseAction;
-      const action = this.newMetricsAction(oldAction, new MetricQueryConfig(this.baseAction.query.metric, {
-        start: startUnix,
-        end: end.unix(),
-        step: Math.max((endUnix - startUnix) / 200, 0)
-      }), MetricQueryType.RANGE_QUERY);
-
-      this.commit = () => {
-        this.committedStartEnd = [
-          this.startEnd[0],
-          this.startEnd[1]
-        ];
-        this.commitAction(action);
-      };
-    }
-  }
-
-  get selectedTimeRange() {
-    return this.selectedTimeRangeValue;
-  }
-
-  set selectedTimeRange(timeRange: ITimeRange) {
-    this.commit = null;
-    this.selectedTimeRangeValue = timeRange;
-    if (this.selectedTimeRangeValue.type === RangeType.ROLLING_WINDOW) {
-      this.commitWindow(this.selectedTimeRangeValue);
-    } else if (this.selectedTimeRangeValue.type === RangeType.START_END) {
-      if (!this.startEnd[0] || !this.startEnd[1]) {
-        this.showOverlay = true;
-      }
-    }
-  }
-
-  private getInitSub(entityMonitor: EntityMonitor<IMetrics>) {
-    return entityMonitor.entity$.pipe(
-      debounceTime(1),
-      tap(metrics => {
-        if (!this.selectedTimeRange) {
-          if (metrics) {
-            if (metrics.queryType === MetricQueryType.RANGE_QUERY) {
-              const start = moment.unix(parseInt(metrics.query.params.start as string, 10));
-              const end = moment.unix(parseInt(metrics.query.params.end as string, 10));
-              const isDifferent = !start.isSame(this.start) || !end.isSame(this.end);
-              if (isDifferent) {
-                this.start = start;
-                this.end = end;
-                this.committedStartEnd = [start, end];
-              }
-              this.selectedTimeRange = this.times.find(time => time.type === RangeType.START_END);
-            } else {
-              const newWindow = metrics.query.params.window ?
-                this.times.find(time => time.value === metrics.query.params.window) :
-                this.getDefaultTimeRange();
-              if (this.selectedTimeRange !== newWindow) {
-                this.selectedTimeRange = newWindow;
-              }
-            }
-          } else {
-            this.selectedTimeRange = this.getDefaultTimeRange();
-          }
-        }
-      }),
-      takeWhile(metrics => !metrics)
-    ).subscribe();
-  }
-
-  private commitWindow(window: ITimeRange) {
-    if (!window) {
-      return;
-    }
-    this.committedStartEnd = [null, null];
-    this.startEnd = [null, null];
-    const oldAction = this.baseAction;
-    const action = this.newMetricsAction(oldAction, new MetricQueryConfig(this.baseAction.query.metric, {
-      window: window.value
-    }), MetricQueryType.QUERY);
-    this.commitAction(action);
-  }
-
-  set start(start: moment.Moment) {
-    this.commitDate(start, 'start');
-  }
-
-  get start() {
-    return this.startEnd[this.startIndex];
-  }
-
-  set end(end: moment.Moment) {
-    this.commitDate(end, 'end');
-  }
-
-  get end() {
-    return this.startEnd[this.endIndex];
-  }
-
-  private getDefaultTimeRange() {
-    return this.times.find(time => time.value === '1h') || this.times[0];
-  }
-
-=======
->>>>>>> 7e4a52fb
   private commitAction(action: MetricsAction) {
     this.metricsAction.emit(action);
   }
