.steppers {
  display: flex;
  flex: 1;
  flex-direction: column;
  position: relative;
  &__inner {
    display: flex;
    flex: 1;
    flex-direction: column;
    padding: 24px;
  }
  &__headers {
    display: flex;
    height: 72px;
  }
  &__header {
    align-items: center;
    display: flex;
    flex: 1;
    &-inner {
      align-items: center;
      display: flex;
      flex: 1;
      padding: 0 10px;
    }
    &::after {
      background-color: #808080;
      content: '';
      height: 1px;
      width: 100%;
    }
    &:first-child {
      &::before {
        content: none;
      }
    }
    &:last-child {
      flex: none;
      &::after {
        content: none;
      }
    }
    &--active {
      .steppers__header-text {
        font-weight: 600;
      }
    }
    &-complete {
      font-size: 20px;
      line-height: 24px;
      text-align: center;
    }
    &-icon {
      align-items: center;
      border-radius: 50%;
      display: flex;
      font-size: 14px;
      height: 24px;
      justify-content: center;
      line-height: 24px;
      padding: 0;
      width: 24px;
    }
    &-text {
      line-height: 24px;
      padding-left: 8px;
      white-space: nowrap;
    }
  }
  &__contents {
    display: flex;
    flex: 1 1 0;
    height: 100%;
<<<<<<< HEAD
    margin: 24px 64px;
=======
    margin: 24px 48px;
>>>>>>> 927165fd
  }
  &__wrapper {
    display: flex;
    min-height: 100%;
  }
  &__navigation {
    display: flex;
    justify-content: space-between;
    margin-top: 50px;
  }
  &__navigation-right {
    flex: 1;
    text-align: right;
  }
  .stepper-form {
    // Use a specific style instead of form element selected. This prevents these generic styles bleading into child components of a stepper
    display: flex;
    flex-direction: column;
    margin-top: 10px;
    max-width: 450px;
    mat-form-field {
      padding-top: 10px;
      width: 100%;
    }
  }
}<|MERGE_RESOLUTION|>--- conflicted
+++ resolved
@@ -71,11 +71,7 @@
     display: flex;
     flex: 1 1 0;
     height: 100%;
-<<<<<<< HEAD
-    margin: 24px 64px;
-=======
     margin: 24px 48px;
->>>>>>> 927165fd
   }
   &__wrapper {
     display: flex;
