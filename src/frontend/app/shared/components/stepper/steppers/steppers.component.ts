--- conflicted
+++ resolved
@@ -158,10 +158,7 @@
           // Execute `onEnter` for the first step as soon as step is unblocked
           const timer = setInterval(() => {
             if (this.allSteps[index].blocked === false) {
-<<<<<<< HEAD
-=======
               this.allSteps[index].active = true;
->>>>>>> 482d9d91
               this.allSteps[index]._onEnter(this.enterData);
               clearInterval(timer);
             }
