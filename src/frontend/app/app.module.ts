import { NgModule } from '@angular/core';
import { BrowserModule } from '@angular/platform-browser';
import { BrowserAnimationsModule } from '@angular/platform-browser/animations';
import { Params, RouterStateSnapshot, RouteConfigLoadEnd, Route } from '@angular/router';
import { RouterStateSerializer, StoreRouterConnectingModule } from '@ngrx/router-store';
import { AppComponent } from './app.component';
import { RouteModule } from './app.routing';
import { CoreModule } from './core/core.module';
import { CustomImportModule } from './custom-import.module';
import { AboutModule } from './features/about/about.module';
import { ApplicationsModule } from './features/applications/applications.module';
import { DashboardModule } from './features/dashboard/dashboard.module';
import { HomeModule } from './features/home/home.module';
import { LoginModule } from './features/login/login.module';
import { NoEndpointsNonAdminComponent } from './features/no-endpoints-non-admin/no-endpoints-non-admin.component';
import { ServiceCatalogModule } from './features/service-catalog/service-catalog.module';
import { SetupModule } from './features/setup/setup.module';
import { LoggedInService } from './logged-in.service';
import { SharedModule } from './shared/shared.module';
import { AppStoreModule } from './store/store.module';
import { PageNotFoundComponentComponent } from './core/page-not-found-component/page-not-found-component.component';
import { XSRFModule } from './xsrf.module';
<<<<<<< HEAD
import { ExtensionService, applyRoutesFromExtensions } from './core/extension/extension-service';
import { Router } from '@angular/router';
import { DynamicExtenstionRoutes } from './core/extension/dynamic-extension-routes';
=======
import { GITHUB_API_URL, getGitHubAPIURL } from './core/github.helpers';
>>>>>>> 142c7c4f


// Create action for router navigation. See
// - https://github.com/ngrx/platform/issues/68
// - https://github.com/ngrx/platform/issues/201 (https://github.com/ngrx/platform/pull/355)

// https://github.com/ngrx/platform/blob/master/docs/router-store/api.md#custom-router-state-serializer
export interface RouterStateUrl {
  url: string;
  params: Params;
  queryParams: Params;
}
export class CustomRouterStateSerializer
  implements RouterStateSerializer<RouterStateUrl> {
  serialize(routerState: RouterStateSnapshot): RouterStateUrl {
    let route = routerState.root;
    while (route.firstChild) {
      route = route.firstChild;
    }

    const { url } = routerState;
    const queryParams = routerState.root.queryParams;
    const params = route.params;

    // Only return an object including the URL, params and query params
    // instead of the entire snapshot
    return { url, params, queryParams };
  }
}


/**
 * `HttpXsrfTokenExtractor` which retrieves the token from a cookie.
 */

@NgModule({
  declarations: [
    AppComponent,
    NoEndpointsNonAdminComponent,
    PageNotFoundComponentComponent,
  ],
  imports: [
    BrowserModule,
    BrowserAnimationsModule,
    CoreModule,
    AppStoreModule,
    SharedModule,
    RouteModule,
    ApplicationsModule,
    SetupModule,
    LoginModule,
    HomeModule,
    DashboardModule,
    ServiceCatalogModule,
    StoreRouterConnectingModule, // Create action for router navigation
    AboutModule,
    CustomImportModule,
    XSRFModule,
  ],
  providers: [
    LoggedInService,
<<<<<<< HEAD
    ExtensionService,
    DynamicExtenstionRoutes,
=======
    { provide: GITHUB_API_URL, useFactory: getGitHubAPIURL },
>>>>>>> 142c7c4f
    { provide: RouterStateSerializer, useClass: CustomRouterStateSerializer } // Create action for router navigation
  ],
  bootstrap: [AppComponent]
})
export class AppModule {
  constructor(private router: Router, private ext: ExtensionService) {
    applyRoutesFromExtensions(router);
  }
}<|MERGE_RESOLUTION|>--- conflicted
+++ resolved
@@ -20,14 +20,10 @@
 import { AppStoreModule } from './store/store.module';
 import { PageNotFoundComponentComponent } from './core/page-not-found-component/page-not-found-component.component';
 import { XSRFModule } from './xsrf.module';
-<<<<<<< HEAD
+import { GITHUB_API_URL, getGitHubAPIURL } from './core/github.helpers';
 import { ExtensionService, applyRoutesFromExtensions } from './core/extension/extension-service';
 import { Router } from '@angular/router';
 import { DynamicExtenstionRoutes } from './core/extension/dynamic-extension-routes';
-=======
-import { GITHUB_API_URL, getGitHubAPIURL } from './core/github.helpers';
->>>>>>> 142c7c4f
-
 
 // Create action for router navigation. See
 // - https://github.com/ngrx/platform/issues/68
@@ -88,12 +84,9 @@
   ],
   providers: [
     LoggedInService,
-<<<<<<< HEAD
     ExtensionService,
     DynamicExtenstionRoutes,
-=======
     { provide: GITHUB_API_URL, useFactory: getGitHubAPIURL },
->>>>>>> 142c7c4f
     { provide: RouterStateSerializer, useClass: CustomRouterStateSerializer } // Create action for router navigation
   ],
   bootstrap: [AppComponent]
