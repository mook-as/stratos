--- conflicted
+++ resolved
@@ -31,15 +31,8 @@
         path: 'home', component: HomePageComponent,
         data: {
           stratosNavigation: {
-<<<<<<< HEAD
-            label: 'Dashboard',
-            matIcon: 'assessment',
-            // Experimental - only show in development
-            hidden: observableOf(environment.production),
-=======
             text: 'Home',
             matIcon: 'home',
->>>>>>> 7eabb7d1
             position: 10
           }
         }
