--- conflicted
+++ resolved
@@ -24,16 +24,12 @@
       { path: 'dashboard', component: HomePageComponent },
       { path: 'applications', loadChildren: 'app/features/applications/applications.module#ApplicationsModule' },
       { path: 'endpoints', loadChildren: 'app/features/endpoints/endpoints.module#EndpointsModule' },
-<<<<<<< HEAD
-      { path: 'service-catalogue', loadChildren: 'app/features/service-catalogue/service-catalogue.module#ServiceCatalogueModule' },
+      { path: 'service-catalog', loadChildren: 'app/features/service-catalog/service-catalog.module#ServiceCatalogModule' },
       { path: 'cloud-foundry', loadChildren: 'app/features/cloud-foundry/cloud-foundry.module#CloudFoundryModule' },
       { path: 'caasp', loadChildren: 'app/features/caasp/caasp.module#CaaspModule' },
       { path: 'kubernetes', loadChildren: 'app/features/kubernetes/kubernetes.module#KubernetesModule' },
-=======
-      { path: 'service-catalog', loadChildren: 'app/features/service-catalog/service-catalog.module#ServiceCatalogModule' },
       { path: 'cloud-foundry', loadChildren: 'app/features/cloud-foundry/cloud-foundry.module#CloudFoundryModule' },
       { path: 'metrics', loadChildren: 'app/features/metrics/metrics.module#MetricsModule' },
->>>>>>> fa5cb062
     ]
   },
   {
