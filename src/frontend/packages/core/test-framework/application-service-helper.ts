--- conflicted
+++ resolved
@@ -9,27 +9,13 @@
   ApplicationEnvVarsHelper,
   EnvVarStratosProject,
 } from '../../cloud-foundry/src/features/applications/application/application-tabs-base/tabs/build-tab/application-env-vars.service';
-<<<<<<< HEAD
 import {
   ApplicationStateData,
   ApplicationStateService,
 } from '../../cloud-foundry/src/shared/services/application-state.service';
 import { AppStat } from '../../cloud-foundry/src/store/types/app-metadata.types';
-import { AppState } from '../../store/src/app-state';
-import { EntityServiceFactory } from '../../store/src/entity-service-factory.service';
-import { PaginationMonitorFactory } from '../../store/src/monitors/pagination-monitor.factory';
 import { RequestInfoState } from '../../store/src/reducers/api-request-reducer/types';
 import { APIResource, EntityInfo } from '../../store/src/types/api.types';
-=======
-import { AppStat } from '../../cloud-foundry/src/store/types/app-metadata.types';
-import { RequestInfoState } from '../../store/src/reducers/api-request-reducer/types';
-import { APIResource, EntityInfo } from '../../store/src/types/api.types';
-import { IApp, IAppSummary, IDomain, ISpace } from '../src/core/cf-api.types';
-import {
-  ApplicationStateData,
-  ApplicationStateService,
-} from '../src/shared/components/application-state/application-state.service';
->>>>>>> b85c6d0a
 
 function createEntity<T>(entity: T): APIResource<T> {
   return {
@@ -104,24 +90,14 @@
   return {
     provide: ApplicationService,
     useFactory: (
-<<<<<<< HEAD
-      store: Store<AppState>,
-      entityServiceFactory: EntityServiceFactory,
-=======
       store: Store<CFAppState>,
->>>>>>> b85c6d0a
       applicationStateService: ApplicationStateService,
       applicationEnvVarsService: ApplicationEnvVarsHelper,
     ) => {
       const appService = new ApplicationService(
         cfGuid,
         appGuid,
-<<<<<<< HEAD
-        store as Store<CFAppState>,
-        entityServiceFactory,
-=======
         store,
->>>>>>> b85c6d0a
         applicationStateService,
         applicationEnvVarsService,
       );
