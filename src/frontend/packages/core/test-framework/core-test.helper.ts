--- conflicted
+++ resolved
@@ -32,9 +32,6 @@
 import { MultilineTitleComponent } from '../src/shared/components/multiline-title/multiline-title.component';
 import { SharedModule } from '../src/shared/shared.module';
 import { CoreTestingModule } from './core-test.modules';
-<<<<<<< HEAD
-import { createBasicStoreModule } from '@stratosui/store/testing';
-=======
 
 
 @NgModule({
@@ -47,7 +44,6 @@
     EntityCatalogHelpers.SetEntityCatalogHelper(ech);
   }
 }
->>>>>>> 8cd73fd9
 
 export function generateBaseTestStoreModules() {
   return [
