--- conflicted
+++ resolved
@@ -1,10 +1,5 @@
-<<<<<<< HEAD
-import { ConnectionBackend, Http } from '@angular/http';
-import { MockBackend } from '@angular/http/testing';
-=======
 import { HttpBackend, HttpClient } from '@angular/common/http';
 import { HttpTestingController } from '@angular/common/http/testing';
->>>>>>> eb0a2218
 
 import { CfUserService } from '../../cloud-foundry/src/shared/data-services/cf-user.service';
 
