--- conflicted
+++ resolved
@@ -137,28 +137,5 @@
   @include code-block-theme($theme, $app-theme);
   @include copy-to-clipboard-theme($theme, $app-theme);
   @include app-user-avatar-theme($theme, $app-theme);
-<<<<<<< HEAD
-=======
   @include restore-endpoints-theme($theme, $app-theme)
-}
-
-@function app-generate-nav-theme($theme, $nav-theme: null) {
-  @if ($nav-theme) {
-    @return $nav-theme;
-  } @else {
-    // Use default palette for side navigation
-    @return (background: $side-nav-light-bg, background-top: $side-nav-light-bg, text: darken($side-nav-light-text, 10%), active: $side-nav-light-active, active-text: $side-nav-light-text, hover: $side-nav-light-hover, hover-text: $side-nav-light-text);
-  }
-}
-
-@function app-generate-status-theme($theme, $status-theme: null) {
-  @if ($status-theme) {
-    @return $status-theme;
-  } @else {
-    $warn: map-get($theme, warn);
-    $primary: map-get($theme, primary);
-    $white: #fff; // Use default palette for status
-    @return (success: map-get($mat-green, 500), warning: map-get($mat-orange, 500), danger: mat-color($warn), tentative: map-get($mat-grey, 500), busy: mat-color($primary), text: $white, );
-  }
->>>>>>> 6ded30ae
 }