--- conflicted
+++ resolved
@@ -51,7 +51,6 @@
     font-size: 16px;
   }
 
-<<<<<<< HEAD
   .mat-checkbox-label {
     font-size: $desktop-font-size;
   }
@@ -59,7 +58,8 @@
   // Allow a slightly-wider snackbar on desktop
   .mat-snack-bar-container {
     max-width: 40vw;
-=======
+  }
+  
   // Drop down options
   .mat-option {
     font-size: $desktop-font-size;
@@ -72,6 +72,5 @@
     flex: 0 0 56px;
     font-size: $desktop-font-size;
     height: 56px;
->>>>>>> 1367a6db
   }
 }