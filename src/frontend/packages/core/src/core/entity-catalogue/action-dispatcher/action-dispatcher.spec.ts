--- conflicted
+++ resolved
@@ -41,11 +41,7 @@
   });
 
   it('should dispatch get action', () => {
-<<<<<<< HEAD
-    function getActionBuilder(g: string) {
-=======
     function getActionBuilder() {
->>>>>>> b4d47b56
       return getRequestAction();
     }
     const guid = 'guid';
@@ -61,11 +57,7 @@
   });
 
   it('should dispatch delete action', () => {
-<<<<<<< HEAD
-    function getActionBuilder(g: string) {
-=======
     function getActionBuilder() {
->>>>>>> b4d47b56
       return getRequestAction();
     }
     const guid = 'guid';
@@ -81,11 +73,7 @@
   });
 
   it('should dispatch update action', () => {
-<<<<<<< HEAD
-    function getActionBuilder(g: string) {
-=======
     function getActionBuilder() {
->>>>>>> b4d47b56
       return getRequestAction();
     }
     const guid = 'guid';
