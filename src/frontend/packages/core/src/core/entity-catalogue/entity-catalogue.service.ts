--- conflicted
+++ resolved
@@ -1,18 +1,10 @@
 import { IRequestEntityTypeState } from '../../../../store/src/app-state';
 import { ExtraApiReducers } from '../../../../store/src/reducers/api-request-reducers.generator.helpers';
 import { STRATOS_ENDPOINT_TYPE } from '../../base-entity-schemas';
-<<<<<<< HEAD
 import { StratosBaseCatalogueEntity, StratosCatalogueEndpointEntity, StratosCatalogueEntity } from './entity-catalogue-entity';
-=======
-import { OrchestratedActionBuilders } from './action-orchestrator/action-orchestrator';
-import {
-  StratosBaseCatalogueEntity,
-  StratosCatalogueEndpointEntity,
-  StratosCatalogueEntity,
-} from './entity-catalogue-entity';
->>>>>>> 7d46fd55
 import { EntityCatalogueHelpers } from './entity-catalogue.helper';
 import { EntityCatalogueEntityConfig, IEntityMetadata, IStratosBaseEntityDefinition } from './entity-catalogue.types';
+import { OrchestratedActionBuilders } from './action-orchestrator/action-orchestrator';
 
 class EntityCatalogue {
   private entities: Map<string, StratosCatalogueEntity> = new Map();
@@ -104,20 +96,8 @@
   /* tslint:disable:max-line-length */
   public getEntity<T extends IEntityMetadata = IEntityMetadata, Y = any, AB extends OrchestratedActionBuilders = OrchestratedActionBuilders>(
     entityConfig: EntityCatalogueEntityConfig
-<<<<<<< HEAD
-  ): StratosBaseCatalogueEntity;
-  public getEntity(
-    endpointType: string,
-    entityType: 'endpoint',
-  ): StratosCatalogueEndpointEntity;
-  public getEntity<T extends IEntityMetadata = IEntityMetadata, Y = any>(
-    entityConfig: EntityCatalogueEntityConfig
-  ): StratosBaseCatalogueEntity;
-  public getEntity<T extends IEntityMetadata = IEntityMetadata, Y = any>(
-=======
   ): StratosBaseCatalogueEntity<T, Y, AB>;
   public getEntity<T extends IEntityMetadata = IEntityMetadata, Y = any, AB extends OrchestratedActionBuilders = OrchestratedActionBuilders>(
->>>>>>> 7d46fd55
     endpointType: string,
     entityType: string,
     subType?: string
