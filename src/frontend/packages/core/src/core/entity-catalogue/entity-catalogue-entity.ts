<<<<<<< HEAD
import {
  IEntityMetadata,
  IStratosEntityDefinition,
  EntityCatalogueSchemas,
  IStratosEndpointDefinition,
  IStratosEntityBuilder,
  IStratosEndpointWithoutSchemaDefinition,
  IStratosBaseEntityDefinition
} from './entity-catalogue.types';
import { Store, ActionReducer } from '@ngrx/store';
=======
import { Store } from '@ngrx/store';

>>>>>>> d001f9c6
import { AppState } from '../../../../store/src/app-state';
import { EntitySchema } from '../../../../store/src/helpers/entity-schema';
import { EndpointModel } from '../../../../store/src/types/endpoint.types';
import { IEndpointFavMetadata } from '../../../../store/src/types/user-favorites.types';
import { endpointEntitySchema } from '../../base-entity-schemas';
import { getFullEndpointApiUrl } from '../../features/endpoints/endpoint-helpers';
import { EntityMonitor } from '../../shared/monitors/entity-monitor';
import { EntityActionDispatcherManager } from './action-dispatcher/action-dispatcher';
import { ActionOrchestrator, OrchestratedActionBuilders } from './action-orchestrator/action-orchestrator';
import { EntityCatalogueHelpers } from './entity-catalogue.helper';
import {
  EntityCatalogueSchemas,
  IEntityMetadata,
  IStratosBaseEntityDefinition,
  IStratosEndpointDefinition,
  IStratosEndpointWithoutSchemaDefinition,
  IStratosEntityBuilder,
  IStratosEntityDefinition,
} from './entity-catalogue.types';

export interface EntityCatalogueBuilders<
  T extends IEntityMetadata = IEntityMetadata, Y = any,
  AB extends OrchestratedActionBuilders = OrchestratedActionBuilders> {
  entityBuilder?: IStratosEntityBuilder<T, Y>;
<<<<<<< HEAD
  reducers?: ActionReducer<any>[];
  actionBuilders?: OrchestratedActionBuilders;
=======
  actionBuilders?: AB;
>>>>>>> d001f9c6
}
type DefinitionTypes = IStratosEntityDefinition<EntityCatalogueSchemas> |
  IStratosEndpointDefinition |
  IStratosBaseEntityDefinition<EntityCatalogueSchemas>;
export class StratosBaseCatalogueEntity<
  T extends IEntityMetadata = IEntityMetadata,
  Y = any,
  AB extends OrchestratedActionBuilders = OrchestratedActionBuilders
  > {
  public readonly entityKey: string;
  public readonly type: string;
  public readonly definition: DefinitionTypes;
  public readonly isEndpoint: boolean;
  public readonly actionDispatchManager: EntityActionDispatcherManager<AB>;
  public readonly actionOrchestrator: ActionOrchestrator<AB>;
  constructor(
    definition: IStratosEntityDefinition | IStratosEndpointDefinition | IStratosBaseEntityDefinition,
    public readonly builders: EntityCatalogueBuilders<T, Y, AB> = {}
  ) {
    this.definition = this.populateEntity(definition);
    this.type = this.definition.type || this.definition.schema.default.entityType;
    const baseEntity = definition as IStratosEntityDefinition;
    this.isEndpoint = !baseEntity.endpoint;
    this.entityKey = this.isEndpoint ?
      EntityCatalogueHelpers.buildEntityKey(EntityCatalogueHelpers.endpointType, baseEntity.type) :
      EntityCatalogueHelpers.buildEntityKey(baseEntity.type, baseEntity.endpoint.type);
    // TODO: RC how to sort out typing's to allow actionDispatcher.customDispatchName()
    this.actionOrchestrator = new ActionOrchestrator<AB>(this.entityKey, this.builders.actionBuilders);
    this.actionDispatchManager = this.actionOrchestrator.getEntityActionDispatcher();
  }

  private populateEntity(entity: IStratosEntityDefinition | IStratosEndpointDefinition | IStratosBaseEntityDefinition)
    : DefinitionTypes {
    const schema = entity.schema instanceof EntitySchema ? {
      default: entity.schema
    } : entity.schema;

    return {
      ...entity,
      type: entity.type || schema.default.entityType,
      label: entity.label || 'Unknown',
      labelPlural: entity.labelPlural || entity.label || 'Unknown',
      schema
    };
  }
  /**
   * Gets the schema associated with the entity type.
   * If no schemaKey is provided then the default schema will be returned
   */
  public getSchema(schemaKey?: string) {
    // TODO: schemaKey - ensure wherever this is called it contains the correct schemaKey (with respect to any config
    // EntityCatalogueEntityConfig that may use a schemeKey different than that provided by entityCatalogue.getEntity's)
    // TODO(NJ) We should do a better job at typeing schemax
    // schema always gets changed to a EntityCatalogueSchamas.
    const catalogueSchema = (this.definition.schema as EntityCatalogueSchemas);
    if (!schemaKey || this.isEndpoint) {
      return catalogueSchema.default;
    }
    const entityCatalogue = this.definition as IStratosEntityDefinition;
    const tempId = EntityCatalogueHelpers.buildEntityKey(schemaKey, entityCatalogue.endpoint.type);
    if (!catalogueSchema[schemaKey] && tempId === this.entityKey) {
      // We've requested the default by passing the schema key that matches the entity type
      return catalogueSchema.default;
    }
    return catalogueSchema[schemaKey];
  }

  public getGuidFromEntity(entity: Y) {
    if (!this.builders.entityBuilder || !this.builders.entityBuilder.getGuid || !this.builders.entityBuilder.getMetadata) {
      return null;
    }
    const metadata = this.builders.entityBuilder.getMetadata(entity);
    return this.builders.entityBuilder.getGuid(metadata);
  }

  public getEntityMonitor<Q extends AppState>(
    store: Store<Q>,
    entityId: string,
    {
      schemaKey = '',
      startWithNull = false
    } = {}
  ) {
    return new EntityMonitor(store, entityId, this.entityKey, this.getSchema(schemaKey), startWithNull);
  }

  public getTypeAndSubtype() {
    const type = this.definition.parentType || this.definition.type;
    const subType = this.definition.parentType ? this.definition.type : null;
    return {
      type,
      subType
    };
  }

}

export class StratosCatalogueEntity<
  T extends IEntityMetadata = IEntityMetadata,
  Y = any,
  AB extends OrchestratedActionBuilders = OrchestratedActionBuilders
  > extends StratosBaseCatalogueEntity<T, Y, AB> {
  public definition: IStratosEntityDefinition<EntityCatalogueSchemas>;
  constructor(
    entity: IStratosEntityDefinition,
    config?: EntityCatalogueBuilders<T, Y, AB>
  ) {
    super(entity, config);
  }
}

export class StratosCatalogueEndpointEntity extends StratosBaseCatalogueEntity<IEndpointFavMetadata, EndpointModel> {
  static readonly baseEndpointRender = {
    getMetadata: endpoint => ({
      name: endpoint.name,
      guid: endpoint.guid,
      address: getFullEndpointApiUrl(endpoint),
      user: endpoint.user ? endpoint.user.name : undefined,
      subType: endpoint.sub_type,
      admin: endpoint.user ? endpoint.user.admin ? 'Yes' : 'No' : undefined
    }),
    getLink: () => null,
    getGuid: metadata => metadata.guid,
    getLines: metadata => [
      ['Address', metadata.address],
      ['User', metadata.user],
      ['Admin', metadata.admin]
    ]
  } as IStratosEntityBuilder<IEndpointFavMetadata, EndpointModel>;
  // This is needed here for typing
  public definition: IStratosEndpointDefinition;
  constructor(
    entity: IStratosEndpointWithoutSchemaDefinition | IStratosEndpointDefinition,
    getLink?: (metadata: IEndpointFavMetadata) => string
  ) {
    const fullEntity = {
      ...entity,
      schema: {
        default: endpointEntitySchema
      }
    } as IStratosEndpointDefinition;
    super(fullEntity, {
      entityBuilder: {
        ...StratosCatalogueEndpointEntity.baseEndpointRender,
        getLink: getLink || StratosCatalogueEndpointEntity.baseEndpointRender.getLink
      }
    });
  }
}<|MERGE_RESOLUTION|>--- conflicted
+++ resolved
@@ -1,18 +1,5 @@
-<<<<<<< HEAD
-import {
-  IEntityMetadata,
-  IStratosEntityDefinition,
-  EntityCatalogueSchemas,
-  IStratosEndpointDefinition,
-  IStratosEntityBuilder,
-  IStratosEndpointWithoutSchemaDefinition,
-  IStratosBaseEntityDefinition
-} from './entity-catalogue.types';
-import { Store, ActionReducer } from '@ngrx/store';
-=======
 import { Store } from '@ngrx/store';
 
->>>>>>> d001f9c6
 import { AppState } from '../../../../store/src/app-state';
 import { EntitySchema } from '../../../../store/src/helpers/entity-schema';
 import { EndpointModel } from '../../../../store/src/types/endpoint.types';
@@ -37,12 +24,7 @@
   T extends IEntityMetadata = IEntityMetadata, Y = any,
   AB extends OrchestratedActionBuilders = OrchestratedActionBuilders> {
   entityBuilder?: IStratosEntityBuilder<T, Y>;
-<<<<<<< HEAD
-  reducers?: ActionReducer<any>[];
-  actionBuilders?: OrchestratedActionBuilders;
-=======
   actionBuilders?: AB;
->>>>>>> d001f9c6
 }
 type DefinitionTypes = IStratosEntityDefinition<EntityCatalogueSchemas> |
   IStratosEndpointDefinition |
