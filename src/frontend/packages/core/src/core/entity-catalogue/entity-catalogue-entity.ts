<<<<<<< HEAD
import { Action, ActionReducer, Store } from '@ngrx/store';
import { normalize } from 'normalizr';
=======
import { ActionReducer, Store } from '@ngrx/store';
import { normalize } from 'normalizr';

>>>>>>> 05e76f88
import { AppState, IRequestEntityTypeState } from '../../../../store/src/app-state';
import { EntitySchema } from '../../../../store/src/helpers/entity-schema';
import { ApiRequestTypes } from '../../../../store/src/reducers/api-request-reducer/request-helpers';
import { NormalizedResponse } from '../../../../store/src/types/api.types';
import { EndpointModel } from '../../../../store/src/types/endpoint.types';
import { APISuccessOrFailedAction, EntityRequestAction } from '../../../../store/src/types/request.types';
import { IEndpointFavMetadata } from '../../../../store/src/types/user-favorites.types';
import { endpointEntitySchema, STRATOS_ENDPOINT_TYPE } from '../../base-entity-schemas';
import { getFullEndpointApiUrl } from '../../features/endpoints/endpoint-helpers';
import { EntityMonitor } from '../../shared/monitors/entity-monitor';
import { ActionBuilderConfigMapper } from './action-builder-config.mapper';
import { EntityActionDispatcherManager } from './action-dispatcher/action-dispatcher';
import {
  ActionOrchestrator,
  OrchestratedActionBuilderConfig,
  OrchestratedActionBuilders
} from './action-orchestrator/action-orchestrator';
import { EntityCatalogueHelpers } from './entity-catalogue.helper';
import {
  EntityCatalogueSchemas,
  IEntityMetadata,
  IStratosBaseEntityDefinition,
  IStratosEndpointDefinition,
  IStratosEntityBuilder,
  IStratosEntityDefinition,
<<<<<<< HEAD
  StratosEndpointExtensionDefinition
} from './entity-catalogue.types';

=======
  StratosEndpointExtensionDefinition,
} from './entity-catalogue.types';
>>>>>>> 05e76f88

export interface EntityCatalogueBuilders<
  T extends IEntityMetadata = IEntityMetadata,
  Y = any,
  AB extends OrchestratedActionBuilderConfig = OrchestratedActionBuilders
  > {
  entityBuilder?: IStratosEntityBuilder<T, Y>;
  // Allows extensions to modify entities data in the store via none API Effect or unrelated actions.
  dataReducers?: ActionReducer<IRequestEntityTypeState<Y>>[];
  actionBuilders?: AB;
}
type DefinitionTypes = IStratosEntityDefinition<EntityCatalogueSchemas> |
  IStratosEndpointDefinition |
  IStratosBaseEntityDefinition<EntityCatalogueSchemas>;
export class StratosBaseCatalogueEntity<
  T extends IEntityMetadata = IEntityMetadata,
  Y = any,
  AB extends OrchestratedActionBuilderConfig = OrchestratedActionBuilderConfig,
  // This typing may cause an issue down the line.
  ABC extends OrchestratedActionBuilders = AB extends OrchestratedActionBuilders ? AB : OrchestratedActionBuilders
  > {
  public readonly entityKey: string;
  public readonly type: string;
  public readonly definition: DefinitionTypes;
  public readonly isEndpoint: boolean;
  public readonly actionDispatchManager: EntityActionDispatcherManager<ABC>;
  public readonly actionOrchestrator: ActionOrchestrator<ABC>;
  public readonly endpointType: string;
  constructor(
    definition: IStratosEntityDefinition | IStratosEndpointDefinition | IStratosBaseEntityDefinition,
    public readonly builders: EntityCatalogueBuilders<T, Y, AB> = {}
  ) {
    this.definition = this.populateEntity(definition);
    this.type = this.definition.type || this.definition.schema.default.entityType;
    const baseEntity = definition as IStratosEntityDefinition;
    this.isEndpoint = !baseEntity.endpoint;
    this.endpointType = this.getEndpointType(baseEntity);
    this.entityKey = this.isEndpoint ?
      EntityCatalogueHelpers.buildEntityKey(EntityCatalogueHelpers.endpointType, baseEntity.type) :
      EntityCatalogueHelpers.buildEntityKey(baseEntity.type, baseEntity.endpoint.type);
    const actionBuilders = ActionBuilderConfigMapper.getActionBuilders(
      this.builders.actionBuilders,
      this.endpointType,
      this.type,
      (schemaKey: string) => this.getSchema(schemaKey)
    );
    this.actionOrchestrator = new ActionOrchestrator<ABC>(this.entityKey, actionBuilders as ABC);
    this.actionDispatchManager = this.actionOrchestrator.getEntityActionDispatcher();
  }

  private populateEntitySchemaKey(entitySchemas: EntityCatalogueSchemas): EntityCatalogueSchemas {
    return Object.keys(entitySchemas).reduce((newSchema, schemaKey) => {
      if (schemaKey !== 'default') {
        // New schema must be instance of `schema.Entity` (and not a spread of one) else normalize will ignore
        newSchema[schemaKey] = entitySchemas[schemaKey].clone();
        newSchema[schemaKey].schemaKey = schemaKey;
      }
      return newSchema;
    }, {
        default: entitySchemas.default
      });
  }

  private getEndpointType(definition: IStratosBaseEntityDefinition) {
    const entityDef = definition as IStratosEntityDefinition;
    return entityDef.endpoint ? entityDef.endpoint.type : STRATOS_ENDPOINT_TYPE;
  }

  private populateEntity(entity: IStratosEntityDefinition | IStratosEndpointDefinition | IStratosBaseEntityDefinition)
    : DefinitionTypes {
    // For cases where `entity.schema` is a EntityCatalogueSchemas just pass original object through (with it's default)
    const entitySchemas = entity.schema instanceof EntitySchema ? {
      default: entity.schema
    } : this.populateEntitySchemaKey(entity.schema);

    return {
      ...entity,
      type: entity.type || entitySchemas.default.entityType,
      label: entity.label || 'Unknown',
      labelPlural: entity.labelPlural || entity.label || 'Unknown',
      schema: entitySchemas
    };
  }
  /**
   * Gets the schema associated with the entity type.
   * If no schemaKey is provided then the default schema will be returned
   */
  public getSchema(schemaKey?: string) {
    const catalogueSchema = this.definition.schema;
    if (!schemaKey || this.isEndpoint) {
      return catalogueSchema.default;
    }
    const entityCatalogue = this.definition as IStratosEntityDefinition;
    const tempId = EntityCatalogueHelpers.buildEntityKey(schemaKey, entityCatalogue.endpoint.type);
    if (!catalogueSchema[schemaKey] && tempId === this.entityKey) {
      // We've requested the default by passing the schema key that matches the entity type
      return catalogueSchema.default;
    }
    return catalogueSchema[schemaKey];
  }

  public getGuidFromEntity(entity: Y) {
    if (!this.builders.entityBuilder || !this.builders.entityBuilder.getGuid || !this.builders.entityBuilder.getMetadata) {
      return null;
    }
    const metadata = this.builders.entityBuilder.getMetadata(entity);
    return this.builders.entityBuilder.getGuid(metadata);
  }

  public getEntityMonitor<Q extends AppState>(
    store: Store<Q>,
    entityId: string,
    {
      schemaKey = '',
      startWithNull = false
    } = {}
  ) {
    return new EntityMonitor(store, entityId, this.entityKey, this.getSchema(schemaKey), startWithNull);
  }

  public getTypeAndSubtype() {
    const type = this.definition.parentType || this.definition.type;
    const subType = this.definition.parentType ? this.definition.type : null;
    return {
      type,
      subType
    };
  }
  // Backward compatibility with the old actions.
  // This should be removed after everything is based on the new flow
  private getLegacyTypeFromAction(
    action: EntityRequestAction,
    actionString: 'start' | 'success' | 'failure' | 'complete'
  ) {
    if (action && action.actions) {
      switch (actionString) {
        case 'success':
          return action.actions[1];
        case 'failure':
          return action.actions[2];
        case 'start':
          return action.actions[0];
      }
    }
    return null;
  }

  public getRequestAction(
    actionString: 'start' | 'success' | 'failure' | 'complete',
    requestType: ApiRequestTypes,
    action?: EntityRequestAction,
    response?: any
  ): APISuccessOrFailedAction {
    const type = this.getLegacyTypeFromAction(action, actionString) || `@stratos/${this.entityKey}/${requestType}/${actionString}`;
    return new APISuccessOrFailedAction(type, action, response);
  }

  public getNormalizedEntityData(entities: Y | Y[], schemaKey?: string): NormalizedResponse<Y> {
    const schema = this.getSchema(schemaKey);
    if (Array.isArray(entities)) {
      return normalize(entities, [schema]);
    }
    return normalize(entities, schema);
  }
}

export class StratosCatalogueEntity<
  T extends IEntityMetadata = IEntityMetadata,
  Y = any,
  AB extends OrchestratedActionBuilderConfig = OrchestratedActionBuilders,
  ABC extends OrchestratedActionBuilders = AB extends OrchestratedActionBuilders ? AB : OrchestratedActionBuilders
  > extends StratosBaseCatalogueEntity<T, Y, AB> {
  public definition: IStratosEntityDefinition<EntityCatalogueSchemas, Y, ABC>;
  constructor(
    entity: IStratosEntityDefinition,
    config?: EntityCatalogueBuilders<T, Y, AB>
  ) {
    super(entity, config);
  }
}

export class StratosCatalogueEndpointEntity extends StratosBaseCatalogueEntity<IEndpointFavMetadata, EndpointModel> {
  static readonly baseEndpointRender = {
    getMetadata: endpoint => ({
      name: endpoint.name,
      guid: endpoint.guid,
      address: getFullEndpointApiUrl(endpoint),
      user: endpoint.user ? endpoint.user.name : undefined,
      subType: endpoint.sub_type,
      admin: endpoint.user ? endpoint.user.admin ? 'Yes' : 'No' : undefined
    }),
    getLink: () => null,
    getGuid: metadata => metadata.guid,
    getLines: metadata => [
      ['Address', metadata.address],
      ['User', metadata.user],
      ['Admin', metadata.admin]
    ]
  } as IStratosEntityBuilder<IEndpointFavMetadata, EndpointModel>;
  // This is needed here for typing
  public definition: IStratosEndpointDefinition;
  constructor(
    entity: StratosEndpointExtensionDefinition | IStratosEndpointDefinition,
    getLink?: (metadata: IEndpointFavMetadata) => string
  ) {
    const fullEntity = {
      ...entity,
      schema: {
        default: endpointEntitySchema
      }
    } as IStratosEndpointDefinition;
    super(fullEntity, {
      entityBuilder: {
        ...StratosCatalogueEndpointEntity.baseEndpointRender,
        getLink: getLink || StratosCatalogueEndpointEntity.baseEndpointRender.getLink
      }
    });
  }
}<|MERGE_RESOLUTION|>--- conflicted
+++ resolved
@@ -1,11 +1,6 @@
-<<<<<<< HEAD
-import { Action, ActionReducer, Store } from '@ngrx/store';
-import { normalize } from 'normalizr';
-=======
 import { ActionReducer, Store } from '@ngrx/store';
 import { normalize } from 'normalizr';
 
->>>>>>> 05e76f88
 import { AppState, IRequestEntityTypeState } from '../../../../store/src/app-state';
 import { EntitySchema } from '../../../../store/src/helpers/entity-schema';
 import { ApiRequestTypes } from '../../../../store/src/reducers/api-request-reducer/request-helpers';
@@ -31,14 +26,8 @@
   IStratosEndpointDefinition,
   IStratosEntityBuilder,
   IStratosEntityDefinition,
-<<<<<<< HEAD
-  StratosEndpointExtensionDefinition
-} from './entity-catalogue.types';
-
-=======
   StratosEndpointExtensionDefinition,
 } from './entity-catalogue.types';
->>>>>>> 05e76f88
 
 export interface EntityCatalogueBuilders<
   T extends IEntityMetadata = IEntityMetadata,
