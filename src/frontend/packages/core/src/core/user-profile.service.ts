--- conflicted
+++ resolved
@@ -9,16 +9,10 @@
   UpdateUserProfileAction,
 } from '../../../store/src/actions/user-profile.actions';
 import { AppState } from '../../../store/src/app-state';
-<<<<<<< HEAD
-import { UserProfileEffect, userProfilePasswordUpdatingKey } from '../../../store/src/effects/user-profile.effects';
+import { userProfilePasswordUpdatingKey } from '../../../store/src/effects/user-profile.effects';
 import { entityCatalog } from '../../../store/src/entity-catalog/entity-catalog';
-import { EntityMonitor } from '../../../store/src/monitors/entity-monitor';
-=======
-import { userProfilePasswordUpdatingKey } from '../../../store/src/effects/user-profile.effects';
-import { entityCatalog } from '../../../store/src/entity-catalog/entity-catalog.service';
 import { EntityService } from '../../../store/src/entity-service';
 import { EntityServiceFactory } from '../../../store/src/entity-service-factory.service';
->>>>>>> cdf0f533
 import { ActionState, getDefaultActionState, rootUpdatingKey } from '../../../store/src/reducers/api-request-reducer/types';
 import { AuthState } from '../../../store/src/reducers/auth.reducer';
 import { selectRequestInfo, selectUpdateInfo } from '../../../store/src/selectors/api.selectors';
@@ -41,10 +35,7 @@
 
   constructor(
     private store: Store<AppState>,
-<<<<<<< HEAD
-=======
     esf: EntityServiceFactory
->>>>>>> cdf0f533
   ) {
     if (!this.stratosUserConfig) {
       console.error('Can not get user profile entity');
@@ -52,16 +43,12 @@
       return;
     }
 
-<<<<<<< HEAD
-    this.entityMonitor = this.stratosUserConfig.store.getEntityMonitor(UserProfileEffect.guid);
-=======
     this.entityService = this.createFetchUserAction().pipe(
       first(),
       map(action => esf.create<UserProfileInfo>(action.guid, action)),
       publishReplay(1),
       refCount()
     );
->>>>>>> cdf0f533
 
     this.userProfile$ = this.entityService.pipe(
       switchMap(service => service.waitForEntity$),
