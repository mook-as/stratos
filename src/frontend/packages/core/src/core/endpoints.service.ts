--- conflicted
+++ resolved
@@ -6,12 +6,8 @@
 
 import { FetchCFCellMetricsPaginatedAction, MetricQueryConfig } from '../../../store/src/actions/metrics.actions';
 import { RouterNav } from '../../../store/src/actions/router.actions';
-<<<<<<< HEAD
-import { IRequestEntityTypeState, EndpointOnlyAppState } from '../../../store/src/app-state';
-=======
-import { AppState, IRequestEntityTypeState } from '../../../store/src/app-state';
+import { EndpointOnlyAppState, IRequestEntityTypeState } from '../../../store/src/app-state';
 import { entityFactory } from '../../../store/src/helpers/entity-factory';
->>>>>>> 617eab59
 import { AuthState } from '../../../store/src/reducers/auth.reducer';
 import { getPaginationObservables } from '../../../store/src/reducers/pagination-reducer/pagination-reducer.helper';
 import {
@@ -21,17 +17,11 @@
 } from '../../../store/src/selectors/endpoint.selectors';
 import { IMetrics } from '../../../store/src/types/base-metric.types';
 import { EndpointModel, EndpointState } from '../../../store/src/types/endpoint.types';
-<<<<<<< HEAD
 import { EndpointHealthCheck, EndpointHealthChecks } from '../../endpoints-health-checks';
-=======
-import { EndpointHealthCheck, endpointHealthChecks } from '../../endpoints-health-checks';
-import { getEndpointType } from '../features/endpoints/endpoint-helpers';
 import { PaginationMonitorFactory } from '../shared/monitors/pagination-monitor.factory';
 import { MetricQueryType } from '../shared/services/metrics-range-selector.types';
->>>>>>> 617eab59
+import { entityCatalogue } from './entity-catalogue/entity-catalogue.service';
 import { UserService } from './user.service';
-import { entityCatalogue } from './entity-catalogue/entity-catalogue.service';
-import { BaseRequestDataState } from '../../../store/src/types/entity.types';
 
 
 
@@ -56,16 +46,10 @@
   }
 
   constructor(
-<<<<<<< HEAD
     private store: Store<EndpointOnlyAppState>,
     private userService: UserService,
     private endpointHealthChecks: EndpointHealthChecks,
-
-=======
-    private store: Store<AppState>,
-    private userService: UserService,
     private paginationMonitorFactory: PaginationMonitorFactory
->>>>>>> 617eab59
   ) {
     this.endpoints$ = store.select(endpointEntitiesSelector);
     this.haveRegistered$ = this.endpoints$.pipe(map(endpoints => !!Object.keys(endpoints).length));
@@ -170,7 +154,7 @@
           action,
           paginationMonitor: this.paginationMonitorFactory.create(
             action.paginationKey,
-            entityFactory(action.entityKey)
+            entityFactory(action.entityType)
           )
         }).entities$.pipe(
           filter(entities => !!entities && !!entities.length),
