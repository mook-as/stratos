import { Injectable } from '@angular/core';
import { ActivatedRoute } from '@angular/router';
import { Subscription } from 'rxjs';

export function getIdFromRoute(activatedRoute: ActivatedRoute, id: string) {
  if (activatedRoute.snapshot.params[id]) {
    return activatedRoute.snapshot.params[id];
  } else if (activatedRoute.parent) {
    return getIdFromRoute(activatedRoute.parent, id);
  }
  return null;
}

<<<<<<< HEAD
export type OptionalKeys<T extends object> = Exclude<{
  [K in keyof T]: T extends Record<K, T[K]>
  ? K
  : never
}[keyof T], undefined>




// Note - Adding }[keyof T] to [P in keyof T] types should filter out properties of type `never`, however this fails with generics!
export type FilteredByValueType<T extends { [key: string]: (...args: any[]) => any }, U> = {
  [P in keyof T]: T[P] extends U ? never : T[P]
};


=======
>>>>>>> 64b430d6
export const urlValidationExpression =
  '^' +
  // protocol identifier
  'http(s)?://' +
  // user:pass authentication
  '(?:\\S+(?::\\S*)?@)?' +
  '(?:' +
  // IP address exclusion
  // private & local networks
  '(?!(?:10|127)(?:\\.\\d{1,3}){3})' +
  '(?!(?:169\\.254|192\\.168)(?:\\.\\d{1,3}){2})' +
  '(?!172\\.(?:1[6-9]|2\\d|3[0-1])(?:\\.\\d{1,3}){2})' +
  // IP address dotted notation octets
  // excludes loopback network 0.0.0.0
  // excludes reserved space >= 224.0.0.0
  // excludes network & broadcast addresses
  // (first & last IP address of each class)
  '(?:[1-9]\\d?|1\\d\\d|2[01]\\d|22[0-3])' +
  '(?:\\.(?:1?\\d{1,2}|2[0-4]\\d|25[0-5])){2}' +
  '(?:\\.(?:[1-9]\\d?|1\\d\\d|2[0-4]\\d|25[0-4]))' +
  '|' +
  // host name
  '(?:(?:[a-z\\u00a1-\\uffff0-9]-*)*[a-z\\u00a1-\\uffff0-9]+)' +
  // domain name
  '(?:\\.(?:[a-z\\u00a1-\\uffff0-9]-*)*[a-z\\u00a1-\\uffff0-9]+)*' +
  // TLD identifier
  '(?:\\.(?:[a-z\\u00a1-\\uffff]{2,}))' +
  // TLD may end with dot
  '\\.?' +
  ')' +
  // port number
  '(?::\\d{2,5})?' +
  // resource path
  '(?:[/?#]\\S*)?' +
  '$'
  ;

@Injectable()
export class UtilsService {

  private units = ['bytes', 'kB', 'MB', 'GB', 'TB', 'PB'];

  /*
     * Expression used to validate URLs in the Endpoint registration form.
     * Expression explanation available from https://gist.github.com/dperini/729294
     * Passes the following criteria: https://mathiasbynens.be/demo/url-regex
     *
     */
  public urlValidationExpression = urlValidationExpression;

  constructor() { }

  precisionIfUseful(size: number, precision: number = 1) {
    const floored = Math.floor(size);
    const fixed = Number(size.toFixed(precision));
    if (floored === fixed) {
      return floored;
    }
    return fixed;
  }

  mbToHumanSize(mb: number): string {
    if (mb == null) {
      return '';
    }
    if (mb === -1) {
      return '∞';
    }
    if (mb >= 1048576) {
      return this.precisionIfUseful(mb / 1048576) + ' TB';
    }
    if (mb >= 1024) {
      return this.precisionIfUseful(mb / 1024) + ' GB';
    }
    return this.precisionIfUseful(mb) + ' MB';
  }

  bytesToHumanSize(value: string): string {
    const bytes = parseInt(value, 10);
    let retBytes = '';
    if (!bytes && bytes !== 0) {
      return '';
    }
    if (bytes === -1) {
      retBytes = '∞';
    }
    if (bytes >= 1099511627776) {
      retBytes = this.precisionIfUseful(bytes / 1099511627776) + ' TB';
    } else if (bytes >= 1073741824) {
      retBytes = this.precisionIfUseful(bytes / 1073741824) + ' GB';
    } else if (bytes >= 1048576) {
      retBytes = this.precisionIfUseful(bytes / 1048576) + ' MB';
    } else if (bytes >= 1024) {
      retBytes = this.precisionIfUseful(bytes / 1024) + ' kB';
    } else if (bytes >= 0) {
      retBytes = this.precisionIfUseful(bytes) + ' B';
    }
    return retBytes;
  }

  usageBytes(usage, usedPrecision?, totalPrecision?): string {
    const used = usage[0];
    const total = usage[1];

    if (isNaN(parseFloat(used)) || !isFinite(used) ||
      isNaN(parseFloat(total)) || !isFinite(total) ||
      total === 0) {
      return '-';
    }

    // Precision
    usedPrecision = this.getDefaultPrecision(usedPrecision);
    totalPrecision = this.getDefaultPrecision(totalPrecision);

    // Units
    const value = this.getNumber(total);
    let usedNumber = null;

    // Values to display
    const totalDisplay = this.getReducedValue(total, value).toFixed(totalPrecision);
    const usedValue = this.getReducedValue(used, value);
    let usedDisplay = usedValue.toFixed(totalPrecision);

    // Is the used value too small to be accurate (for instance 20M consumed of 1GB would show as 0 of 1GB)?
    if (used !== 0 && usedPrecision === 0 && usedValue < 1) {
      // Use the units relative to the used value instead of total (20MB of 1GB instead of 0 of 1GB)
      usedNumber = this.getNumber(used);
      usedDisplay = this.getReducedValue(used, usedNumber).toFixed(totalPrecision);
    }

    return usedDisplay + (usedNumber ? ' ' + this.units[usedNumber] : '') + ' / ' + totalDisplay + ' ' + this.units[value];
  }

  /**
   * @description format an uptime in seconds into a days, hours, minutes, seconds string
   * @param uptime in seconds
   * @returns formatted uptime string
   */
  formatUptime(uptime): string {
    if (uptime === undefined || uptime === null || isNaN(uptime)) {
      return '-';
    }

    if (uptime === 0) {
      return this.getFormattedTime(false, '0', 's');
    }
    const days = Math.floor(uptime / 86400);
    uptime = uptime % 86400;
    const hours = Math.floor(uptime / 3600);
    uptime = uptime % 3600;
    const minutes = Math.floor(uptime / 60);
    const seconds = uptime % 60;

    return (
      this.formatPart(days, 'd', 'd') +
      this.formatPart(hours, 'h', 'h') +
      this.formatPart(minutes, 'm', 'm') +
      this.formatPart(seconds, 's', 's')
    ).trim();
  }

  percent(value: number, decimals: number = 2): string {
    if (!value && value !== 0) {
      return '';
    }
    const val = (value * 100).toFixed(decimals);
    return val + '%';
  }

  private getReducedValue(value: number, multiplier: number): number {
    return (value / Math.pow(1024, Math.floor(multiplier)));
  }

  private getDefaultPrecision(precision: number): number {
    if (precision === undefined || precision === null) {
      precision = 0;
    }
    return precision;
  }

  private getNumber(value: number): number {
    return Math.floor(Math.log(value) / Math.log(1024));
  }

  private getFormattedTime(isPlural, value, unit): string {
    // i18n
    // const formatString = isPlural ? 'dateTime.plural.format' : 'dateTime.singular.format';
    // return $translate.instant(formatString, { value: value, unit: unit });
    return value + unit;
  }

  private formatPart(count, single, plural): string {
    if (count === 0) {
      return '';
    } else if (count === 1) {
      return this.getFormattedTime(false, count, single) + ' ';
    } else {
      return this.getFormattedTime(true, count, plural) + ' ';
    }
  }
}

/**
 * Return the value in the object for the given dot separated param path
 */
export function pathGet(path: string, object: any): any {
  const params = path.split('.');

  let index = 0;
  const length = params.length;

  while (object !== null && object !== undefined && index < length) {
    object = object[params[index++]];
  }
  return (index && index === length) ? object : undefined;
}

export function pathSet(path: string, object: any, value: any) {
  const params = path.split('.');

  let index = 0;
  const length = params.length - 1;

  while (object !== null && object !== undefined && index < length) {
    object = object[params[index++]];
  }
  if ((index && index === length)) {
    object[params[index++]] = value;
  }
}

export function safeStringToObj<T = object>(value: string): T {
  try {
    if (value) {
      const jsonObj = JSON.parse(value);
      // Check if jsonObj is actually an obj
      if (jsonObj.constructor !== {}.constructor) {
        throw new Error('not an object');
      }
      return jsonObj;
    }
  } catch (e) {
    return null;
  }
  return null;
}

export const safeUnsubscribe = (...subs: Subscription[]) => {
  subs.forEach(sub => {
    if (sub) {
      sub.unsubscribe();
    }
  });
};

export const truthyIncludingZero = (obj: any): boolean => !!obj || obj === 0;
export const truthyIncludingZeroString = (obj: any): string => truthyIncludingZero(obj) ? obj.toString() : null;

/**
 * Real basic, shallow check
 */
export const arraysEqual = (a: any[], b: any[]): boolean => {
  // Both falsy
  if (!a && !b) {
    return true;
  }
  // Both truthy
  if (a && b) {
    if (a.length !== b.length) {
      return false;
    }
    for (const vA of a) {
      if (!b.includes(vA)) {
        return false;
      }
    }
    return true;
  }
  // Falsy/Truthy
  return false;
};<|MERGE_RESOLUTION|>--- conflicted
+++ resolved
@@ -11,24 +11,6 @@
   return null;
 }
 
-<<<<<<< HEAD
-export type OptionalKeys<T extends object> = Exclude<{
-  [K in keyof T]: T extends Record<K, T[K]>
-  ? K
-  : never
-}[keyof T], undefined>
-
-
-
-
-// Note - Adding }[keyof T] to [P in keyof T] types should filter out properties of type `never`, however this fails with generics!
-export type FilteredByValueType<T extends { [key: string]: (...args: any[]) => any }, U> = {
-  [P in keyof T]: T[P] extends U ? never : T[P]
-};
-
-
-=======
->>>>>>> 64b430d6
 export const urlValidationExpression =
   '^' +
   // protocol identifier
