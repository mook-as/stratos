--- conflicted
+++ resolved
@@ -31,14 +31,10 @@
    * When all endpoints are displayed together use the order to define the position. Lower number = earlier position
    */
   order?: number;
-<<<<<<< HEAD
   /**
    * Indicates if this endpoint types can not be connected (optional - default is false)
    */
   doesNotSupportConnect?: boolean;
-}
-=======
->>>>>>> 54de8ff3
 
 }
 
