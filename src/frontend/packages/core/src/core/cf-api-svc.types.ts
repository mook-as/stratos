import { APIResource } from '../../../store/src/types/api.types';
import { IApp, IOrganization, IRoute, ISpace } from './cf-api.types';

export interface ILastOperation {
  type: string;
  state: string;
  description: string;
  updated_at: string;
  created_at: string;
}

export interface IServiceBinding {
  app_guid: string;
  service_instance_guid: string;
  credentials: any;
  binding_options: any;
  gateway_data?: any;
  gateway_name: string;
  syslog_drain_url?: any;
  volume_mounts: any[];
  app_url: string;
  app?: APIResource<IApp>;
  service_instance_url: string;
  service_instance?: APIResource<IServiceInstance> | APIResource<IUserProvidedServiceInstance>;
  guid?: string;
  cfGuid?: string;
}

export interface IServiceInstance {
  guid?: string;
  cfGuid?: string;
  name?: string;
  credentials?: any;
  service_plan_guid: string;
  space_guid: string;
  gateway_data?: any;
  dashboard_url: string;
  type: string;
  last_operation?: ILastOperation;
  tags?: string[];
  service_guid: string;
  space_url?: string;
  space?: APIResource<ISpace>;
  service_plan_url: string;
  service_plan?: APIResource<IServicePlan>;
  service_bindings_url: string;
  service_bindings?: APIResource<IServiceBinding>[];
  service_keys_url: string;
  routes_url: string;
  service_url: string;
  service?: APIResource<IService>;
}

export interface IServicePlan {
  name: string;
  free: boolean;
  description: string;
  service_guid: string;
  extra: string; // stringified IServiceExtra
  extraTyped?: IServicePlanExtra;
  unique_id: string;
  public: boolean;
  bindable: number | boolean;
  active: boolean;
  service_url: string;
  service_instances_url: string;
  service?: APIResource<IService>;
  guid?: string;
  cfGuid?: string;
  schemas?: ServicePlanSchemas;
}

export interface ServicePlanSchemas {
  service_instance: ServicePlanSchema;
  service_binding: ServicePlanSchema;
}

export interface ServicePlanSchema {
  create?: {
    parameters: object
  };
  update?: {
    parameters: object
  };
}

export interface IServicePlanExtra {
  displayName: string;
  bullets: string[];
  costs: IServicePlanCost[];
}

export interface IServicePlanCost {
  amount: {
    [key: string]: number;
  };
  unit: string;
}

export interface IService {
  label: string;
  description: string;
  active: number | boolean;
  bindable: number | boolean;
  unique_id: string;
  extra: string; // stringified IServiceExtra object
  tags: string[];
  requires: string[];
  service_broker_guid: string;
  plan_updateable: number | boolean;
  service_plans_url: string;
  service_plans: APIResource<IServicePlan>[];
  cfGuid?: string;
  guid?: string;
  // deprecated properties
  provider?: string;
  url?: string;
  long_description?: string;
  version?: string;
  info_url?: string;
  documentation_url?: string;

}

export interface IServiceExtra {
  displayName: string;
  imageUrl: string;
  longDescription: string;
  providerDisplayName: string;
  documentationUrl: string;
  supportUrl: string;
}
export interface IServicePlanVisibility {
  service_plan_guid: string;
  organization_guid: string;
  service_plan_url?: string;
  organization_url?: string;
  organization?: APIResource<IOrganization>;
  service_plan?: APIResource<IServicePlan>;
}

export interface IServiceBroker {
  name: string;
  broker_url: string;
  auth_username: string;
  space_guid?: string;
  guid?: string;
  cfGuid?: string;
}

<<<<<<< HEAD
export interface IUserProvidedService {
=======
export interface IUserProvidedServiceInstance {
>>>>>>> 0f70808a
  name: string;
  credentials: { [name: string]: string };
  space_guid: string;
  space: APIResource<ISpace>;
  space_url: string;
  type: string;
  syslog_drain_url: string;
  tags: string[];
  service_bindings: APIResource<IServiceBinding>[];
  service_bindings_url: string;
  routes: APIResource<IRoute>[];
  routes_url: string;
<<<<<<< HEAD
=======
  route_service_url: string;
>>>>>>> 0f70808a
  cfGuid?: string;
}<|MERGE_RESOLUTION|>--- conflicted
+++ resolved
@@ -148,11 +148,7 @@
   cfGuid?: string;
 }
 
-<<<<<<< HEAD
-export interface IUserProvidedService {
-=======
 export interface IUserProvidedServiceInstance {
->>>>>>> 0f70808a
   name: string;
   credentials: { [name: string]: string };
   space_guid: string;
@@ -165,9 +161,6 @@
   service_bindings_url: string;
   routes: APIResource<IRoute>[];
   routes_url: string;
-<<<<<<< HEAD
-=======
   route_service_url: string;
->>>>>>> 0f70808a
   cfGuid?: string;
 }