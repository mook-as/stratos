import { Component, Input } from '@angular/core';
import { Store } from '@ngrx/store';
import { Observable } from 'rxjs';
import { first, tap } from 'rxjs/operators';

import { AppState } from '../../../../store/src/app-state';
import { IFavoriteMetadata, UserFavorite } from '../../../../store/src/types/user-favorites.types';
import { ConfirmationDialogConfig } from '../../shared/components/confirmation-dialog.config';
import { ConfirmationDialogService } from '../../shared/components/confirmation-dialog.service';
import { favoritesConfigMapper } from '../../shared/components/favorites-meta-card/favorite-config-mapper';
import { UserFavoriteManager } from '../user-favorite-manager';
<<<<<<< HEAD
import { EndpointsService } from '../endpoints.service';
=======
import { LoggerService } from '../logger.service';
>>>>>>> 4eebd77c

@Component({
  selector: 'app-entity-favorite-star',
  templateUrl: './entity-favorite-star.component.html',
  styleUrls: ['./entity-favorite-star.component.scss']
})
export class EntityFavoriteStarComponent {

  @Input()
  set favorite(favorite: UserFavorite<IFavoriteMetadata>) {
    const name = favoritesConfigMapper.getPrettyTypeName(favorite);
    this.confirmationDialogConfig.message =
      `Are you sure you would you like to unfavorite this ${name ? name.toLocaleLowerCase() : 'favorite'}?`;
    this.isFavorite$ = this.userFavoriteManager.getIsFavoriteObservable(favorite);
    this.pFavourite = favorite;
  }
  private pFavourite: UserFavorite<IFavoriteMetadata>;

  @Input()
  private confirmRemoval = false;

  private userFavoriteManager: UserFavoriteManager;

  public isFavorite$: Observable<boolean>;

  private confirmationDialogConfig = new ConfirmationDialogConfig('Unfavorite?', '', 'Yes', true);

<<<<<<< HEAD
  constructor(store: Store<AppState>, private confirmDialog: ConfirmationDialogService, public endpointsService: EndpointsService) {
    this.userFavoriteManager = new UserFavoriteManager(store);
=======
  constructor(
    store: Store<AppState>,
    private confirmDialog: ConfirmationDialogService,
    logger: LoggerService) {
    this.userFavoriteManager = new UserFavoriteManager(store, logger);
>>>>>>> 4eebd77c
  }

  public toggleFavorite(event: Event) {
    event.cancelBubble = true;
    event.stopPropagation();
    if (this.confirmRemoval) {
      this.isFavorite$.pipe(
        first(),
        tap(is => {
          if (is) {
            this.confirmDialog.open(this.confirmationDialogConfig, this.pToggleFavorite);
          } else {
            this.pToggleFavorite();
          }
        })
      ).subscribe();
    } else {
      this.pToggleFavorite();
    }
  }

  private pToggleFavorite = (res?: any) => {
    this.userFavoriteManager.toggleFavorite(this.pFavourite);
  }
}<|MERGE_RESOLUTION|>--- conflicted
+++ resolved
@@ -8,12 +8,9 @@
 import { ConfirmationDialogConfig } from '../../shared/components/confirmation-dialog.config';
 import { ConfirmationDialogService } from '../../shared/components/confirmation-dialog.service';
 import { favoritesConfigMapper } from '../../shared/components/favorites-meta-card/favorite-config-mapper';
+import { EndpointsService } from '../endpoints.service';
+import { LoggerService } from '../logger.service';
 import { UserFavoriteManager } from '../user-favorite-manager';
-<<<<<<< HEAD
-import { EndpointsService } from '../endpoints.service';
-=======
-import { LoggerService } from '../logger.service';
->>>>>>> 4eebd77c
 
 @Component({
   selector: 'app-entity-favorite-star',
@@ -41,16 +38,12 @@
 
   private confirmationDialogConfig = new ConfirmationDialogConfig('Unfavorite?', '', 'Yes', true);
 
-<<<<<<< HEAD
-  constructor(store: Store<AppState>, private confirmDialog: ConfirmationDialogService, public endpointsService: EndpointsService) {
-    this.userFavoriteManager = new UserFavoriteManager(store);
-=======
   constructor(
     store: Store<AppState>,
     private confirmDialog: ConfirmationDialogService,
-    logger: LoggerService) {
+    logger: LoggerService,
+    public endpointsService: EndpointsService) {
     this.userFavoriteManager = new UserFavoriteManager(store, logger);
->>>>>>> 4eebd77c
   }
 
   public toggleFavorite(event: Event) {
