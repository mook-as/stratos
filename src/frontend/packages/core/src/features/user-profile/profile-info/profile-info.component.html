<app-page-header>
  <h1>User Profile</h1>
  <div class="page-header-right">
    <button mat-icon-button name="edit" routerLink="/user-profile/edit" matTooltip="Edit">
      <mat-icon>edit</mat-icon>
    </button>
  </div>
</app-page-header>
<div class="user-profile">
  <app-no-content-message *ngIf="isError$ | async"
    [icon]="'error'" [firstLine]="'An error occurred retrieving the User Profile'" [secondLine]="{
    text: ''
  }"></app-no-content-message>
  <app-user-profile-banner *ngIf="userProfile$ | async as profile"
    name="{{ profile.name.givenName }} {{ profile.name.familyName }}" email="{{ primaryEmailAddress$ | async }}" username="{{ profile.userName }}">
  </app-user-profile-banner>
  <div class="user-profile__info" *ngIf="userProfile$ | async as profile">
    <div class="user-profile__content">
      <mat-card>
        <mat-card-header>
          <mat-card-title>Summary</mat-card-title>
        </mat-card-header>
        <mat-card-content>
          <div class="app-metadata">
            <div class="app-metadata__two-cols">
              <app-metadata-item icon="person" label="User id">{{ profile.userName }}</app-metadata-item>
              <app-metadata-item *ngIf="(profile.name.givenName || profile.name.familyName); else noName" icon="title" label="Name">{{ profile.name.givenName }} {{ profile.name.familyName }}</app-metadata-item>
              <ng-template #noName>
                <app-metadata-item icon="title" label="Name">No Name</app-metadata-item>
              </ng-template>
              <app-metadata-item *ngIf="primaryEmailAddress$ | async; else noEmail" icon="email" label="Email">{{ primaryEmailAddress$ | async }}</app-metadata-item>
              <ng-template #noEmail>
                <app-metadata-item icon="email" label="Email">No Email Address</app-metadata-item>
              </ng-template>
              <app-metadata-item *ngIf="(this.userService.isAdmin$ | async)" icon="security" label="User Type">Administrator</app-metadata-item>
            </div>
            <div class="app-metadata__two-cols" *ngIf="profile.origin === 'uaa'">
              <app-metadata-item icon="date_range" label="Account Created">{{ profile.meta.created | date:'medium' }}
              </app-metadata-item>
              <app-metadata-item icon="date_range" label="Account Last Modified">
                {{ profile.meta.lastModified | date:'medium' }}</app-metadata-item>
              <app-metadata-item icon="lock_outline" label="Password Last Modified">
                {{ profile.passwordLastModified | date:'medium' }}</app-metadata-item>
            </div>
          </div>
        </mat-card-content>
      </mat-card>
      <mat-card>
        <mat-card-header>
          <mat-card-title>Settings</mat-card-title>
        </mat-card-header>
        <div class="user-profile__options">
          <div class="user-profile__option" *ngIf="timeoutSession$ | async as timeoutSession"
            [ngClass]="{'user-profile__option-warning': timeoutSession === 'false'}">
            <div class="user-profile__option-inner">
              <div class="user-profile__option-header">
                Session timeout
                <mat-icon *ngIf="timeoutSession === 'false'"
                  matTooltip="Session timeout is disabled, you are now at a greater security risk."
                  matTooltipPosition="right" class="user-profile__option-warning-icon" inline="true">
                  warning
                </mat-icon>
              </div>
              <button mat-flat-button (click)="updateSessionKeepAlive(timeoutSession !== 'true')"
                [color]="timeoutSession === 'true' ? 'warn' : 'primary'">
                {{ timeoutSession === 'true' ? 'Disable' : 'Enable' }} session timeout
              </button>
              <div class="user-profile__option-subtext">Automatically log you out of the application if you are inactive
                for a long period of time. Disabling session timeout is considered a security risk.</div>
            </div>
          </div>
          <div class="user-profile__option" *ngIf="pollingEnabled$ | async as pollingEnabled"
            [ngClass]="{'user-profile__option-warning': pollingEnabled === 'false'}">
            <div class="user-profile__option-inner">
              <div class="user-profile__option-header">
                Polling
                <mat-icon *ngIf="pollingEnabled === 'false'"
                  matTooltip="Polling is disabled, some pages may not automatically update." matTooltipPosition="right"
                  class="user-profile__option-warning-icon" inline="true">
                  warning
                </mat-icon>
              </div>
              <button mat-flat-button (click)="setPollingEnabled(pollingEnabled !== 'true')"
                [color]="pollingEnabled === 'true' ? 'warn' : 'primary'">
                {{ pollingEnabled === 'true' ? 'Disable' : 'Enable' }} polling
              </button>
              <div class="user-profile__option-subtext">Automatically refresh data throughout the application. Disabling
                polling may result in some pages showing out-of-date information.</div>
            </div>
<<<<<<< HEAD
=======
            <button mat-flat-button (click)="setPollingEnabled(pollingEnabled !== 'true')"
              [color]="pollingEnabled === 'true' ? 'warn' : 'primary'">
              {{ pollingEnabled === 'true' ? 'Disable' : 'Enable' }} polling
            </button>
            <div class="user-profile__option-subtext">Disabling polling will result in some views not automatically
              updating.</div>
>>>>>>> 39323bbe
          </div>
        </div>
      </mat-card>
      <mat-card *ngIf="profile.origin === 'uaa'">
        <mat-card-header>
          <mat-card-title>Groups</mat-card-title>
        </mat-card-header>
        <mat-card-content>
          <app-chips [chips]="profile.groups" [stacked]="false" lowerLimit="20" displayProperty="display"></app-chips>
        </mat-card-content>
      </mat-card>
    </div>
  </div>
</div><|MERGE_RESOLUTION|>--- conflicted
+++ resolved
@@ -7,12 +7,13 @@
   </div>
 </app-page-header>
 <div class="user-profile">
-  <app-no-content-message *ngIf="isError$ | async"
-    [icon]="'error'" [firstLine]="'An error occurred retrieving the User Profile'" [secondLine]="{
+  <app-no-content-message *ngIf="isError$ | async" [icon]="'error'"
+    [firstLine]="'An error occurred retrieving the User Profile'" [secondLine]="{
     text: ''
   }"></app-no-content-message>
   <app-user-profile-banner *ngIf="userProfile$ | async as profile"
-    name="{{ profile.name.givenName }} {{ profile.name.familyName }}" email="{{ primaryEmailAddress$ | async }}" username="{{ profile.userName }}">
+    name="{{ profile.name.givenName }} {{ profile.name.familyName }}" email="{{ primaryEmailAddress$ | async }}"
+    username="{{ profile.userName }}">
   </app-user-profile-banner>
   <div class="user-profile__info" *ngIf="userProfile$ | async as profile">
     <div class="user-profile__content">
@@ -24,15 +25,18 @@
           <div class="app-metadata">
             <div class="app-metadata__two-cols">
               <app-metadata-item icon="person" label="User id">{{ profile.userName }}</app-metadata-item>
-              <app-metadata-item *ngIf="(profile.name.givenName || profile.name.familyName); else noName" icon="title" label="Name">{{ profile.name.givenName }} {{ profile.name.familyName }}</app-metadata-item>
+              <app-metadata-item *ngIf="(profile.name.givenName || profile.name.familyName); else noName" icon="title"
+                label="Name">{{ profile.name.givenName }} {{ profile.name.familyName }}</app-metadata-item>
               <ng-template #noName>
                 <app-metadata-item icon="title" label="Name">No Name</app-metadata-item>
               </ng-template>
-              <app-metadata-item *ngIf="primaryEmailAddress$ | async; else noEmail" icon="email" label="Email">{{ primaryEmailAddress$ | async }}</app-metadata-item>
+              <app-metadata-item *ngIf="primaryEmailAddress$ | async; else noEmail" icon="email" label="Email">
+                {{ primaryEmailAddress$ | async }}</app-metadata-item>
               <ng-template #noEmail>
                 <app-metadata-item icon="email" label="Email">No Email Address</app-metadata-item>
               </ng-template>
-              <app-metadata-item *ngIf="(this.userService.isAdmin$ | async)" icon="security" label="User Type">Administrator</app-metadata-item>
+              <app-metadata-item *ngIf="(this.userService.isAdmin$ | async)" icon="security" label="User Type">
+                Administrator</app-metadata-item>
             </div>
             <div class="app-metadata__two-cols" *ngIf="profile.origin === 'uaa'">
               <app-metadata-item icon="date_range" label="Account Created">{{ profile.meta.created | date:'medium' }}
@@ -87,15 +91,6 @@
               <div class="user-profile__option-subtext">Automatically refresh data throughout the application. Disabling
                 polling may result in some pages showing out-of-date information.</div>
             </div>
-<<<<<<< HEAD
-=======
-            <button mat-flat-button (click)="setPollingEnabled(pollingEnabled !== 'true')"
-              [color]="pollingEnabled === 'true' ? 'warn' : 'primary'">
-              {{ pollingEnabled === 'true' ? 'Disable' : 'Enable' }} polling
-            </button>
-            <div class="user-profile__option-subtext">Disabling polling will result in some views not automatically
-              updating.</div>
->>>>>>> 39323bbe
           </div>
         </div>
       </mat-card>
