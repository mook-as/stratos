--- conflicted
+++ resolved
@@ -17,19 +17,11 @@
     protected cfEndpointService: CloudFoundryEndpointService,
     emf: EntityMonitorFactory,
     orgOrSpaceGuid: string,
-<<<<<<< HEAD
-    orgOrspaceEntityType: string,
-  ) {
-    this.orgOrSpace$ = emf.create<APIResource<T>>(
-      orgOrSpaceGuid,
-      new CFEntityConfig(orgOrspaceEntityType),
-=======
     orgOrSpaceEntityType: string,
   ) {
     this.orgOrSpace$ = emf.create<APIResource<T>>(
       orgOrSpaceGuid,
       new CFEntityConfig(orgOrSpaceEntityType),
->>>>>>> 4f0d587e
       false
     ).entity$.pipe(filter(orgOrSpace => !!orgOrSpace));
   }
