import { Component, OnDestroy, OnInit } from '@angular/core';
import { AbstractControl, FormControl, FormGroup, ValidatorFn, Validators } from '@angular/forms';
import { ActivatedRoute } from '@angular/router';
import { Store } from '@ngrx/store';
import { Subscription } from 'rxjs';
import { filter } from 'rxjs/operators';

import { spaceEntityType } from '../../../../../../cloud-foundry/src/cf-entity-factory';
import { CreateSpace } from '../../../../../../store/src/actions/space.actions';
import { CFAppState } from '../../../../../../store/src/app-state';
import { selectRequestInfo } from '../../../../../../store/src/selectors/api.selectors';
import { EntityServiceFactory } from '../../../../core/entity-service-factory.service';
import { StepOnNextFunction } from '../../../../shared/components/stepper/step/step.component';
import { PaginationMonitorFactory } from '../../../../shared/monitors/pagination-monitor.factory';
import { AddEditSpaceStepBase } from '../../add-edit-space-step-base';
import { ActiveRouteCfOrgSpace } from '../../cf-page.types';


@Component({
  selector: 'app-create-space-step',
  templateUrl: './create-space-step.component.html',
  styleUrls: ['./create-space-step.component.scss'],
})
export class CreateSpaceStepComponent extends AddEditSpaceStepBase implements OnInit, OnDestroy {

  cfUrl: string;
  createSpaceForm: FormGroup;
  quotaSubscription: Subscription;

  get spaceName(): any { return this.createSpaceForm ? this.createSpaceForm.get('spaceName') : { value: '' }; }

  get quotaDefinition(): any {
    const control = this.createSpaceForm.get('quotaDefinition');
    const nil = { value: null };

    if (this.createSpaceForm) {
      return (control.value === 0) ? nil : control;
    } else {
      return nil;
    }
  }

  constructor(
    store: Store<CFAppState>,
    activatedRoute: ActivatedRoute,
    paginationMonitorFactory: PaginationMonitorFactory,
    activeRouteCfOrgSpace: ActiveRouteCfOrgSpace,
    private entityServiceFactory: EntityServiceFactory
  ) {
    super(store, activatedRoute, paginationMonitorFactory, activeRouteCfOrgSpace);
  }

  ngOnInit() {
    this.createSpaceForm = new FormGroup({
      spaceName: new FormControl('', [Validators.required as any, this.spaceNameTakenValidator()]),
      quotaDefinition: new FormControl(),
    });

    this.quotaSubscription = this.quotaDefinitions$.subscribe((quotas => {
      if (quotas.length > 0) {
        this.createSpaceForm.patchValue({
          quotaDefinition: 0
        });
      }
    }));
  }

  validateNameTaken = (spaceName: string = null) =>
    this.allSpacesInOrg ? this.allSpacesInOrg.indexOf(spaceName || this.spaceName.value) === -1 : true

  validate = () => !!this.createSpaceForm && this.createSpaceForm.valid;

  spaceNameTakenValidator = (): ValidatorFn => {
    return (formField: AbstractControl): { [key: string]: any } =>
      !this.validateNameTaken(formField.value) ? { spaceNameTaken: { value: formField.value } } : null;
  }

  submit: StepOnNextFunction = () => {
    this.store.dispatch(new CreateSpace(this.cfGuid, this.orgGuid, {
      name: this.spaceName.value,
      organization_guid: this.orgGuid,
      space_quota_definition_guid: this.quotaDefinition.value
    }));

<<<<<<< HEAD
    const entityGuid = `${this.orgGuid}-${this.spaceName.value}`;
    return this.store.select(selectRequestInfo(spaceSchemaKey, entityGuid)).pipe(
=======
    return this.store.select(selectRequestInfo(spaceEntityType, `${this.orgGuid}-${spaceName}`)).pipe(
>>>>>>> f9ab3a17
      filter(o => !!o && !o.fetching && !o.creating),
      this.map('Failed to create space: ')
    );
  }

  ngOnDestroy() {
    this.quotaSubscription.unsubscribe();
    this.destroy();
  }
}<|MERGE_RESOLUTION|>--- conflicted
+++ resolved
@@ -6,6 +6,7 @@
 import { filter } from 'rxjs/operators';
 
 import { spaceEntityType } from '../../../../../../cloud-foundry/src/cf-entity-factory';
+import { getCFEntityKey } from '../../../../../../cloud-foundry/src/cf-entity-helpers';
 import { CreateSpace } from '../../../../../../store/src/actions/space.actions';
 import { CFAppState } from '../../../../../../store/src/app-state';
 import { selectRequestInfo } from '../../../../../../store/src/selectors/api.selectors';
@@ -82,12 +83,9 @@
       space_quota_definition_guid: this.quotaDefinition.value
     }));
 
-<<<<<<< HEAD
     const entityGuid = `${this.orgGuid}-${this.spaceName.value}`;
-    return this.store.select(selectRequestInfo(spaceSchemaKey, entityGuid)).pipe(
-=======
-    return this.store.select(selectRequestInfo(spaceEntityType, `${this.orgGuid}-${spaceName}`)).pipe(
->>>>>>> f9ab3a17
+    const entityType = getCFEntityKey(spaceEntityType);
+    return this.store.select(selectRequestInfo(entityType, entityGuid)).pipe(
       filter(o => !!o && !o.fetching && !o.creating),
       this.map('Failed to create space: ')
     );
