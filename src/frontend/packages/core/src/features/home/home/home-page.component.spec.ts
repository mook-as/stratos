import { CommonModule } from '@angular/common';
import { async, ComponentFixture, TestBed } from '@angular/core/testing';
import { BrowserAnimationsModule } from '@angular/platform-browser/animations';
import { RouterTestingModule } from '@angular/router/testing';

<<<<<<< HEAD
import { appReducers } from '../../../../../store/src/reducers.module';
import { TabNavService } from '../../../../tab-nav.service';
=======
import { createBasicStoreModule } from '../../../../test-framework/store-test-helper';
>>>>>>> 580d9159
import { CoreModule } from '../../../core/core.module';
import { SharedModule } from '../../../shared/shared.module';
import { HomePageComponent } from './home-page.component';

describe('HomePageComponent', () => {
  let component: HomePageComponent;
  let fixture: ComponentFixture<HomePageComponent>;

  beforeEach(async(() => {
    TestBed.configureTestingModule({
      declarations: [HomePageComponent],
      imports: [
        CommonModule,
        CoreModule,
        SharedModule,
        RouterTestingModule,
        BrowserAnimationsModule,
<<<<<<< HEAD
        StoreModule.forRoot(
          appReducers
        )
      ],
      providers: [TabNavService]
=======
        createBasicStoreModule()
      ]
>>>>>>> 580d9159
    })
      .compileComponents();
  }));

  beforeEach(() => {
    fixture = TestBed.createComponent(HomePageComponent);
    component = fixture.componentInstance;
    fixture.detectChanges();
  });

  it('should be created', () => {
    expect(component).toBeTruthy();
  });
});<|MERGE_RESOLUTION|>--- conflicted
+++ resolved
@@ -3,12 +3,8 @@
 import { BrowserAnimationsModule } from '@angular/platform-browser/animations';
 import { RouterTestingModule } from '@angular/router/testing';
 
-<<<<<<< HEAD
-import { appReducers } from '../../../../../store/src/reducers.module';
 import { TabNavService } from '../../../../tab-nav.service';
-=======
 import { createBasicStoreModule } from '../../../../test-framework/store-test-helper';
->>>>>>> 580d9159
 import { CoreModule } from '../../../core/core.module';
 import { SharedModule } from '../../../shared/shared.module';
 import { HomePageComponent } from './home-page.component';
@@ -26,16 +22,9 @@
         SharedModule,
         RouterTestingModule,
         BrowserAnimationsModule,
-<<<<<<< HEAD
-        StoreModule.forRoot(
-          appReducers
-        )
+        createBasicStoreModule()
       ],
       providers: [TabNavService]
-=======
-        createBasicStoreModule()
-      ]
->>>>>>> 580d9159
     })
       .compileComponents();
   }));
