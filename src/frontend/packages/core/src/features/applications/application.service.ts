--- conflicted
+++ resolved
@@ -13,16 +13,10 @@
   GetApplication,
   UpdateApplication,
   UpdateExistingApplication,
-<<<<<<< HEAD
 } from '../../../../cloud-foundry/src/actions/application.actions';
+import { GetAllOrganizationDomains } from '../../../../cloud-foundry/src/actions/organization.actions';
 import { GetSpace } from '../../../../cloud-foundry/src/actions/space.actions';
 import { CFAppState } from '../../../../cloud-foundry/src/cf-app-state';
-=======
-} from '../../../../store/src/actions/application.actions';
-import { GetAllOrganizationDomains } from '../../../../store/src/actions/organization.actions';
-import { GetSpace } from '../../../../store/src/actions/space.actions';
-import { AppState } from '../../../../store/src/app-state';
->>>>>>> ddb19b7c
 import {
   appEnvVarsEntityType,
   applicationEntityType,
@@ -63,7 +57,6 @@
   EnvVarStratosProject,
 } from './application/application-tabs-base/tabs/build-tab/application-env-vars.service';
 import { getRoute, isTCPRoute } from './routes/routes.helper';
-
 
 
 export function createGetApplicationAction(guid: string, endpointGuid: string) {
@@ -278,7 +271,7 @@
             action: domainsAction,
             paginationMonitor: this.paginationMonitorFactory.create(
               domainsAction.paginationKey,
-              entityFactory(domainSchemaKey)
+              action
             )
           },
           true
