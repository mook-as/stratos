<<<<<<< HEAD
import { Component, Inject, InjectionToken, Input, OnInit, EventEmitter, Output } from '@angular/core';
=======
import { Component, Inject, InjectionToken, Input, OnInit } from '@angular/core';
>>>>>>> 580d9159
import { Store } from '@ngrx/store';
import { BehaviorSubject, Observable } from 'rxjs';
import { buffer, debounceTime, filter, map } from 'rxjs/operators';

import { ActionHistoryDump } from '../../../../../store/src/actions/action-history.actions';
import { AppState } from '../../../../../store/src/app-state';
import { Customizations, CustomizationsMetadata } from '../../../core/customizations.types';
<<<<<<< HEAD
import { ISubHeaderTabs } from '../../../shared/components/page-subheader/page-subheader.types';
=======
>>>>>>> 580d9159


export const SIDENAV_COPYRIGHT = new InjectionToken<string>('Optional copyright string for side nav');

export interface SideNavItem extends ISubHeaderTabs {
  label: string;
  matIcon?: string;
  matIconFont?: string;
  link: string;
  position?: number;
  hidden?: Observable<boolean>;
  requiresEndpointType?: string;
  requiresPersistence?: boolean;
}

@Component({
  selector: 'app-side-nav',
  templateUrl: './side-nav.component.html',
  styleUrls: ['./side-nav.component.scss']
})

export class SideNavComponent implements OnInit {

  constructor(
    private store: Store<AppState>,
    @Inject(Customizations) public customizations: CustomizationsMetadata
  ) { }

  @Input() tabs: SideNavItem[];
  @Output() changedMode = new EventEmitter();
  @Input() set iconMode(isIconMode: boolean) {
    if (isIconMode !== this.isIconMode) {
      this.isIconMode = isIconMode;
      this.changedMode.next();
    }
  }
  get iconMode() {
    return this.isIconMode;
  }
  private isIconMode = true;

  // Button is not always visible on load, so manually push through an event
  logoClicked: BehaviorSubject<any> = new BehaviorSubject(true);

  ngOnInit() {
    const toLength = a => a.length;
    const debounced$ = this.logoClicked.pipe(debounceTime(250)); // debounce the click stream
    this.logoClicked.pipe(
      buffer(debounced$),
      map(toLength),
      filter(x => x === 3))
      .subscribe(event => this.store.dispatch(new ActionHistoryDump()));
  }
}<|MERGE_RESOLUTION|>--- conflicted
+++ resolved
@@ -1,8 +1,4 @@
-<<<<<<< HEAD
-import { Component, Inject, InjectionToken, Input, OnInit, EventEmitter, Output } from '@angular/core';
-=======
-import { Component, Inject, InjectionToken, Input, OnInit } from '@angular/core';
->>>>>>> 580d9159
+import { Component, EventEmitter, Inject, InjectionToken, Input, OnInit, Output } from '@angular/core';
 import { Store } from '@ngrx/store';
 import { BehaviorSubject, Observable } from 'rxjs';
 import { buffer, debounceTime, filter, map } from 'rxjs/operators';
@@ -10,10 +6,7 @@
 import { ActionHistoryDump } from '../../../../../store/src/actions/action-history.actions';
 import { AppState } from '../../../../../store/src/app-state';
 import { Customizations, CustomizationsMetadata } from '../../../core/customizations.types';
-<<<<<<< HEAD
 import { ISubHeaderTabs } from '../../../shared/components/page-subheader/page-subheader.types';
-=======
->>>>>>> 580d9159
 
 
 export const SIDENAV_COPYRIGHT = new InjectionToken<string>('Optional copyright string for side nav');
