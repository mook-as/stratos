$side-nav-padding-h: 12px;
$side-nav-mat-icon-height: 18px;
$side-nav-mat-icon-height-large: 24px;
$side-nav-mat-icon-padding-right: 10px;
$nav-width: 200px;
$icon-nav-width: 50px;
.side-nav {
  height: 100%;
  &__nav-toggle {
    margin: 0 5px;
    &-icon {
      font-size: 20px;
    }
  }
  &__inner {
    display: flex;
    flex-direction: column;
    height: 100%;
    overflow: hidden;
    width: $nav-width;
  }
  &__top {
    display: flex;
    flex: 0 0 56px;
    flex-direction: column;
    height: 56px;
    width: $nav-width;
    &-inner {
      display: flex;
      flex: 1;
      padding: 0 3px 0 10px;
    }
  }
  &__items {
    flex: 1;
    list-style-type: none;
    margin: 0;
    overflow: auto;
    padding: 0;
  }
  &__item {
    align-items: center;
    border-color: transparent;
    cursor: pointer;
    display: flex;
    font-size: 15px;
    letter-spacing: .01em;
    line-height: $side-nav-mat-icon-height;
    outline: 0;
    padding: 15px $side-nav-padding-h;
    text-decoration: none;
    white-space: nowrap;
    &-icon {
      flex: none;
      font-size: $side-nav-mat-icon-height-large;
      height: $side-nav-mat-icon-height-large;
      margin-right: 10px;
      text-align: center;
      width: $side-nav-mat-icon-height-large;
    }
  }
  &__logo {
    align-items: center;
    display: flex;
    justify-content: center;
    position: relative;
    width: 100%;
    &-text {
      flex: 1;
      padding: 0;
      text-align: center;
      text-transform: uppercase;
    }
    &-img {
      background-image: url('/core/assets/nav-logo.png');
      background-position: center;
      background-repeat: no-repeat;
      background-size: contain;
      height: 100%;
      width: 100%;
    }
  }
  &__top-inner {
    overflow: hidden;
  }
  &__bottom {
    display: flex;
    flex: 0 0 auto;
    font-size: 14px;
    font-weight: 300;
    padding: 12px;
    pointer-events: none;
  }
  &__logo-img,
  &__item-label {
    opacity: 1;
  }
  &__copyright-icon,
  &__logo-icon-img {
    opacity: 0;
  }
  &__copyright {
    opacity: 1;
    white-space: nowrap;
  }
  &__copyright-icon {
    width: 0;
  }
}
$transition-time: .2s;
$transition-delay: .5s;
.side-nav__icon-mode {
  overflow: hidden;
  width: $icon-nav-width;
  &__top,
  &__item-icon,
  &__item-label,
  &__copyright,
  &__logo-img,
  &__copyright-icon,
  &__logo-icon-img {
    transition: 0s opacity, 0s width;
  }
  .side-nav {
    &__inner {
      transition: $transition-time width;
      width: $icon-nav-width;
    }
    &__items,
    &__top,
    &__bottom,
    &__top-inner {
      overflow-x: hidden;
    }
    &__top-inner {
      padding: 0;
    }
<<<<<<< HEAD
    &__top {
      width: $icon-nav-width;
    }
    &__nav-toggle {
      margin: 0;
    }
    &__item-icon {
      font-size: $side-nav-mat-icon-height-large;
      height: $side-nav-mat-icon-height-large;
      margin-right: 0;
      width: $side-nav-mat-icon-height-large;
    }
    &__item-label,
    &__copyright  {
      opacity: 0;
    }
    &__logo-img {
      width: 0;
    }
    &__copyright-icon,
    &__logo-icon-img {
      opacity: 1;
    }
    &__copyright-icon {
      width: auto;
    }
    &__logo-text {
      display: none;
=======
  }
  &:not(:hover) {
    .side-nav {
      &__top {
        width: $icon-nav-width;
      }
      &__item-icon {
        font-size: $side-nav-mat-icon-height-large;
        height: $side-nav-mat-icon-height-large;
        margin-right: 0;
        width: $side-nav-mat-icon-height-large;
      }
      &__item-label,
      &__copyright {
        opacity: 0;
      }
      &__logo-img {
        width: 0;
      }
      &__copyright-icon,
      &__logo-icon-img {
        opacity: 1;
      }
>>>>>>> 0714e939
    }
  }
  // This will allow hover nav
  // &:hover {
  //   overflow: visible;
  //   .side-nav {
  //     &__inner {
  //       position: fixed;
  //       transition-delay: $transition-delay;
  //       width: $nav-width;
  //     }
  //     &,
  //     &__top,
  //     &__item-icon,
  //     &__item-label,
  //     &__copyright,
  //     &__logo-img,
  //     &__copyright-icon,
  //     &__logo-icon-img {
  //       transition-delay: $transition-delay;
  //     }
  //     &__copyright-icon {
  //       width: 0;
  //     }
  //   }
  // }
  // &:not(:hover) {
  //   .side-nav {
  //     &__top {
  //       width: $icon-nav-width;
  //     }
  //     &__item-icon {
  //       font-size: $side-nav-mat-icon-height-large;
  //       height: $side-nav-mat-icon-height-large;
  //       margin-right: 0;
  //       width: $side-nav-mat-icon-height-large;
  //     }
  //     &__item-label,
  //     &__copyright  {
  //       opacity: 0;
  //     }
  //     &__logo-img {
  //       width: 0;
  //     }
  //     &__copyright-icon,
  //     &__logo-icon-img {
  //       opacity: 1;
  //     }
  //   }
  // }
}<|MERGE_RESOLUTION|>--- conflicted
+++ resolved
@@ -135,7 +135,6 @@
     &__top-inner {
       padding: 0;
     }
-<<<<<<< HEAD
     &__top {
       width: $icon-nav-width;
     }
@@ -164,31 +163,6 @@
     }
     &__logo-text {
       display: none;
-=======
-  }
-  &:not(:hover) {
-    .side-nav {
-      &__top {
-        width: $icon-nav-width;
-      }
-      &__item-icon {
-        font-size: $side-nav-mat-icon-height-large;
-        height: $side-nav-mat-icon-height-large;
-        margin-right: 0;
-        width: $side-nav-mat-icon-height-large;
-      }
-      &__item-label,
-      &__copyright {
-        opacity: 0;
-      }
-      &__logo-img {
-        width: 0;
-      }
-      &__copyright-icon,
-      &__logo-icon-img {
-        opacity: 1;
-      }
->>>>>>> 0714e939
     }
   }
   // This will allow hover nav
