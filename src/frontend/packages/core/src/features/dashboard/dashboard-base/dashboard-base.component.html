--- conflicted
+++ resolved
@@ -34,17 +34,9 @@
     </mat-drawer-content>
   </mat-drawer-container>
   <mat-drawer class="dashboard__side-help-outer" #sideHelp
-<<<<<<< HEAD
-    [autoFocus]="false" mode="over" position="end" [opened]="panelPreviewService.opened$ | async" (closedStart)="sideHelpClosed()">
+    [ngClass]="{'dashboard__side_preview': (sidePanelService.previewMode$ | async)}" [autoFocus]="false" mode="over"
+    position="end" [opened]="(sidePanelService.opened$ | async) > 0" (closedStart)="sideHelpClosed()">
     <div class="dashboard__side-help">
-      <button class="dashboard__side-help-button" mat-icon-button (click)="panelPreviewService.hide()">
-        <mat-icon>close</mat-icon>
-      </button>
-=======
-    [ngClass]="{'dashboard__side_preview': (sidePanelService.previewMode$ | async)}"
-    [autoFocus]="false" mode="over" position="end" [opened]="(sidePanelService.opened$ | async) > 0" (closedStart)="sideHelpClosed()">
-    <div class="dashboard__side-help">
->>>>>>> 036a42de
       <template #previewPanelContainer></template>
     </div>
   </mat-drawer>
