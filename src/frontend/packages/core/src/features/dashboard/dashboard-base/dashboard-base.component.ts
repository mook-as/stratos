--- conflicted
+++ resolved
@@ -1,5 +1,3 @@
-<<<<<<< HEAD
-import { BreakpointObserver, Breakpoints } from '@angular/cdk/layout';
 import { AfterContentInit, Component, OnDestroy, OnInit, ViewChild, Inject, Renderer2, ElementRef } from '@angular/core';
 import { MatDrawer } from '@angular/material';
 import { ActivatedRoute, ActivatedRouteSnapshot, NavigationEnd, Route, Router } from '@angular/router';
@@ -8,18 +6,7 @@
 import { debounceTime, filter, withLatestFrom, first, map } from 'rxjs/operators';
 
 import { GetCFInfo } from '../../../../../store/src/actions/cloud-foundry.actions';
-import { ChangeSideNavMode, CloseSideNav, OpenSideNav, ShowSideHelp, CloseSideHelp } from '../../../../../store/src/actions/dashboard-actions';
-=======
-import { AfterContentInit, Component, OnDestroy, OnInit, ViewChild } from '@angular/core';
-import { MatDrawer } from '@angular/material';
-import { ActivatedRoute, ActivatedRouteSnapshot, NavigationEnd, Route, Router } from '@angular/router';
-import { Store } from '@ngrx/store';
-import { Subscription, Observable, combineLatest } from 'rxjs';
-import { filter, withLatestFrom, tap, startWith, debounceTime } from 'rxjs/operators';
-
-import { GetCFInfo } from '../../../../../store/src/actions/cloud-foundry.actions';
 import { CloseSideNav } from '../../../../../store/src/actions/dashboard-actions';
->>>>>>> fe6d254d
 import { GetCurrentUsersRelations } from '../../../../../store/src/actions/permissions.actions';
 import { GetUserFavoritesAction } from '../../../../../store/src/actions/user-favourites-actions/get-user-favorites-action';
 import { AppState } from '../../../../../store/src/app-state';
@@ -28,15 +15,11 @@
 import { EndpointsService } from '../../../core/endpoints.service';
 import { PageHeaderService } from './../../../core/page-header-service/page-header.service';
 import { SideNavItem } from './../side-nav/side-nav.component';
-<<<<<<< HEAD
+import { TabNavService } from '../../../../tab-nav.service';
+import { Portal } from '@angular/cdk/portal';
 import { DOCUMENT } from '@angular/common';
 import { HttpClient } from '@angular/common/http';
-=======
-import { TabNavService } from '../../../../tab-nav.service';
-import { Portal } from '@angular/cdk/portal';
 import { BreakpointObserver, Breakpoints } from '@angular/cdk/layout';
-
->>>>>>> fe6d254d
 
 @Component({
   selector: 'app-dashboard-base',
@@ -55,23 +38,17 @@
     private router: Router,
     private activatedRoute: ActivatedRoute,
     private endpointsService: EndpointsService,
-<<<<<<< HEAD
+    public tabNavService: TabNavService,
     @Inject(DOCUMENT) private document: Document,
     private renderer: Renderer2
-=======
-    public tabNavService: TabNavService
->>>>>>> fe6d254d
   ) {
     if (this.breakpointObserver.isMatched(Breakpoints.Handset)) {
       this.enableMobileNav();
     }
   }
 
-<<<<<<< HEAD
   public helpDocumentUrl: string;
-=======
   private iconMode = true;
->>>>>>> fe6d254d
 
   private openCloseSub: Subscription;
   private closeSub: Subscription;
@@ -85,11 +62,8 @@
 
   @ViewChild('sidenav') public sidenav: MatDrawer;
 
-<<<<<<< HEAD
   @ViewChild('sideHelp') public sideHelp: MatDrawer;
-=======
   @ViewChild('content') public content;
->>>>>>> fe6d254d
 
   sideNavTabs: SideNavItem[] = this.getNavigationRoutes();
 
@@ -140,15 +114,10 @@
       if (dashboard.sideNavMode === 'over' && dashboard.sidenavOpen) {
         this.sidenav.close();
       }
-<<<<<<< HEAD
       if (dashboard.sideHelpOpen) {
         this.sideHelp.close();
       }
-
-=======
-
       this.iconModeMouse(false);
->>>>>>> fe6d254d
     });
   }
 
