@import '../../../../sass/colors';
@import '../../../../sass/mixins';

$app-sub-header-height: 48px;
.dashboard {
  background-color: transparent;
  display: flex;
  flex-direction: column;
  height: 100%;
  z-index: 1;
  &__page-tabs {
    background-color: rgba(146, 146, 146, .1);
  }
  &__inner {
    display: flex;
    height: 100%;
  }
  &__content {
    flex: auto;
    max-height: 100%;
    overflow: auto;
    padding: 20px;
    width: 100%;
  }
  &__main {
    display: flex;
    flex-direction: column;
    width: 100%;
  }
  &__side-nav {
    overflow: hidden;
  }
  &__inline-help {
    width: 600px;
  }
  &__noMargin {
    padding: 0;
  }
<<<<<<< HEAD
  &__side-help {
    width: 600px;
  }  
}

.page-content {
  display: flex;
  flex-direction: column;
  height: 100%;
=======
>>>>>>> bb83a339
}

.routing-indicator {
  left: 0;
  position: absolute;
  right: 0;
  z-index: 999;
}

.page-header-sub-nav {
  align-items: center;
  border-bottom: 1px solid rgba(0, 0, 0, .1);
  display: flex;
  height: $app-sub-header-height;
  margin-left: 200px;
  opacity: .6;
  padding: 0;
  width: 100%;
  @include breakpoint(tablet) {
    margin: 0;
    padding: 0 20px;
  }
  &__title {
    display: none;
    $font-size: 20px;
    font-size: $font-size;
    font-weight: bold;
    line-height: $font-size;
    margin-right: 20px;
    @include breakpoint(tablet) {
      display: flex;
    }
  }
  &__container {
    align-items: center;
    display: flex;
    width: 100%;
  }
}<|MERGE_RESOLUTION|>--- conflicted
+++ resolved
@@ -36,18 +36,18 @@
   &__noMargin {
     padding: 0;
   }
-<<<<<<< HEAD
   &__side-help {
     width: 600px;
   }  
+  &__noMargin {
+    padding: 0;
+  }
 }
 
 .page-content {
   display: flex;
   flex-direction: column;
   height: 100%;
-=======
->>>>>>> bb83a339
 }
 
 .routing-indicator {
