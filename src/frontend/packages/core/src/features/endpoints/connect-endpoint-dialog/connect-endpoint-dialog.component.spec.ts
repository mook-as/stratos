--- conflicted
+++ resolved
@@ -1,24 +1,16 @@
 import { CommonModule } from '@angular/common';
 import { async, ComponentFixture, TestBed } from '@angular/core/testing';
 import { MAT_DIALOG_DATA, MatDialogRef } from '@angular/material';
-<<<<<<< HEAD
-=======
 import { BrowserDynamicTestingModule } from '@angular/platform-browser-dynamic/testing';
->>>>>>> 580d9159
 import { BrowserAnimationsModule } from '@angular/platform-browser/animations';
 import { RouterTestingModule } from '@angular/router/testing';
 
 import { createBasicStoreModule } from '../../../../test-framework/store-test-helper';
 import { CoreModule } from '../../../core/core.module';
 import { SharedModule } from '../../../shared/shared.module';
-<<<<<<< HEAD
-import { initEndpointTypes } from '../endpoint-helpers';
-import { EndpointsModule } from '../endpoints.module';
-=======
 import { ConnectEndpointComponent } from '../connect-endpoint/connect-endpoint.component';
 import { ConnectEndpointConfig } from '../connect.service';
 import { CredentialsAuthFormComponent } from './auth-forms/credentials-auth-form.component';
->>>>>>> 580d9159
 import { ConnectEndpointDialogComponent } from './connect-endpoint-dialog.component';
 
 class MatDialogRefMock {
@@ -29,10 +21,7 @@
   name = 'Test';
   type = 'metrics';
   subType = null;
-<<<<<<< HEAD
-=======
   ssoAllowed = false;
->>>>>>> 580d9159
 }
 
 describe('ConnectEndpointDialogComponent', () => {
@@ -44,31 +33,18 @@
       providers: [
         { provide: MatDialogRef, useClass: MatDialogRefMock },
         { provide: MAT_DIALOG_DATA, useClass: MatDialogDataMock }
-<<<<<<< HEAD
-      ],
-      declarations: [],
-=======
       ],
       declarations: [
         ConnectEndpointDialogComponent,
         ConnectEndpointComponent,
         CredentialsAuthFormComponent
       ],
->>>>>>> 580d9159
       imports: [
         CommonModule,
         CoreModule,
         SharedModule,
         RouterTestingModule,
         BrowserAnimationsModule,
-<<<<<<< HEAD
-        createBasicStoreModule(),
-        EndpointsModule
-      ],
-    })
-      .compileComponents();
-    initEndpointTypes([]);
-=======
         createBasicStoreModule()
       ]
     }).overrideModule(BrowserDynamicTestingModule, {
@@ -77,7 +53,6 @@
       }
     });
     testingModule.compileComponents();
->>>>>>> 580d9159
   }));
 
   beforeEach(() => {
