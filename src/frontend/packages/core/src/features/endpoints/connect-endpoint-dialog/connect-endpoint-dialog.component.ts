--- conflicted
+++ resolved
@@ -6,19 +6,8 @@
 import { ShowSnackBar } from '../../../../../store/src/actions/snackBar.actions';
 import { AppState } from '../../../../../store/src/app-state';
 import { EndpointsService } from '../../../core/endpoints.service';
-<<<<<<< HEAD
 import { ConnectEndpointConfig, ConnectEndpointService } from '../connect.service';
-=======
-import {
-  EndpointAuthTypeConfig,
-  EndpointType,
-  IAuthForm,
-  IEndpointAuthComponent,
-} from '../../../core/extension/extension-types';
-import { getCanShareTokenForEndpointType, getEndpointAuthTypes } from '../endpoint-helpers';
-import { ShowSideHelp } from '../../../../../store/src/actions/dashboard-actions';
 
->>>>>>> 5d7f9924
 
 @Component({
   selector: 'app-connect-endpoint-dialog',
@@ -33,8 +22,6 @@
 
   private hasConnected: Subscription;
 
-  public helpDocumentUrl: string;
-
   constructor(
     public dialogRef: MatDialogRef<ConnectEndpointDialogComponent>,
     @Inject(MAT_DIALOG_DATA) public data: ConnectEndpointConfig,
@@ -47,44 +34,11 @@
       this.store.dispatch(new ShowSnackBar(`Connected endpoint '${this.data.name}'`));
       this.dialogRef.close();
     });
-<<<<<<< HEAD
   }
 
   ngOnDestroy(): void {
     this.connectService.destroy();
     this.hasConnected.unsubscribe();
-=======
-
-    this.helpDocumentUrl = this.autoSelected.help;
-
-    this.setupObservables();
-    this.setupSubscriptions();
-  }
-
-  ngOnInit() {
-    // Template container reference is not available at construction, so do this on init
-    this.createComponent(this.autoSelected.component);
-  }
-
-  showHelp() {
-    this.store.dispatch(new ShowSideHelp(this.helpDocumentUrl));
-  }
-
-  authChanged() {
-    const authType = this.authTypesForEndpoint.find(ep => ep.value === this.endpointForm.value.authType);
-    const authTypeFormFields = Object.keys(authType.form);
-    if (!this.sameAuthTypeFormFields(this.cachedAuthTypeFormFields, authTypeFormFields)) {
-      // Don't remove and re-add the same control, this helps with form validation
-      this.cachedAuthTypeFormFields = authTypeFormFields;
-      this.endpointForm.removeControl('authValues');
-      this.endpointForm.addControl('authValues', this.fb.group(authType.form));
-
-      // Update the auth form component
-      this.createComponent(authType.component);
-    }
-    this.bodyContent = '';
-    this.helpDocumentUrl = authType.help;
->>>>>>> 5d7f9924
   }
 
 }