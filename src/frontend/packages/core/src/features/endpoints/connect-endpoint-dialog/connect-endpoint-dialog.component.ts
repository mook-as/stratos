--- conflicted
+++ resolved
@@ -4,24 +4,10 @@
 import { Subscription } from 'rxjs';
 
 import { ShowSideHelp } from '../../../../../store/src/actions/dashboard-actions';
-<<<<<<< HEAD
-import { ConnectEndpoint } from '../../../../../store/src/actions/endpoint.actions';
-=======
->>>>>>> c2dfdc99
 import { ShowSnackBar } from '../../../../../store/src/actions/snackBar.actions';
 import { AppState } from '../../../../../store/src/app-state';
 import { EndpointsService } from '../../../core/endpoints.service';
-<<<<<<< HEAD
-import {
-  EndpointAuthTypeConfig,
-  EndpointType,
-  IAuthForm,
-  IEndpointAuthComponent,
-} from '../../../core/extension/extension-types';
-import { getCanShareTokenForEndpointType, getEndpointAuthTypes, getEndpointType } from '../endpoint-helpers';
-=======
 import { ConnectEndpointConfig, ConnectEndpointService } from '../connect.service';
->>>>>>> c2dfdc99
 
 
 @Component({
@@ -39,47 +25,11 @@
 
   constructor(
     public dialogRef: MatDialogRef<ConnectEndpointDialogComponent>,
-<<<<<<< HEAD
-    public snackBar: MatSnackBar,
-    public endpointsService: EndpointsService,
-    @Inject(MAT_DIALOG_DATA) public data: {
-      name: string,
-      guid: string,
-      type: EndpointType,
-      subType: string,
-      ssoAllowed: boolean,
-    },
-    private resolver: ComponentFactoryResolver
-  ) {
-    const endpointType = getEndpointType(this.data.type, this.data.subType);
-    const authTypes = getEndpointAuthTypes();
-    const epAuthTypes = endpointType.authTypes || [];
-    epAuthTypes.forEach(epAuthType => {
-      const epAt = authTypes.find(at => at.value === epAuthType);
-      if (epAt) {
-        this.authTypesForEndpoint.push(epAt);
-      }
-    });
-
-    // Populate the valid auth types for the endpoint that we want to connect to
-    authTypes.forEach(authType => {
-      if (authType.types.find(t => t === this.data.type)) {
-        this.authTypesForEndpoint.push(authType);
-      }
-    });
-
-    // Remove SSO if not allowed on this endpoint
-    this.authTypesForEndpoint = this.authTypesForEndpoint.filter(authType => authType.value !== 'sso' || data.ssoAllowed);
-
-    // Not all endpoint types might allow token sharing - typically types like metrics do
-    this.canShareEndpointToken = getCanShareTokenForEndpointType(endpointType.type, endpointType.subType);
-=======
     @Inject(MAT_DIALOG_DATA) public data: ConnectEndpointConfig,
     private store: Store<AppState>,
     endpointsService: EndpointsService,
   ) {
     this.connectService = new ConnectEndpointService(store, endpointsService, data);
->>>>>>> c2dfdc99
 
     this.hasConnected = this.connectService.hasConnected$.subscribe(() => {
       this.store.dispatch(new ShowSnackBar(`Connected endpoint '${this.data.name}'`));
