--- conflicted
+++ resolved
@@ -4,24 +4,10 @@
 import { Subscription } from 'rxjs';
 
 import { ShowSideHelp } from '../../../../../store/src/actions/dashboard-actions';
-<<<<<<< HEAD
-import { ConnectEndpoint } from '../../../../../store/src/actions/endpoint.actions';
-=======
->>>>>>> 580d9159
 import { ShowSnackBar } from '../../../../../store/src/actions/snackBar.actions';
 import { AppState } from '../../../../../store/src/app-state';
 import { EndpointsService } from '../../../core/endpoints.service';
-<<<<<<< HEAD
-import {
-  EndpointAuthTypeConfig,
-  EndpointType,
-  IAuthForm,
-  IEndpointAuthComponent,
-} from '../../../core/extension/extension-types';
-import { getCanShareTokenForEndpointType, getEndpointAuthTypes, getEndpointType } from '../endpoint-helpers';
-=======
 import { ConnectEndpointConfig, ConnectEndpointService } from '../connect.service';
->>>>>>> 580d9159
 
 
 @Component({
@@ -35,142 +21,20 @@
   public helpDocumentUrl: string;
   public connectService: ConnectEndpointService;
 
-<<<<<<< HEAD
-  connecting$: Observable<boolean>;
-  connectingError$: Observable<boolean>;
-  fetchingInfo$: Observable<boolean>;
-  endpointConnected$: Observable<[boolean, EndpointModel]>;
-  showClose$: Observable<boolean>;
-  valid$: Observable<boolean>;
-  canSubmit$: Observable<boolean>;
-
-  private update$: Observable<ActionState>;
-
-  isBusy$: Observable<boolean>;
-
-  connectingSub: Subscription;
-  fetchSub: Subscription;
-  public endpointForm: FormGroup;
-
-  private bodyContent = '';
-
-  private hasAttemptedConnect: boolean;
-  public authTypesForEndpoint = [];
-  public canShareEndpointToken = false;
-  private cachedAuthTypeFormFields: string[] = [];
-
-  // We need a delay to ensure the BE has finished registering the endpoint.
-  // If we don't do this and if we're quick enough, we can navigate to the application page
-  // and end up with an empty list where we should have results.
-  public connectDelay = 1000;
-
-  // Component reference for the dynamically created auth form
-  // private authFormComponentRef;
-
-  // The auth type that was initially auto-selected
-  private autoSelected: EndpointAuthTypeConfig;
-  public authFormComponentRef: ComponentRef<IAuthForm>;
-=======
   private hasConnected: Subscription;
->>>>>>> 580d9159
-
-  public helpDocumentUrl: string;
 
   constructor(
     public dialogRef: MatDialogRef<ConnectEndpointDialogComponent>,
-<<<<<<< HEAD
-    public snackBar: MatSnackBar,
-    public endpointsService: EndpointsService,
-    @Inject(MAT_DIALOG_DATA) public data: {
-      name: string,
-      guid: string,
-      type: EndpointType,
-      subType: string,
-      ssoAllowed: boolean,
-    },
-    private resolver: ComponentFactoryResolver
-  ) {
-    const endpointType = getEndpointType(this.data.type, this.data.subType);
-    const authTypes = getEndpointAuthTypes();
-    const epAuthTypes = endpointType.authTypes || [];
-    epAuthTypes.forEach(epAuthType => {
-      const epAt = authTypes.find(at => at.value === epAuthType);
-      if (epAt) {
-        this.authTypesForEndpoint.push(epAt);
-      }
-    });
-
-    // Populate the valid auth types for the endpoint that we want to connect to
-    authTypes.forEach(authType => {
-      if (authType.types.find(t => t === this.data.type)) {
-        this.authTypesForEndpoint.push(authType);
-      }
-    });
-
-    // Remove SSO if not allowed on this endpoint
-    this.authTypesForEndpoint = this.authTypesForEndpoint.filter(authType => authType.value !== 'sso' || data.ssoAllowed);
-
-    // Not all endpoint types might allow token sharing - typically types like metrics do
-    this.canShareEndpointToken = getCanShareTokenForEndpointType(endpointType.type, endpointType.subType);
-=======
     @Inject(MAT_DIALOG_DATA) public data: ConnectEndpointConfig,
     private store: Store<AppState>,
     endpointsService: EndpointsService,
   ) {
     this.connectService = new ConnectEndpointService(store, endpointsService, data);
->>>>>>> 580d9159
 
     this.hasConnected = this.connectService.hasConnected$.subscribe(() => {
       this.store.dispatch(new ShowSnackBar(`Connected endpoint '${this.data.name}'`));
       this.dialogRef.close();
     });
-<<<<<<< HEAD
-
-    this.helpDocumentUrl = this.autoSelected.help;
-
-    this.setupObservables();
-    this.setupSubscriptions();
-  }
-
-  ngOnInit() {
-    // Template container reference is not available at construction, so do this on init
-    this.createComponent(this.autoSelected.component);
-  }
-
-  showHelp() {
-    this.store.dispatch(new ShowSideHelp(this.helpDocumentUrl));
-  }
-
-  authChanged() {
-    const authType = this.authTypesForEndpoint.find(ep => ep.value === this.endpointForm.value.authType);
-    const authTypeFormFields = Object.keys(authType.form);
-    if (!this.sameAuthTypeFormFields(this.cachedAuthTypeFormFields, authTypeFormFields)) {
-      // Don't remove and re-add the same control, this helps with form validation
-      this.cachedAuthTypeFormFields = authTypeFormFields;
-      this.endpointForm.removeControl('authValues');
-      this.endpointForm.addControl('authValues', this.fb.group(authType.form));
-
-      // Update the auth form component
-      this.createComponent(authType.component);
-    }
-    this.bodyContent = '';
-    this.helpDocumentUrl = authType.help;
-  }
-  // Dynamically create the component for the selected auth type
-  createComponent(component: Type<IAuthForm>) {
-    if (!component) {
-      return;
-    }
-
-    this.container.clear();
-    if (this.authFormComponentRef) {
-      this.authFormComponentRef.destroy();
-    }
-    const factory = this.resolver.resolveComponentFactory<IAuthForm>(component);
-    this.authFormComponentRef = this.container.createComponent<IAuthForm>(factory);
-    this.authFormComponentRef.instance.formGroup = this.endpointForm;
-=======
->>>>>>> 580d9159
   }
 
   showHelp() {
@@ -182,127 +46,4 @@
     this.hasConnected.unsubscribe();
   }
 
-<<<<<<< HEAD
-  setupObservables() {
-    this.update$ = this.store.select(
-      this.getUpdateSelector()
-    ).pipe(filter(update => !!update));
-
-    this.fetchingInfo$ = this.store.select(
-      this.getRequestSelector()
-    ).pipe(
-      filter(request => !!request),
-      map(request => request.fetching));
-
-    this.endpointConnected$ = this.store.select(
-      this.getEntitySelector()
-    ).pipe(
-      map(endpoint => {
-        const isConnected = !!(endpoint && endpoint.api_endpoint && endpoint.user);
-        return [isConnected, endpoint] as [boolean, EndpointModel];
-      })
-    );
-
-    const busy$ = this.update$.pipe(map(update => update.busy), startWith(false));
-    this.connecting$ = busy$.pipe(
-      pairwise(),
-      switchMap(([oldBusy, newBusy]) => {
-        if (oldBusy === true && newBusy === false) {
-          return busy$.pipe(
-            delay(this.connectDelay),
-            startWith(true)
-          );
-        }
-        return observableOf(newBusy);
-      })
-    );
-    this.connectingError$ = this.update$.pipe(
-      filter(() => this.hasAttemptedConnect),
-      map(update => update.error)
-    );
-
-    this.valid$ = this.endpointForm.valueChanges.pipe(map(() => this.endpointForm.valid));
-
-    this.setupCombinedObservables();
-  }
-
-  setupCombinedObservables() {
-    this.isBusy$ = observableCombineLatest(
-      this.connecting$.pipe(startWith(false)),
-      this.fetchingInfo$.pipe(startWith(false))
-    ).pipe(
-      map(([connecting, fetchingInfo]) => connecting || fetchingInfo),
-      startWith(false)
-    );
-
-    this.canSubmit$ = observableCombineLatest(
-      this.connecting$.pipe(startWith(false)),
-      this.fetchingInfo$.pipe(startWith(false)),
-      this.valid$.pipe(startWith(this.endpointForm.valid))
-    ).pipe(
-      map(([connecting, fetchingInfo, valid]) => !connecting && !fetchingInfo && valid)
-    );
-
-    this.showClose$ = observableCombineLatest(
-      this.isBusy$.pipe(),
-      this.endpointConnected$.pipe()
-    ).pipe(
-      map(([isBusy, [connected]]) => isBusy || connected),
-      startWith(false)
-    );
-  }
-
-  private getUpdateSelector() {
-    return selectUpdateInfo(
-      endpointStoreNames.type,
-      this.data.guid,
-      EndpointsEffect.connectingKey
-    );
-  }
-
-  private getRequestSelector() {
-    return selectRequestInfo(
-      endpointStoreNames.type,
-      SystemEffects.guid
-    );
-  }
-
-  private getEntitySelector() {
-    return selectEntity<EndpointModel>(
-      endpointStoreNames.type,
-      this.data.guid,
-    );
-  }
-
-  submit() {
-    this.hasAttemptedConnect = true;
-    const { authType, authValues, systemShared } = this.endpointForm.value;
-    let authVal = authValues;
-
-    // Allow the auth form to supply body content if it needs to
-    const endpointFormInstance = this.authFormComponentRef.instance as IEndpointAuthComponent;
-    if (endpointFormInstance.getBody && endpointFormInstance.getValues) {
-      this.bodyContent = endpointFormInstance.getBody();
-      authVal = endpointFormInstance.getValues(authValues);
-    }
-
-    this.store.dispatch(new ConnectEndpoint(
-      this.data.guid,
-      this.data.type,
-      authType,
-      authVal,
-      systemShared,
-      this.bodyContent,
-    ));
-  }
-
-  ngOnDestroy() {
-    this.fetchSub.unsubscribe();
-    this.connectingSub.unsubscribe();
-    if (this.authFormComponentRef) {
-      this.authFormComponentRef.destroy();
-    }
-  }
-=======
->>>>>>> 580d9159
 }