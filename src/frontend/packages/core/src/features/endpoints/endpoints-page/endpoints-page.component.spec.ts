--- conflicted
+++ resolved
@@ -2,13 +2,11 @@
 import { async, ComponentFixture, TestBed } from '@angular/core/testing';
 import { BrowserAnimationsModule } from '@angular/platform-browser/animations';
 import { RouterTestingModule } from '@angular/router/testing';
+import { StoreModule } from '@ngrx/store';
 
-<<<<<<< HEAD
 import { appReducers } from '../../../../../store/src/reducers.module';
 import { TabNavService } from '../../../../tab-nav.service';
-=======
 import { createBasicStoreModule } from '../../../../test-framework/store-test-helper';
->>>>>>> 580d9159
 import { CoreModule } from '../../../core/core.module';
 import { SharedModule } from '../../../shared/shared.module';
 import { EndpointsPageComponent } from './endpoints-page.component';
@@ -26,17 +24,13 @@
         CoreModule,
         SharedModule,
         RouterTestingModule,
-<<<<<<< HEAD
         BrowserAnimationsModule,
         StoreModule.forRoot(
           appReducers
-        )
+        ),
+        BrowserAnimationsModule
       ],
       providers: [TabNavService]
-=======
-        BrowserAnimationsModule
-      ]
->>>>>>> 580d9159
     })
       .compileComponents();
   }));
