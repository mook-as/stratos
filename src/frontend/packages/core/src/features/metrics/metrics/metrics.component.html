<<<<<<< HEAD
<app-page-header [breadcrumbs]="breadcrumbs$ | async">{{ (metricsEndpoint$ | async)?.entity.provider.name }}
</app-page-header>
=======
<app-page-header [breadcrumbs]="breadcrumbs$ | async">{{ (metricsEndpoint$ | async)?.provider.name }}</app-page-header>
>>>>>>> e0fc06c8

<div *ngIf="(metricsEndpoint$ | async) as ep">
  <mat-card>
    <mat-card-content>
      <div class="metrics-info">
        <mat-icon>equalizer</mat-icon>
        <div>
          <div>{{ ep.provider.name }}</div>
          <h2 class="metrics-url">
<<<<<<< HEAD
            <a target="metrics"
              href="{{ ep.entity.provider.token_endpoint }}">{{ ep.entity.provider.token_endpoint }}</a>
=======
            <a target="metrics" href="{{ ep.provider.token_endpoint }}">{{ ep.provider.token_endpoint }}</a>
>>>>>>> e0fc06c8
          </h2>
          <div *ngIf="error">
            <p>This metrics endpoint does not provide a Stratos metadata file</p>
          </div>
        </div>
      </div>
    </mat-card-content>
  </mat-card>

<<<<<<< HEAD
  <div class="metrics-detail" *ngIf="ep.entity.endpoints && ep.entity.endpoints.length >0">
    <P>Provides metrics for the following endpoints:</P>
  </div>

  <div class="metrics-detail" *ngIf="!ep.entity.endpoints || ep.entity.endpoints.length === 0">
    <P>Does not provide metrics for any endpoints</P>
  </div>

  <div>
    <div *ngFor="let svc of ep.entity.endpoints" class="metric-endpoint">
      <mat-card class="metrics-provision">
        <mat-card-content>
          <div class="metrics-info">
            <mat-icon fontSet="{{ ep.metadata[svc.guid].icon.font }}">{{ ep.metadata[svc.guid].icon.name }}</mat-icon>
            <div class="metrics-metadata">
              <div>{{ svc.name }}</div>
              <div>{{ ep.metadata[svc.guid].type }}</div>
              <div class="metrics-metadata__cols">
                <div class="metrics-metadata__two-cols">
                  <app-metadata-item icon="link" label="Address">{{ svc.url }}</app-metadata-item>
                  <app-metadata-item icon="history" label="Prometheus Job">{{ svc.metadata.metrics_job || 'N/A' }}
                  </app-metadata-item>
                  <app-metadata-item icon="history" label="Prometheus Environment">
                    {{ svc.metadata.metrics_environment || 'N/A' }}</app-metadata-item>
                </div>
                <div class="metrics-metadata__two-cols">
                  <div class="metrics-extra"
                    *ngIf="svc.metadata && svc.metadata.metrics_job && (jobDetails$ | async) as jobDetails">
                    <div *ngIf="jobDetails[svc.metadata.metrics_job]">
                      <app-metadata-item icon="help_outline" label="Exporter Health">{{
                        jobDetails[svc.metadata.metrics_job].health | uppercase }}</app-metadata-item>
                      <app-metadata-item icon="schedule" label="Exporter Last Scrape">{{
                        jobDetails[svc.metadata.metrics_job].lastScrape | date:'medium' }}</app-metadata-item>
                      <app-metadata-item icon="error_outline" label="Exporter Last Error">{{
                        jobDetails[svc.metadata.metrics_job].lastError || 'None' }}</app-metadata-item>
=======
  <div *ngIf="metricsInfo$ | async as infos">
    <div class="metrics-detail" *ngIf="infos.length === 0">
      <p>This metrics endpoint does not provide data for any endpoints</p>
    </div>
    <div *ngIf="infos.length > 0">
      <div class="metrics-tree__root"></div>
        <ul class="metrics-tree tree">
          <li *ngFor="let info of infos" class="metric-endpoint">
            <mat-card class="metrics-provision">
            <app-card-status *ngIf="info.status" [status$]="info.status"></app-card-status>
              <mat-card-content>
              <div class="metrics-info">
                <mat-icon fontSet="{{ info.icon.font }}">{{info.icon.name }}</mat-icon>
                <div class="metrics-metadata">
                  <div>{{ info.name }}</div>
                  <div>{{ info.type }}</div>
                  <div class="metrics-metadata__cols">
                    <div class="metrics-metadata__two-cols">
                      <app-metadata-item icon="link" label="Address" [clipboardValue]="info.url">{{ info.url }}</app-metadata-item>
                      <app-metadata-item icon="history" label="Prometheus Job">{{ info.metadata.metrics_job || 'N/A' }}</app-metadata-item>
                      <app-metadata-item icon="history" label="Prometheus Environment">{{ info.metadata.metrics_environment || 'N/A' }}</app-metadata-item>
                    </div>
                    <div class="metrics-metadata__two-cols">
                      <div class="metrics-extra" *ngIf="info.metadata.metrics_job && (jobDetails$ | async) as jobDetails">
                        <div *ngIf="jobDetails[info.metadata.metrics_job]">
                          <app-metadata-item icon="help_outline" label="Exporter Health">{{
                            jobDetails[info.metadata.metrics_job].health | uppercase }}</app-metadata-item>
                          <app-metadata-item icon="schedule" label="Exporter Last Scrape">{{
                            jobDetails[info.metadata.metrics_job].lastScrape | date:'medium' }}</app-metadata-item>
                          <app-metadata-item icon="error_outline" label="Exporter Last Error">{{
                            jobDetails[info.metadata.metrics_job].lastError || 'None' }}</app-metadata-item>
                        </div>
                      </div>
                    </div>
                  </div>
                  <div *ngIf="!info.known">
                    <div class="metrics-unknown">
                      <mat-icon class="text-warning">warning</mat-icon>
                      <div>The metrics endpoint reports that it provides data for this endpoint which is not registered with Stratos</div>
>>>>>>> e0fc06c8
                    </div>
                    <div class="metrics-unknown__detail">This could be intentional or there may be a mismatch in the endpoint address used by this Metrics endpoint and that which is registered with Stratos.</div>
                  </div>
                </div>
              </div>
            </mat-card-content>
          </mat-card>
        </li>
      </ul>
    </div>
  </div>
<<<<<<< HEAD
</div>
=======
</div>
>>>>>>> e0fc06c8
<|MERGE_RESOLUTION|>--- conflicted
+++ resolved
@@ -1,9 +1,4 @@
-<<<<<<< HEAD
-<app-page-header [breadcrumbs]="breadcrumbs$ | async">{{ (metricsEndpoint$ | async)?.entity.provider.name }}
-</app-page-header>
-=======
 <app-page-header [breadcrumbs]="breadcrumbs$ | async">{{ (metricsEndpoint$ | async)?.provider.name }}</app-page-header>
->>>>>>> e0fc06c8
 
 <div *ngIf="(metricsEndpoint$ | async) as ep">
   <mat-card>
@@ -13,12 +8,7 @@
         <div>
           <div>{{ ep.provider.name }}</div>
           <h2 class="metrics-url">
-<<<<<<< HEAD
-            <a target="metrics"
-              href="{{ ep.entity.provider.token_endpoint }}">{{ ep.entity.provider.token_endpoint }}</a>
-=======
             <a target="metrics" href="{{ ep.provider.token_endpoint }}">{{ ep.provider.token_endpoint }}</a>
->>>>>>> e0fc06c8
           </h2>
           <div *ngIf="error">
             <p>This metrics endpoint does not provide a Stratos metadata file</p>
@@ -28,54 +18,17 @@
     </mat-card-content>
   </mat-card>
 
-<<<<<<< HEAD
-  <div class="metrics-detail" *ngIf="ep.entity.endpoints && ep.entity.endpoints.length >0">
-    <P>Provides metrics for the following endpoints:</P>
-  </div>
-
-  <div class="metrics-detail" *ngIf="!ep.entity.endpoints || ep.entity.endpoints.length === 0">
-    <P>Does not provide metrics for any endpoints</P>
-  </div>
-
-  <div>
-    <div *ngFor="let svc of ep.entity.endpoints" class="metric-endpoint">
-      <mat-card class="metrics-provision">
-        <mat-card-content>
-          <div class="metrics-info">
-            <mat-icon fontSet="{{ ep.metadata[svc.guid].icon.font }}">{{ ep.metadata[svc.guid].icon.name }}</mat-icon>
-            <div class="metrics-metadata">
-              <div>{{ svc.name }}</div>
-              <div>{{ ep.metadata[svc.guid].type }}</div>
-              <div class="metrics-metadata__cols">
-                <div class="metrics-metadata__two-cols">
-                  <app-metadata-item icon="link" label="Address">{{ svc.url }}</app-metadata-item>
-                  <app-metadata-item icon="history" label="Prometheus Job">{{ svc.metadata.metrics_job || 'N/A' }}
-                  </app-metadata-item>
-                  <app-metadata-item icon="history" label="Prometheus Environment">
-                    {{ svc.metadata.metrics_environment || 'N/A' }}</app-metadata-item>
-                </div>
-                <div class="metrics-metadata__two-cols">
-                  <div class="metrics-extra"
-                    *ngIf="svc.metadata && svc.metadata.metrics_job && (jobDetails$ | async) as jobDetails">
-                    <div *ngIf="jobDetails[svc.metadata.metrics_job]">
-                      <app-metadata-item icon="help_outline" label="Exporter Health">{{
-                        jobDetails[svc.metadata.metrics_job].health | uppercase }}</app-metadata-item>
-                      <app-metadata-item icon="schedule" label="Exporter Last Scrape">{{
-                        jobDetails[svc.metadata.metrics_job].lastScrape | date:'medium' }}</app-metadata-item>
-                      <app-metadata-item icon="error_outline" label="Exporter Last Error">{{
-                        jobDetails[svc.metadata.metrics_job].lastError || 'None' }}</app-metadata-item>
-=======
   <div *ngIf="metricsInfo$ | async as infos">
     <div class="metrics-detail" *ngIf="infos.length === 0">
       <p>This metrics endpoint does not provide data for any endpoints</p>
     </div>
     <div *ngIf="infos.length > 0">
       <div class="metrics-tree__root"></div>
-        <ul class="metrics-tree tree">
-          <li *ngFor="let info of infos" class="metric-endpoint">
-            <mat-card class="metrics-provision">
+      <ul class="metrics-tree tree">
+        <li *ngFor="let info of infos" class="metric-endpoint">
+          <mat-card class="metrics-provision">
             <app-card-status *ngIf="info.status" [status$]="info.status"></app-card-status>
-              <mat-card-content>
+            <mat-card-content>
               <div class="metrics-info">
                 <mat-icon fontSet="{{ info.icon.font }}">{{info.icon.name }}</mat-icon>
                 <div class="metrics-metadata">
@@ -83,12 +36,16 @@
                   <div>{{ info.type }}</div>
                   <div class="metrics-metadata__cols">
                     <div class="metrics-metadata__two-cols">
-                      <app-metadata-item icon="link" label="Address" [clipboardValue]="info.url">{{ info.url }}</app-metadata-item>
-                      <app-metadata-item icon="history" label="Prometheus Job">{{ info.metadata.metrics_job || 'N/A' }}</app-metadata-item>
-                      <app-metadata-item icon="history" label="Prometheus Environment">{{ info.metadata.metrics_environment || 'N/A' }}</app-metadata-item>
+                      <app-metadata-item icon="link" label="Address" [clipboardValue]="info.url">{{ info.url }}
+                      </app-metadata-item>
+                      <app-metadata-item icon="history" label="Prometheus Job">{{ info.metadata.metrics_job || 'N/A' }}
+                      </app-metadata-item>
+                      <app-metadata-item icon="history" label="Prometheus Environment">
+                        {{ info.metadata.metrics_environment || 'N/A' }}</app-metadata-item>
                     </div>
                     <div class="metrics-metadata__two-cols">
-                      <div class="metrics-extra" *ngIf="info.metadata.metrics_job && (jobDetails$ | async) as jobDetails">
+                      <div class="metrics-extra"
+                        *ngIf="info.metadata.metrics_job && (jobDetails$ | async) as jobDetails">
                         <div *ngIf="jobDetails[info.metadata.metrics_job]">
                           <app-metadata-item icon="help_outline" label="Exporter Health">{{
                             jobDetails[info.metadata.metrics_job].health | uppercase }}</app-metadata-item>
@@ -103,10 +60,11 @@
                   <div *ngIf="!info.known">
                     <div class="metrics-unknown">
                       <mat-icon class="text-warning">warning</mat-icon>
-                      <div>The metrics endpoint reports that it provides data for this endpoint which is not registered with Stratos</div>
->>>>>>> e0fc06c8
+                      <div>The metrics endpoint reports that it provides data for this endpoint which is not registered
+                        with Stratos</div>
                     </div>
-                    <div class="metrics-unknown__detail">This could be intentional or there may be a mismatch in the endpoint address used by this Metrics endpoint and that which is registered with Stratos.</div>
+                    <div class="metrics-unknown__detail">This could be intentional or there may be a mismatch in the
+                      endpoint address used by this Metrics endpoint and that which is registered with Stratos.</div>
                   </div>
                 </div>
               </div>
@@ -116,8 +74,4 @@
       </ul>
     </div>
   </div>
-<<<<<<< HEAD
-</div>
-=======
-</div>
->>>>>>> e0fc06c8
+</div>