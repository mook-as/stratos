--- conflicted
+++ resolved
@@ -124,11 +124,8 @@
 import { LongRunningOperationsService } from './services/long-running-op.service';
 import { MetricsRangeSelectorService } from './services/metrics-range-selector.service';
 import { UserPermissionDirective } from './user-permission.directive';
-<<<<<<< HEAD
+import { TableCellSidePanelComponent } from './components/list/list-table/table-cell-side-panel/table-cell-side-panel.component';
 import { CardProgressOverlayComponent } from './components/card-progress-overlay/card-progress-overlay.component';
-=======
-import { TableCellSidePanelComponent } from './components/list/list-table/table-cell-side-panel/table-cell-side-panel.component';
->>>>>>> 171e7ecb
 
 
 @NgModule({
@@ -235,11 +232,8 @@
     SidepanelPreviewComponent,
     TileSelectorTileComponent,
     SidepanelPreviewComponent,
-<<<<<<< HEAD
+    TableCellSidePanelComponent,
     CardProgressOverlayComponent,
-=======
-    TableCellSidePanelComponent
->>>>>>> 171e7ecb
   ],
   exports: [
     ApplicationStateIconPipe,
@@ -334,11 +328,8 @@
     SidepanelPreviewComponent,
     TileSelectorTileComponent,
     SidepanelPreviewComponent,
-<<<<<<< HEAD
+    TableCellEndpointNameComponent,
     CardProgressOverlayComponent,
-=======
-    TableCellEndpointNameComponent
->>>>>>> 171e7ecb
   ],
   entryComponents: [
     DialogConfirmComponent,
