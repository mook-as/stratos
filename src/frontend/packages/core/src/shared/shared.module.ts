import { CdkTableModule } from '@angular/cdk/table';
import { CommonModule } from '@angular/common';
import { NgModule } from '@angular/core';
import { FormsModule, ReactiveFormsModule } from '@angular/forms';
import { RouterModule } from '@angular/router';
import { NgxChartsModule } from '@swimlane/ngx-charts';
import { MaterialDesignFrameworkModule } from 'stratos-angular6-json-schema-form';

import { CoreModule } from '../core/core.module';
import {
  ApplicationInstanceChartComponent,
} from '../features/applications/application/application-instance-chart/application-instance-chart.component';
import {
  AddServiceInstanceBaseStepComponent,
} from './components/add-service-instance/add-service-instance-base-step/add-service-instance-base-step.component';
import {
  AddServiceInstanceComponent,
} from './components/add-service-instance/add-service-instance/add-service-instance.component';
import { BindAppsStepComponent } from './components/add-service-instance/bind-apps-step/bind-apps-step.component';
import { NoServicePlansComponent } from './components/add-service-instance/no-service-plans/no-service-plans.component';
import { SelectPlanStepComponent } from './components/add-service-instance/select-plan-step/select-plan-step.component';
import { SelectServiceComponent } from './components/add-service-instance/select-service/select-service.component';
import {
  SpecifyDetailsStepComponent,
} from './components/add-service-instance/specify-details-step/specify-details-step.component';
import {
  SpecifyUserProvidedDetailsComponent,
} from './components/add-service-instance/specify-user-provided-details/specify-user-provided-details.component';
import { AppActionMonitorIconComponent } from './components/app-action-monitor-icon/app-action-monitor-icon.component';
import { AppActionMonitorComponent } from './components/app-action-monitor/app-action-monitor.component';
import {
  ApplicationStateIconComponent,
} from './components/application-state/application-state-icon/application-state-icon.component';
import { ApplicationStateIconPipe } from './components/application-state/application-state-icon/application-state-icon.pipe';
import { ApplicationStateComponent } from './components/application-state/application-state.component';
import { ApplicationStateService } from './components/application-state/application-state.service';
import { BooleanIndicatorComponent } from './components/boolean-indicator/boolean-indicator.component';
import { CardAppInstancesComponent } from './components/cards/card-app-instances/card-app-instances.component';
import { CardAppStatusComponent } from './components/cards/card-app-status/card-app-status.component';
import { CardAppUptimeComponent } from './components/cards/card-app-uptime/card-app-uptime.component';
import { CardAppUsageComponent } from './components/cards/card-app-usage/card-app-usage.component';
import { CardCfInfoComponent } from './components/cards/card-cf-info/card-cf-info.component';
import { CardCfOrgUsageComponent } from './components/cards/card-cf-org-usage/card-cf-org-usage.component';
import {
  CardCfOrgUserDetailsComponent,
} from './components/cards/card-cf-org-user-details/card-cf-org-user-details.component';
import { CardCfRecentAppsComponent } from './components/cards/card-cf-recent-apps/card-cf-recent-apps.component';
import { CompactAppCardComponent } from './components/cards/card-cf-recent-apps/compact-app-card/compact-app-card.component';
import { CardCfSpaceDetailsComponent } from './components/cards/card-cf-space-details/card-cf-space-details.component';
import { CardCfUserInfoComponent } from './components/cards/card-cf-user-info/card-cf-user-info.component';
import { CardNumberMetricComponent } from './components/cards/card-number-metric/card-number-metric.component';
import { CardStatusComponent } from './components/cards/card-status/card-status.component';
import {
  CompactServiceInstanceCardComponent,
} from './components/cards/compact-service-instance-card/compact-service-instance-card.component';
import { ServiceBrokerCardComponent } from './components/cards/service-broker-card/service-broker-card.component';
import {
  ServiceRecentInstancesCardComponent,
} from './components/cards/service-recent-instances-card/service-recent-instances-card.component';
import { ServiceSummaryCardComponent } from './components/cards/service-summary-card/service-summary-card.component';
import { CfAuthModule } from './components/cf-auth/cf-auth.module';
import { CfEndpointsMissingComponent } from './components/cf-endpoints-missing/cf-endpoints-missing.component';
import { CfRoleCheckboxComponent } from './components/cf-role-checkbox/cf-role-checkbox.component';
import { AppChipsComponent } from './components/chips/chips.component';
import { CliCommandComponent } from './components/cli-info/cli-command/cli-command.component';
import { CliInfoComponent } from './components/cli-info/cli-info.component';
import { CodeBlockComponent } from './components/code-block/code-block.component';
import { ConfirmationDialogService } from './components/confirmation-dialog.service';
import {
  CreateApplicationStep1Component,
} from './components/create-application/create-application-step1/create-application-step1.component';
import { DateTimeComponent } from './components/date-time/date-time.component';
import { DetailsCardComponent } from './components/details-card/details-card.component';
import { DialogConfirmComponent } from './components/dialog-confirm/dialog-confirm.component';
import { DialogErrorComponent } from './components/dialog-error/dialog-error.component';
import { DisplayValueComponent } from './components/display-value/display-value.component';
import { EditableDisplayValueComponent } from './components/editable-display-value/editable-display-value.component';
import { EndpointsMissingComponent } from './components/endpoints-missing/endpoints-missing.component';
import { EnumerateComponent } from './components/enumerate/enumerate.component';
import { EnvVarViewComponent } from './components/env-var-view/env-var-view.component';
import { FavoritesEntityListComponent } from './components/favorites-entity-list/favorites-entity-list.component';
import { FavoritesGlobalListComponent } from './components/favorites-global-list/favorites-global-list.component';
import { FavoritesMetaCardComponent } from './components/favorites-meta-card/favorites-meta-card.component';
import { FileInputComponent } from './components/file-input/file-input.component';
import { FocusDirective } from './components/focus.directive';
import { GithubCommitAuthorComponent } from './components/github-commit-author/github-commit-author.component';
import { IntroScreenComponent } from './components/intro-screen/intro-screen.component';
import { listCardComponents } from './components/list/list-cards/card.types';
import { MetaCardComponent } from './components/list/list-cards/meta-card/meta-card-base/meta-card.component';
import { MetaCardItemComponent } from './components/list/list-cards/meta-card/meta-card-item/meta-card-item.component';
import { MetaCardKeyComponent } from './components/list/list-cards/meta-card/meta-card-key/meta-card-key.component';
import { MetaCardTitleComponent } from './components/list/list-cards/meta-card/meta-card-title/meta-card-title.component';
import { MetaCardValueComponent } from './components/list/list-cards/meta-card/meta-card-value/meta-card-value.component';
import {
  TableCellRequestMonitorIconComponent,
} from './components/list/list-table/table-cell-request-monitor-icon/table-cell-request-monitor-icon.component';
import { TableComponent } from './components/list/list-table/table.component';
import { listTableComponents } from './components/list/list-table/table.types';
import {
  EventTabActorIconPipe,
} from './components/list/list-types/app-event/table-cell-event-action/event-tab-actor-icon.pipe';
import { EndpointCardComponent } from './components/list/list-types/endpoint/endpoint-card/endpoint-card.component';
import { ListComponent } from './components/list/list.component';
import { ListConfig } from './components/list/list.component.types';
import { LoadingPageComponent } from './components/loading-page/loading-page.component';
import { LogViewerComponent } from './components/log-viewer/log-viewer.component';
import { MetadataItemComponent } from './components/metadata-item/metadata-item.component';
import { MetricsChartComponent } from './components/metrics-chart/metrics-chart.component';
import {
  MetricsParentRangeSelectorComponent,
} from './components/metrics-parent-range-selector/metrics-parent-range-selector.component';
import { MetricsRangeSelectorComponent } from './components/metrics-range-selector/metrics-range-selector.component';
import { MultilineTitleComponent } from './components/multiline-title/multiline-title.component';
import { NestedTabsComponent } from './components/nested-tabs/nested-tabs.component';
import { NoContentMessageComponent } from './components/no-content-message/no-content-message.component';
import { PageHeaderModule } from './components/page-header/page-header.module';
import { RingChartComponent } from './components/ring-chart/ring-chart.component';
import { RoutingIndicatorComponent } from './components/routing-indicator/routing-indicator.component';
import { RunningInstancesComponent } from './components/running-instances/running-instances.component';
import { SchemaFormComponent } from './components/schema-form/schema-form.component';
import { ServiceIconComponent } from './components/service-icon/service-icon.component';
import { ServicePlanPriceComponent } from './components/service-plan-price/service-plan-price.component';
import { ServicePlanPublicComponent } from './components/service-plan-public/service-plan-public.component';
import { SshViewerComponent } from './components/ssh-viewer/ssh-viewer.component';
import {
  StackedInputActionComponent,
} from './components/stacked-input-actions/stacked-input-action/stacked-input-action.component';
import { StackedInputActionsComponent } from './components/stacked-input-actions/stacked-input-actions.component';
import { StartEndDateComponent } from './components/start-end-date/start-end-date.component';
import { StatefulIconComponent } from './components/stateful-icon/stateful-icon.component';
import { SteppersModule } from './components/stepper/steppers.module';
import { StratosTitleComponent } from './components/stratos-title/stratos-title.component';
import { TileSelectorComponent } from './components/tile-selector/tile-selector.component';
import { TileGridComponent } from './components/tile/tile-grid/tile-grid.component';
import { TileGroupComponent } from './components/tile/tile-group/tile-group.component';
import { TileComponent } from './components/tile/tile/tile.component';
import { UniqueDirective } from './components/unique.directive';
import {
  UploadProgressIndicatorComponent,
} from './components/upload-progress-indicator/upload-progress-indicator.component';
import { UsageGaugeComponent } from './components/usage-gauge/usage-gauge.component';
import { UserProfileBannerComponent } from './components/user-profile-banner/user-profile-banner.component';
import { CfOrgSpaceDataService } from './data-services/cf-org-space-service.service';
import { CfUserService } from './data-services/cf-user.service';
import { CloudFoundryService } from './data-services/cloud-foundry.service';
import { GitSCMService } from './data-services/scm/scm.service';
import { ServiceActionHelperService } from './data-services/service-action-helper.service';
import { EntityMonitorFactory } from './monitors/entity-monitor.factory.service';
import { InternalEventMonitorFactory } from './monitors/internal-event-monitor.factory';
import { PaginationMonitorFactory } from './monitors/pagination-monitor.factory';
import { CapitalizeFirstPipe } from './pipes/capitalizeFirstLetter.pipe';
import { MbToHumanSizePipe } from './pipes/mb-to-human-size.pipe';
import { PercentagePipe } from './pipes/percentage.pipe';
import { UptimePipe } from './pipes/uptime.pipe';
import { UsageBytesPipe } from './pipes/usage-bytes.pipe';
import { ValuesPipe } from './pipes/values.pipe';
import { CloudFoundryUserProvidedServicesService } from './services/cloud-foundry-user-provided-services.service';
import { MetricsRangeSelectorService } from './services/metrics-range-selector.service';
import { UserPermissionDirective } from './user-permission.directive';
<<<<<<< HEAD
import { BreadcrumbsComponent } from './components/breadcrumbs/breadcrumbs.component';
import { PageSubNavComponent } from './components/page-sub-nav/page-sub-nav.component';
import { PageSubNavSectionComponent } from './components/page-sub-nav-section/page-sub-nav-section.component';
=======
import { AppNameUniqueDirective } from './app-name-unique.directive/app-name-unique.directive';

>>>>>>> 00f2ce2b
/* tslint:disable:max-line-length */

@NgModule({
  imports: [
    CommonModule,
    CoreModule,
    PageHeaderModule,
    RouterModule,
    SteppersModule,
    CfAuthModule,
    CdkTableModule,
    NgxChartsModule,
    MaterialDesignFrameworkModule,
  ],
  declarations: [
    LoadingPageComponent,
    DisplayValueComponent,
    StatefulIconComponent,
    EditableDisplayValueComponent,
    MbToHumanSizePipe,
    PercentagePipe,
    UptimePipe,
    UsageBytesPipe,
    ValuesPipe,
    LoadingPageComponent,
    DetailsCardComponent,
    FocusDirective,
    UniqueDirective,
    CodeBlockComponent,
    EventTabActorIconPipe,
    LogViewerComponent,
    NoContentMessageComponent,
    EndpointsMissingComponent,
    DialogErrorComponent,
    SshViewerComponent,
    ApplicationStateIconPipe,
    ApplicationStateIconComponent,
    ApplicationStateComponent,
    TileComponent,
    TileGroupComponent,
    TileGridComponent,
    MetadataItemComponent,
    UsageGaugeComponent,
    CardStatusComponent,
    CardAppStatusComponent,
    CardAppInstancesComponent,
    CardAppUsageComponent,
    RunningInstancesComponent,
    DialogConfirmComponent,
    CardAppUptimeComponent,
    ListComponent,
    ...listCardComponents,
    ...listTableComponents,
    CardCfInfoComponent,
    CardCfUserInfoComponent,
    FileInputComponent,
    MetaCardComponent,
    MetaCardTitleComponent,
    MetaCardItemComponent,
    MetaCardKeyComponent,
    MetaCardValueComponent,
    NestedTabsComponent,
    CardCfOrgUsageComponent,
    CardCfOrgUserDetailsComponent,
    BooleanIndicatorComponent,
    CardCfSpaceDetailsComponent,
    AppChipsComponent,
    CardNumberMetricComponent,
    CardCfRecentAppsComponent,
    CompactAppCardComponent,
    ServiceIconComponent,
    ServicePlanPublicComponent,
    ServicePlanPriceComponent,
    EnvVarViewComponent,
    RingChartComponent,
    MetricsChartComponent,
    ApplicationInstanceChartComponent,
    StratosTitleComponent,
    IntroScreenComponent,
    CliInfoComponent,
    CliCommandComponent,
    CfRoleCheckboxComponent,
    EnumerateComponent,
    UploadProgressIndicatorComponent,
    GithubCommitAuthorComponent,
    UserProfileBannerComponent,
    AppActionMonitorComponent,
    AppActionMonitorIconComponent,
    UserProfileBannerComponent,
    TableCellRequestMonitorIconComponent,
    UserPermissionDirective,
    ServiceSummaryCardComponent,
    ServiceBrokerCardComponent,
    ServiceRecentInstancesCardComponent,
    CompactServiceInstanceCardComponent,
    SpecifyDetailsStepComponent,
    AddServiceInstanceComponent,
    SelectPlanStepComponent,
    SelectServiceComponent,
    NoServicePlansComponent,
    CreateApplicationStep1Component,
    BindAppsStepComponent,
    CfEndpointsMissingComponent,
    CapitalizeFirstPipe,
    RoutingIndicatorComponent,
    SchemaFormComponent,
    DateTimeComponent,
    StartEndDateComponent,
    MetricsRangeSelectorComponent,
    MetricsParentRangeSelectorComponent,
    StackedInputActionsComponent,
    StackedInputActionComponent,
    FavoritesGlobalListComponent,
    FavoritesMetaCardComponent,
    FavoritesEntityListComponent,
    MultilineTitleComponent,
    TileSelectorComponent,
    SpecifyUserProvidedDetailsComponent,
    AddServiceInstanceBaseStepComponent,
    AppNameUniqueDirective,
    EndpointCardComponent,
    PageSubNavComponent,
    BreadcrumbsComponent,
    PageSubNavSectionComponent
  ],
  exports: [
    FormsModule,
    ReactiveFormsModule,
    LoadingPageComponent,
    DialogErrorComponent,
    PageHeaderModule,
    DisplayValueComponent,
    EditableDisplayValueComponent,
    DetailsCardComponent,
    SteppersModule,
    StatefulIconComponent,
    MbToHumanSizePipe,
    ValuesPipe,
    PercentagePipe,
    UsageBytesPipe,
    UptimePipe,
    SteppersModule,
    FocusDirective,
    UniqueDirective,
    CodeBlockComponent,
    LogViewerComponent,
    NoContentMessageComponent,
    EndpointsMissingComponent,
    ApplicationStateComponent,
    SshViewerComponent,
    TileComponent,
    TileGroupComponent,
    TileGridComponent,
    CardStatusComponent,
    MetadataItemComponent,
    CardAppStatusComponent,
    CardAppInstancesComponent,
    UsageGaugeComponent,
    CardAppUsageComponent,
    DialogConfirmComponent,
    CardAppUptimeComponent,
    ListComponent,
    CardCfInfoComponent,
    CardCfUserInfoComponent,
    FileInputComponent,
    MetaCardComponent,
    MetaCardTitleComponent,
    MetaCardItemComponent,
    MetaCardKeyComponent,
    MetaCardValueComponent,
    NestedTabsComponent,
    CardCfOrgUsageComponent,
    CardCfOrgUserDetailsComponent,
    CardCfSpaceDetailsComponent,
    RingChartComponent,
    AppChipsComponent,
    CardNumberMetricComponent,
    CardCfRecentAppsComponent,
    CompactAppCardComponent,
    EnvVarViewComponent,
    ServiceIconComponent,
    ServicePlanPublicComponent,
    ServicePlanPriceComponent,
    MetricsChartComponent,
    ApplicationInstanceChartComponent,
    StratosTitleComponent,
    IntroScreenComponent,
    UserProfileBannerComponent,
    CliInfoComponent,
    CliCommandComponent,
    CfRoleCheckboxComponent,
    EnumerateComponent,
    UploadProgressIndicatorComponent,
    GithubCommitAuthorComponent,
    AppActionMonitorComponent,
    CliCommandComponent,
    AppActionMonitorIconComponent,
    UserPermissionDirective,
    BooleanIndicatorComponent,
    ServiceSummaryCardComponent,
    ServiceBrokerCardComponent,
    ServiceRecentInstancesCardComponent,
    CompactServiceInstanceCardComponent,
    TableComponent,
    UserPermissionDirective,
    SpecifyDetailsStepComponent,
    AddServiceInstanceComponent,
    SelectPlanStepComponent,
    SelectServiceComponent,
    CreateApplicationStep1Component,
    BindAppsStepComponent,
    CapitalizeFirstPipe,
    CfEndpointsMissingComponent,
    RoutingIndicatorComponent,
    DateTimeComponent,
    StartEndDateComponent,
    MetricsRangeSelectorComponent,
    MetricsParentRangeSelectorComponent,
    StackedInputActionsComponent,
    StackedInputActionComponent,
    FavoritesMetaCardComponent,
    FavoritesGlobalListComponent,
    MultilineTitleComponent,
<<<<<<< HEAD
    PageSubNavComponent,
    BreadcrumbsComponent,
    PageSubNavSectionComponent
=======
    TileSelectorComponent,
    AddServiceInstanceBaseStepComponent,
    AppNameUniqueDirective
>>>>>>> 00f2ce2b
  ],
  entryComponents: [
    DialogConfirmComponent,
    EnvVarViewComponent,
    NoServicePlansComponent,
  ],
  providers: [
    ListConfig,
    ApplicationStateService,
    CfOrgSpaceDataService,
    CfUserService,
    ConfirmationDialogService,
    EntityMonitorFactory,
    PaginationMonitorFactory,
    CloudFoundryService,
    InternalEventMonitorFactory,
    ServiceActionHelperService,
    MetricsRangeSelectorService,
    GitSCMService,
    MetricsRangeSelectorService,
    CloudFoundryUserProvidedServicesService
  ]
})
export class SharedModule { }<|MERGE_RESOLUTION|>--- conflicted
+++ resolved
@@ -157,14 +157,10 @@
 import { CloudFoundryUserProvidedServicesService } from './services/cloud-foundry-user-provided-services.service';
 import { MetricsRangeSelectorService } from './services/metrics-range-selector.service';
 import { UserPermissionDirective } from './user-permission.directive';
-<<<<<<< HEAD
+import { AppNameUniqueDirective } from './app-name-unique.directive/app-name-unique.directive';
 import { BreadcrumbsComponent } from './components/breadcrumbs/breadcrumbs.component';
 import { PageSubNavComponent } from './components/page-sub-nav/page-sub-nav.component';
 import { PageSubNavSectionComponent } from './components/page-sub-nav-section/page-sub-nav-section.component';
-=======
-import { AppNameUniqueDirective } from './app-name-unique.directive/app-name-unique.directive';
-
->>>>>>> 00f2ce2b
 /* tslint:disable:max-line-length */
 
 @NgModule({
@@ -388,15 +384,12 @@
     FavoritesMetaCardComponent,
     FavoritesGlobalListComponent,
     MultilineTitleComponent,
-<<<<<<< HEAD
     PageSubNavComponent,
     BreadcrumbsComponent,
-    PageSubNavSectionComponent
-=======
+    PageSubNavSectionComponent,
     TileSelectorComponent,
     AddServiceInstanceBaseStepComponent,
     AppNameUniqueDirective
->>>>>>> 00f2ce2b
   ],
   entryComponents: [
     DialogConfirmComponent,
