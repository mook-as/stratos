import { CdkTableModule } from '@angular/cdk/table';
import { CommonModule } from '@angular/common';
import { NgModule } from '@angular/core';
import { FormsModule, ReactiveFormsModule } from '@angular/forms';
import { RouterModule } from '@angular/router';
import { NgxChartsModule } from '@swimlane/ngx-charts';
import { MaterialDesignFrameworkModule } from 'stratos-angular6-json-schema-form';

import { CoreModule } from '../core/core.module';
import {
  ApplicationInstanceChartComponent,
} from '../features/applications/application/application-instance-chart/application-instance-chart.component';
import { AppNameUniqueDirective } from './app-name-unique.directive/app-name-unique.directive';
import {
  AddServiceInstanceBaseStepComponent,
} from './components/add-service-instance/add-service-instance-base-step/add-service-instance-base-step.component';
import {
  AddServiceInstanceComponent,
} from './components/add-service-instance/add-service-instance/add-service-instance.component';
import { BindAppsStepComponent } from './components/add-service-instance/bind-apps-step/bind-apps-step.component';
import { NoServicePlansComponent } from './components/add-service-instance/no-service-plans/no-service-plans.component';
import { SelectPlanStepComponent } from './components/add-service-instance/select-plan-step/select-plan-step.component';
import { SelectServiceComponent } from './components/add-service-instance/select-service/select-service.component';
import {
  SpecifyDetailsStepComponent,
} from './components/add-service-instance/specify-details-step/specify-details-step.component';
import {
  SpecifyUserProvidedDetailsComponent,
} from './components/add-service-instance/specify-user-provided-details/specify-user-provided-details.component';
import { AppActionMonitorIconComponent } from './components/app-action-monitor-icon/app-action-monitor-icon.component';
import { AppActionMonitorComponent } from './components/app-action-monitor/app-action-monitor.component';
import {
  ApplicationStateIconComponent,
} from './components/application-state/application-state-icon/application-state-icon.component';
import { ApplicationStateIconPipe } from './components/application-state/application-state-icon/application-state-icon.pipe';
import { ApplicationStateComponent } from './components/application-state/application-state.component';
import { ApplicationStateService } from './components/application-state/application-state.service';
import { BlurDirective } from './components/blur.directive';
import { BooleanIndicatorComponent } from './components/boolean-indicator/boolean-indicator.component';
import { BreadcrumbsComponent } from './components/breadcrumbs/breadcrumbs.component';
import { CardAppInstancesComponent } from './components/cards/card-app-instances/card-app-instances.component';
import { CardAppStatusComponent } from './components/cards/card-app-status/card-app-status.component';
import { CardAppUptimeComponent } from './components/cards/card-app-uptime/card-app-uptime.component';
import { CardAppUsageComponent } from './components/cards/card-app-usage/card-app-usage.component';
import { CardBooleanMetricComponent } from './components/cards/card-boolean-metric/card-boolean-metric.component';
import { CardCfInfoComponent } from './components/cards/card-cf-info/card-cf-info.component';
import {
  CardCfOrgUserDetailsComponent,
} from './components/cards/card-cf-org-user-details/card-cf-org-user-details.component';
import { CardCfRecentAppsComponent } from './components/cards/card-cf-recent-apps/card-cf-recent-apps.component';
import { CompactAppCardComponent } from './components/cards/card-cf-recent-apps/compact-app-card/compact-app-card.component';
import { CardCfSpaceDetailsComponent } from './components/cards/card-cf-space-details/card-cf-space-details.component';
import { CardCfUserInfoComponent } from './components/cards/card-cf-user-info/card-cf-user-info.component';
import { CardNumberMetricComponent } from './components/cards/card-number-metric/card-number-metric.component';
import { CardStatusComponent } from './components/cards/card-status/card-status.component';
import {
  CompactServiceInstanceCardComponent,
} from './components/cards/compact-service-instance-card/compact-service-instance-card.component';
import { ServiceBrokerCardComponent } from './components/cards/service-broker-card/service-broker-card.component';
import {
  ServiceRecentInstancesCardComponent,
} from './components/cards/service-recent-instances-card/service-recent-instances-card.component';
import { ServiceSummaryCardComponent } from './components/cards/service-summary-card/service-summary-card.component';
import { CfAuthModule } from './components/cf-auth/cf-auth.module';
import { CfEndpointsMissingComponent } from './components/cf-endpoints-missing/cf-endpoints-missing.component';
import { CfOrgSpaceLinksComponent } from './components/cf-org-space-links/cf-org-space-links.component';
import { CfRoleCheckboxComponent } from './components/cf-role-checkbox/cf-role-checkbox.component';
import { AppChipsComponent } from './components/chips/chips.component';
import { CliCommandComponent } from './components/cli-info/cli-command/cli-command.component';
import { CliInfoComponent } from './components/cli-info/cli-info.component';
import { CodeBlockComponent } from './components/code-block/code-block.component';
import { ConfirmationDialogService } from './components/confirmation-dialog.service';
import {
  CreateApplicationStep1Component,
} from './components/create-application/create-application-step1/create-application-step1.component';
import { DateTimeComponent } from './components/date-time/date-time.component';
import { DetailsCardComponent } from './components/details-card/details-card.component';
import { DialogConfirmComponent } from './components/dialog-confirm/dialog-confirm.component';
import { DialogErrorComponent } from './components/dialog-error/dialog-error.component';
import { DisplayValueComponent } from './components/display-value/display-value.component';
import { EditableDisplayValueComponent } from './components/editable-display-value/editable-display-value.component';
import { EndpointsMissingComponent } from './components/endpoints-missing/endpoints-missing.component';
import { EntitySummaryTitleComponent } from './components/entity-summary-title/entity-summary-title.component';
import { EnumerateComponent } from './components/enumerate/enumerate.component';
import { EnvVarViewComponent } from './components/env-var-view/env-var-view.component';
import { FavoritesEntityListComponent } from './components/favorites-entity-list/favorites-entity-list.component';
import { FavoritesGlobalListComponent } from './components/favorites-global-list/favorites-global-list.component';
import { FavoritesMetaCardComponent } from './components/favorites-meta-card/favorites-meta-card.component';
import { FileInputComponent } from './components/file-input/file-input.component';
import { FocusDirective } from './components/focus.directive';
import { GithubCommitAuthorComponent } from './components/github-commit-author/github-commit-author.component';
import { IntroScreenComponent } from './components/intro-screen/intro-screen.component';
import { listCardComponents } from './components/list/list-cards/card.types';
import { MetaCardComponent } from './components/list/list-cards/meta-card/meta-card-base/meta-card.component';
import { MetaCardItemComponent } from './components/list/list-cards/meta-card/meta-card-item/meta-card-item.component';
import { MetaCardKeyComponent } from './components/list/list-cards/meta-card/meta-card-key/meta-card-key.component';
import { MetaCardTitleComponent } from './components/list/list-cards/meta-card/meta-card-title/meta-card-title.component';
import { MetaCardValueComponent } from './components/list/list-cards/meta-card/meta-card-value/meta-card-value.component';
import {
  TableCellRequestMonitorIconComponent,
} from './components/list/list-table/table-cell-request-monitor-icon/table-cell-request-monitor-icon.component';
import { TableComponent } from './components/list/list-table/table.component';
import { listTableComponents } from './components/list/list-table/table.types';
import {
  EventTabActorIconPipe,
} from './components/list/list-types/app-event/table-cell-event-action/event-tab-actor-icon.pipe';
import { EndpointCardComponent } from './components/list/list-types/endpoint/endpoint-card/endpoint-card.component';
import { ListComponent } from './components/list/list.component';
import { ListConfig } from './components/list/list.component.types';
import { LoadingPageComponent } from './components/loading-page/loading-page.component';
import { LogViewerComponent } from './components/log-viewer/log-viewer.component';
import { MarkdownContentObserverDirective } from './components/markdown-preview/markdown-content-observer.directive';
import { MarkdownPreviewComponent } from './components/markdown-preview/markdown-preview.component';
import { MetadataItemComponent } from './components/metadata-item/metadata-item.component';
import { MetricsChartComponent } from './components/metrics-chart/metrics-chart.component';
import {
  MetricsParentRangeSelectorComponent,
} from './components/metrics-parent-range-selector/metrics-parent-range-selector.component';
import { MetricsRangeSelectorComponent } from './components/metrics-range-selector/metrics-range-selector.component';
import { MultilineTitleComponent } from './components/multiline-title/multiline-title.component';
import { NestedTabsComponent } from './components/nested-tabs/nested-tabs.component';
import { PageHeaderModule } from './components/page-header/page-header.module';
import { PageSubNavSectionComponent } from './components/page-sub-nav-section/page-sub-nav-section.component';
import { PageSubNavComponent } from './components/page-sub-nav/page-sub-nav.component';
import { PollingIndicatorComponent } from './components/polling-indicator/polling-indicator.component';
import { RingChartComponent } from './components/ring-chart/ring-chart.component';
import { RoutingIndicatorComponent } from './components/routing-indicator/routing-indicator.component';
import { RunningInstancesComponent } from './components/running-instances/running-instances.component';
import { SchemaFormComponent } from './components/schema-form/schema-form.component';
import { ServiceIconComponent } from './components/service-icon/service-icon.component';
import { ServicePlanPriceComponent } from './components/service-plan-price/service-plan-price.component';
import { ServicePlanPublicComponent } from './components/service-plan-public/service-plan-public.component';
import { SimpleUsageChartComponent } from './components/simple-usage-chart/simple-usage-chart.component';
import { SnackBarReturnComponent } from './components/snackbar-return/snackbar-return.component';
import { SshViewerComponent } from './components/ssh-viewer/ssh-viewer.component';
import {
  StackedInputActionComponent,
} from './components/stacked-input-actions/stacked-input-action/stacked-input-action.component';
import { StackedInputActionsComponent } from './components/stacked-input-actions/stacked-input-actions.component';
import { StartEndDateComponent } from './components/start-end-date/start-end-date.component';
import { SteppersModule } from './components/stepper/steppers.module';
import { StratosTitleComponent } from './components/stratos-title/stratos-title.component';
import { TileSelectorComponent } from './components/tile-selector/tile-selector.component';
import { TileGridComponent } from './components/tile/tile-grid/tile-grid.component';
import { TileGroupComponent } from './components/tile/tile-group/tile-group.component';
import { TileComponent } from './components/tile/tile/tile.component';
import { UniqueDirective } from './components/unique.directive';
import {
  UploadProgressIndicatorComponent,
} from './components/upload-progress-indicator/upload-progress-indicator.component';
import { UsageGaugeComponent } from './components/usage-gauge/usage-gauge.component';
import { UserProfileBannerComponent } from './components/user-profile-banner/user-profile-banner.component';
import { CfOrgSpaceDataService } from './data-services/cf-org-space-service.service';
import { CfUserService } from './data-services/cf-user.service';
import { CloudFoundryService } from './data-services/cloud-foundry.service';
import { GitSCMService } from './data-services/scm/scm.service';
import { ServiceActionHelperService } from './data-services/service-action-helper.service';
import { EntityMonitorFactory } from './monitors/entity-monitor.factory.service';
import { InternalEventMonitorFactory } from './monitors/internal-event-monitor.factory';
import { PaginationMonitorFactory } from './monitors/pagination-monitor.factory';
import { CapitalizeFirstPipe } from './pipes/capitalizeFirstLetter.pipe';
import { MbToHumanSizePipe } from './pipes/mb-to-human-size.pipe';
import { PercentagePipe } from './pipes/percentage.pipe';
import { UptimePipe } from './pipes/uptime.pipe';
import { UsageBytesPipe } from './pipes/usage-bytes.pipe';
import { ValuesPipe } from './pipes/values.pipe';
import { CloudFoundryUserProvidedServicesService } from './services/cloud-foundry-user-provided-services.service';
import { MetricsRangeSelectorService } from './services/metrics-range-selector.service';
import { UserPermissionDirective } from './user-permission.directive';

/* tslint:disable:max-line-length */

@NgModule({
  imports: [
    CommonModule,
    CoreModule,
    PageHeaderModule,
    RouterModule,
    SteppersModule,
    CfAuthModule,
    CdkTableModule,
    NgxChartsModule,
    MaterialDesignFrameworkModule,
  ],
  declarations: [
    LoadingPageComponent,
    DisplayValueComponent,
    EditableDisplayValueComponent,
    MbToHumanSizePipe,
    PercentagePipe,
    UptimePipe,
    UsageBytesPipe,
    ValuesPipe,
    LoadingPageComponent,
    DetailsCardComponent,
    FocusDirective,
    BlurDirective,
    UniqueDirective,
    CodeBlockComponent,
    EventTabActorIconPipe,
    LogViewerComponent,
    EndpointsMissingComponent,
    DialogErrorComponent,
    SshViewerComponent,
    ApplicationStateIconPipe,
    ApplicationStateIconComponent,
    ApplicationStateComponent,
    TileComponent,
    TileGroupComponent,
    TileGridComponent,
    MetadataItemComponent,
    UsageGaugeComponent,
    CardStatusComponent,
    CardAppStatusComponent,
    CardAppInstancesComponent,
    CardAppUsageComponent,
    RunningInstancesComponent,
    DialogConfirmComponent,
    CardAppUptimeComponent,
    ListComponent,
    ...listCardComponents,
    ...listTableComponents,
    CardCfInfoComponent,
    CardCfUserInfoComponent,
    FileInputComponent,
    MetaCardComponent,
    MetaCardTitleComponent,
    MetaCardItemComponent,
    MetaCardKeyComponent,
    MetaCardValueComponent,
    NestedTabsComponent,
    CardCfOrgUserDetailsComponent,
    BooleanIndicatorComponent,
    CardCfSpaceDetailsComponent,
    AppChipsComponent,
    CardBooleanMetricComponent,
    CardNumberMetricComponent,
    CardCfRecentAppsComponent,
    CompactAppCardComponent,
    ServiceIconComponent,
    ServicePlanPublicComponent,
    ServicePlanPriceComponent,
    EnvVarViewComponent,
    RingChartComponent,
    MetricsChartComponent,
    ApplicationInstanceChartComponent,
    StratosTitleComponent,
    IntroScreenComponent,
    CliInfoComponent,
    CliCommandComponent,
    CfRoleCheckboxComponent,
    EnumerateComponent,
    UploadProgressIndicatorComponent,
    GithubCommitAuthorComponent,
    UserProfileBannerComponent,
    AppActionMonitorComponent,
    AppActionMonitorIconComponent,
    UserProfileBannerComponent,
    TableCellRequestMonitorIconComponent,
    UserPermissionDirective,
    ServiceSummaryCardComponent,
    ServiceBrokerCardComponent,
    ServiceRecentInstancesCardComponent,
    CompactServiceInstanceCardComponent,
    SpecifyDetailsStepComponent,
    AddServiceInstanceComponent,
    SelectPlanStepComponent,
    SelectServiceComponent,
    NoServicePlansComponent,
    CreateApplicationStep1Component,
    BindAppsStepComponent,
    CfEndpointsMissingComponent,
    CapitalizeFirstPipe,
    RoutingIndicatorComponent,
    SchemaFormComponent,
    DateTimeComponent,
    StartEndDateComponent,
    MetricsRangeSelectorComponent,
    MetricsParentRangeSelectorComponent,
    StackedInputActionsComponent,
    StackedInputActionComponent,
    FavoritesGlobalListComponent,
    FavoritesMetaCardComponent,
    FavoritesEntityListComponent,
    MultilineTitleComponent,
    TileSelectorComponent,
    SpecifyUserProvidedDetailsComponent,
    AddServiceInstanceBaseStepComponent,
    MarkdownPreviewComponent,
    MarkdownContentObserverDirective,
    AppNameUniqueDirective,
    AppNameUniqueDirective,
    EndpointCardComponent,
    SimpleUsageChartComponent,
    PageSubNavComponent,
    BreadcrumbsComponent,
    PageSubNavSectionComponent,
    EntitySummaryTitleComponent,
    MarkdownPreviewComponent,
    MarkdownContentObserverDirective,
    CfOrgSpaceLinksComponent,
<<<<<<< HEAD
    SnackBarReturnComponent
=======
    PollingIndicatorComponent,
>>>>>>> 26107983
  ],
  exports: [
    FormsModule,
    ReactiveFormsModule,
    LoadingPageComponent,
    DialogErrorComponent,
    PageHeaderModule,
    DisplayValueComponent,
    EditableDisplayValueComponent,
    DetailsCardComponent,
    SteppersModule,
    MbToHumanSizePipe,
    ValuesPipe,
    PercentagePipe,
    UsageBytesPipe,
    UptimePipe,
    SteppersModule,
    FocusDirective,
    BlurDirective,
    UniqueDirective,
    CodeBlockComponent,
    LogViewerComponent,
    EndpointsMissingComponent,
    ApplicationStateComponent,
    SshViewerComponent,
    TileComponent,
    TileGroupComponent,
    TileGridComponent,
    CardStatusComponent,
    MetadataItemComponent,
    CardAppStatusComponent,
    CardAppInstancesComponent,
    UsageGaugeComponent,
    CardAppUsageComponent,
    DialogConfirmComponent,
    CardAppUptimeComponent,
    ListComponent,
    CardCfInfoComponent,
    CardCfUserInfoComponent,
    FileInputComponent,
    MetaCardComponent,
    MetaCardTitleComponent,
    MetaCardItemComponent,
    MetaCardKeyComponent,
    MetaCardValueComponent,
    NestedTabsComponent,
    CardCfOrgUserDetailsComponent,
    CardCfSpaceDetailsComponent,
    RingChartComponent,
    AppChipsComponent,
    CardBooleanMetricComponent,
    CardNumberMetricComponent,
    CardCfRecentAppsComponent,
    CompactAppCardComponent,
    EnvVarViewComponent,
    ServiceIconComponent,
    ServicePlanPublicComponent,
    ServicePlanPriceComponent,
    MetricsChartComponent,
    ApplicationInstanceChartComponent,
    StratosTitleComponent,
    IntroScreenComponent,
    UserProfileBannerComponent,
    CliInfoComponent,
    CliCommandComponent,
    CfRoleCheckboxComponent,
    EnumerateComponent,
    UploadProgressIndicatorComponent,
    GithubCommitAuthorComponent,
    AppActionMonitorComponent,
    CliCommandComponent,
    AppActionMonitorIconComponent,
    UserPermissionDirective,
    BooleanIndicatorComponent,
    ServiceSummaryCardComponent,
    ServiceBrokerCardComponent,
    ServiceRecentInstancesCardComponent,
    CompactServiceInstanceCardComponent,
    TableComponent,
    UserPermissionDirective,
    SpecifyDetailsStepComponent,
    AddServiceInstanceComponent,
    SelectPlanStepComponent,
    SelectServiceComponent,
    CreateApplicationStep1Component,
    BindAppsStepComponent,
    CapitalizeFirstPipe,
    CfEndpointsMissingComponent,
    RoutingIndicatorComponent,
    DateTimeComponent,
    StartEndDateComponent,
    MetricsRangeSelectorComponent,
    MetricsParentRangeSelectorComponent,
    StackedInputActionsComponent,
    StackedInputActionComponent,
    FavoritesMetaCardComponent,
    FavoritesGlobalListComponent,
    MultilineTitleComponent,
    PageSubNavComponent,
    BreadcrumbsComponent,
    PageSubNavSectionComponent,
    TileSelectorComponent,
    AddServiceInstanceBaseStepComponent,
    MarkdownPreviewComponent,
    MarkdownContentObserverDirective,
    AppNameUniqueDirective,
    SimpleUsageChartComponent,
    EntitySummaryTitleComponent,
    MarkdownPreviewComponent,
    MarkdownContentObserverDirective,
    TileSelectorComponent,
    AddServiceInstanceBaseStepComponent,
    AppNameUniqueDirective,
<<<<<<< HEAD
=======
    PollingIndicatorComponent,
>>>>>>> 26107983
  ],
  entryComponents: [
    DialogConfirmComponent,
    EnvVarViewComponent,
    NoServicePlansComponent,
    SnackBarReturnComponent
  ],
  providers: [
    ListConfig,
    ApplicationStateService,
    CfOrgSpaceDataService,
    CfUserService,
    ConfirmationDialogService,
    EntityMonitorFactory,
    PaginationMonitorFactory,
    CloudFoundryService,
    InternalEventMonitorFactory,
    ServiceActionHelperService,
    MetricsRangeSelectorService,
    GitSCMService,
    MetricsRangeSelectorService,
    CloudFoundryUserProvidedServicesService
  ]
})
export class SharedModule { }<|MERGE_RESOLUTION|>--- conflicted
+++ resolved
@@ -299,11 +299,8 @@
     MarkdownPreviewComponent,
     MarkdownContentObserverDirective,
     CfOrgSpaceLinksComponent,
-<<<<<<< HEAD
-    SnackBarReturnComponent
-=======
-    PollingIndicatorComponent,
->>>>>>> 26107983
+    SnackBarReturnComponent,
+    PollingIndicatorComponent
   ],
   exports: [
     FormsModule,
@@ -417,10 +414,7 @@
     TileSelectorComponent,
     AddServiceInstanceBaseStepComponent,
     AppNameUniqueDirective,
-<<<<<<< HEAD
-=======
-    PollingIndicatorComponent,
->>>>>>> 26107983
+    PollingIndicatorComponent
   ],
   entryComponents: [
     DialogConfirmComponent,
