--- conflicted
+++ resolved
@@ -14,10 +14,7 @@
 import { getGitHubAPIURL, GITHUB_API_URL } from '../../core/github.helpers';
 import { SharedModule } from '../shared.module';
 import { AppNameUniqueDirective } from './app-name-unique.directive';
-<<<<<<< HEAD
-=======
 import { HttpTestingController } from '@angular/common/http/testing';
->>>>>>> eb0a2218
 
 describe('AppNameUniqueDirective', () => {
 
