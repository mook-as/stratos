--- conflicted
+++ resolved
@@ -24,11 +24,7 @@
 
   @Input() mode: string;
 
-<<<<<<< HEAD
   @ViewChild('toolBarLinkElement') toolBarLinkElement: ElementRef;
-=======
-  @ViewChild('toolBarLinkElement', { static: false }) toolBarLinkElement: ElementRef;
->>>>>>> e4ab9a99
 
   constructor(private renderer: Renderer2) { }
 
