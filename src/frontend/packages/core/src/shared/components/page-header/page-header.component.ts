import { TemplatePortal } from '@angular/cdk/portal';
import { AfterViewInit, Component, Input, OnDestroy, TemplateRef, ViewChild } from '@angular/core';
import { ActivatedRoute, Router } from '@angular/router';
import { Store } from '@ngrx/store';
import { Observable } from 'rxjs';
import { map, tap, publishReplay, refCount } from 'rxjs/operators';

import { Logout } from '../../../../../store/src/actions/auth.actions';
import { ToggleSideNav } from '../../../../../store/src/actions/dashboard-actions';
import { AddRecentlyVisitedEntityAction } from '../../../../../store/src/actions/recently-visited.actions';
import { AppState } from '../../../../../store/src/app-state';
import { AuthState } from '../../../../../store/src/reducers/auth.reducer';
import { InternalEventSeverity } from '../../../../../store/src/types/internal-events.types';
import { IFavoriteMetadata, UserFavorite } from '../../../../../store/src/types/user-favorites.types';
import { TabNavService } from '../../../../tab-nav.service';
import { favoritesConfigMapper } from '../favorites-meta-card/favorite-config-mapper';
import { ISubHeaderTabs } from '../page-subheader/page-subheader.types';
import { BREADCRUMB_URL_PARAM, IHeaderBreadcrumb, IHeaderBreadcrumbLink } from './page-header.types';
import { GlobalEventService, IGlobalEvent, GlobalEventTypes } from '../../global-events.service';
import { StratosStatus } from '../../shared.types';

@Component({
  selector: 'app-page-header',
  templateUrl: './page-header.component.html',
  styleUrls: ['./page-header.component.scss']
})
export class PageHeaderComponent implements OnDestroy, AfterViewInit {
  public breadcrumbDefinitions: IHeaderBreadcrumbLink[] = null;
  private breadcrumbKey: string;
  public eventSeverity = InternalEventSeverity;
  public pFavorite: UserFavorite<IFavoriteMetadata>;
  private pTabs: ISubHeaderTabs[];

  @ViewChild('pageHeaderTmpl') pageHeaderTmpl: TemplateRef<any>;

  @Input() hideSideNavButton = false;

  @Input() hideMenu = false;

  @Input()
  endpointIds$: Observable<string[]>;

  @Input()
  set tabs(tabs: ISubHeaderTabs[]) {
    if (tabs) {
      this.pTabs = tabs.map(tab => ({
        ...tab,
        link: this.router.createUrlTree([tab.link], {
          relativeTo: this.route
        }).toString()
      }));
      this.tabNavService.setTabs(this.pTabs);
    }
  }

  @Input()
  set tabsHeader(header: string) {
    if (header) {
      this.tabNavService.setHeader(header);
    }
  }


  @Input() showUnderFlow = false;

  @Input() showHistory = true;

  public events$: Observable<IGlobalEvent[]>;
  public eventCount$: Observable<number>;
  public eventPriorityStatus$: Observable<StratosStatus>;

  @Input() set favorite(favorite: UserFavorite<IFavoriteMetadata>) {
    if (favorite && (!this.pFavorite || (favorite.guid !== this.pFavorite.guid))) {
      this.pFavorite = favorite;
      const mapperFunction = favoritesConfigMapper.getMapperFunction(favorite);
      const prettyType = favoritesConfigMapper.getPrettyTypeName(favorite);
      const prettyEndpointType = favoritesConfigMapper.getPrettyTypeName({
        endpointType: favorite.endpointType,
        entityType: 'endpoint'
      });
      if (mapperFunction) {
        const { name, routerLink } = mapperFunction(favorite.metadata);
        this.store.dispatch(new AddRecentlyVisitedEntityAction({
          guid: favorite.guid,
          entityType: favorite.entityType,
          endpointType: favorite.endpointType,
          entityId: favorite.entityId,
          name,
          routerLink,
          prettyType,
          endpointId: favorite.endpointId,
          prettyEndpointType: prettyEndpointType === prettyType ? null : prettyEndpointType
        }));
      }
    }
  }

  public userNameFirstLetter$: Observable<string>;
  public username$: Observable<string>;
  public actionsKey: string;

  @Input()
  set breadcrumbs(breadcrumbs: IHeaderBreadcrumb[]) {
    this.breadcrumbDefinitions = this.getBreadcrumb(breadcrumbs);
  }

  // Used when non-admin logs in with no-endpoints -> only show logout in the menu
  @Input() logoutOnly: boolean;

  private getBreadcrumb(breadcrumbs: IHeaderBreadcrumb[]) {
    if (!breadcrumbs || !breadcrumbs.length) {
      return [];
    }
    return this.getBreadcrumbFromKey(breadcrumbs).breadcrumbs;
  }

  private getBreadcrumbFromKey(breadcrumbs: IHeaderBreadcrumb[]) {
    if (breadcrumbs.length === 1 || !this.breadcrumbKey) {
      return breadcrumbs[0];
    }
    return breadcrumbs.find(breadcrumb => {
      return breadcrumb.key === this.breadcrumbKey;
    }) || breadcrumbs[0];
  }

  toggleSidenav() {
    this.store.dispatch(new ToggleSideNav());
  }

  logout() {
    this.store.dispatch(new Logout());
  }

  constructor(
    private store: Store<AppState>,
    private route: ActivatedRoute,
<<<<<<< HEAD
    eventService: GlobalEventService
  ) {
    this.events$ = eventService.events$;
    this.eventCount$ = eventService.events$.pipe(
      map(events => events.length)
    );
    this.eventPriorityStatus$ = eventService.priorityStratosStatus$;

=======
    private tabNavService: TabNavService,
    private router: Router,
  ) {
>>>>>>> 8bc1495e
    this.actionsKey = this.route.snapshot.data ? this.route.snapshot.data.extensionsActionsKey : null;
    this.breadcrumbKey = route.snapshot.queryParams[BREADCRUMB_URL_PARAM] || null;
    this.username$ = store.select(s => s.auth).pipe(
      map((auth: AuthState) => auth && auth.sessionData ? auth.sessionData.user.name : 'Unknown')
    );
    this.userNameFirstLetter$ = this.username$.pipe(
      map(name => name[0].toLocaleUpperCase())
    );
  }

  ngOnDestroy() {
    this.tabNavService.clear();
  }

  ngAfterViewInit() {
    const portal = new TemplatePortal(this.pageHeaderTmpl, undefined, {});
    this.tabNavService.setPageHeader(portal);
  }

}<|MERGE_RESOLUTION|>--- conflicted
+++ resolved
@@ -134,20 +134,15 @@
   constructor(
     private store: Store<AppState>,
     private route: ActivatedRoute,
-<<<<<<< HEAD
+    private tabNavService: TabNavService,
+    private router: Router,
     eventService: GlobalEventService
   ) {
-    this.events$ = eventService.events$;
     this.eventCount$ = eventService.events$.pipe(
       map(events => events.length)
     );
     this.eventPriorityStatus$ = eventService.priorityStratosStatus$;
 
-=======
-    private tabNavService: TabNavService,
-    private router: Router,
-  ) {
->>>>>>> 8bc1495e
     this.actionsKey = this.route.snapshot.data ? this.route.snapshot.data.extensionsActionsKey : null;
     this.breadcrumbKey = route.snapshot.queryParams[BREADCRUMB_URL_PARAM] || null;
     this.username$ = store.select(s => s.auth).pipe(
