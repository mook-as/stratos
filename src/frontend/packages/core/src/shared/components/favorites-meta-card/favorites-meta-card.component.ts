import { entityCatalog } from './../../../../../store/src/entity-catalog/entity-catalog.service';
import { Component, Input } from '@angular/core';
import { Store } from '@ngrx/store';
import { isObservable, Observable, of as observableOf } from 'rxjs';
import { map } from 'rxjs/operators';

import { CFAppState } from '../../../../../cloud-foundry/src/cf-app-state';
import {
  RemoveUserFavoriteAction,
} from '../../../../../store/src/actions/user-favourites-actions/remove-user-favorite-action';
import { endpointEntitiesSelector } from '../../../../../store/src/selectors/endpoint.selectors';
import { IFavoriteMetadata, UserFavorite } from '../../../../../store/src/types/user-favorites.types';
import { userFavoritesEntitySchema } from '../../../base-entity-schemas';
import { IFavoriteEntity } from '../../../core/user-favorite-manager';
import { isEndpointConnected } from '../../../features/endpoints/connect.service';
import { ComponentEntityMonitorConfig, StratosStatus } from '../../shared.types';
import { ConfirmationDialogConfig } from '../confirmation-dialog.config';
import { ConfirmationDialogService } from '../confirmation-dialog.service';
import { MetaCardMenuItem } from '../list/list-cards/meta-card/meta-card-base/meta-card.component';
import { IFavoritesMetaCardConfig } from './favorite-config-mapper';


@Component({
  selector: 'app-favorites-meta-card',
  templateUrl: './favorites-meta-card.component.html',
  styleUrls: ['./favorites-meta-card.component.scss']
})
export class FavoritesMetaCardComponent {
  @Input()
  public compact = false;

  @Input()
  public placeholder = false;

  @Input()
  public endpoint = false;

  @Input()
  public endpointHasEntities = false;

  @Input()
  public endpointDisconnected = false;

  public config: IFavoritesMetaCardConfig;

  public status$: Observable<StratosStatus>;

  public favorite: UserFavorite<IFavoriteMetadata>;

  /*
   We use this to pass the favorite to the metacard, this dictates if we should show the favorite star or not.
   We do not want to show the favorite star for endpoints that have favorite entities.
  */
  public metaFavorite: UserFavorite<IFavoriteMetadata>;

  public entityConfig: ComponentEntityMonitorConfig;

  public showMore: boolean;

  public prettyName: string;

  public confirmation: ConfirmationDialogConfig;

  public endpointConnected$: Observable<boolean>;
  public name$: Observable<string>;
  public routerLink$: Observable<string>;
  public actions$: Observable<MetaCardMenuItem[]>;

  // Optional icon for the favorite
  public iconUrl$: Observable<string>;

  @Input()
  set favoriteEntity(favoriteEntity: IFavoriteEntity) {
    if (!this.placeholder && favoriteEntity) {
      const endpoint$ = this.store.select(endpointEntitiesSelector).pipe(
        map(endpoints => endpoints[favoriteEntity.favorite.endpointId])
      );
      this.endpointConnected$ = endpoint$.pipe(map(endpoint => !!endpoint.user));
      this.actions$ = this.endpointConnected$.pipe(
        map(connected => connected ? this.config.menuItems : [])
      );
      const { cardMapper, favorite, prettyName } = favoriteEntity;
      this.favorite = favorite;
      this.metaFavorite = !this.endpoint || (this.endpoint && !this.endpointHasEntities) ? favorite : null;
      this.prettyName = prettyName || 'Unknown';
      this.entityConfig = new ComponentEntityMonitorConfig(favorite.guid, userFavoritesEntitySchema);

      // If this favorite is an endpoint, lookup the image for it from the entitiy catalog
      if (this.favorite.entityType === 'endpoint') {
        this.iconUrl$ = endpoint$.pipe(map(a => {
          const entityDef = entityCatalog.getEndpoint(a.cnsi_type, a.sub_type);
          return entityDef.definition.logoUrl;
        }));
      } else {
        this.iconUrl$ = observableOf('');
      }

      this.setConfirmation(this.prettyName, favorite);

      const config = cardMapper && favorite && favorite.metadata ? cardMapper(favorite.metadata) : null;

      if (config) {
        if (this.endpoint) {
<<<<<<< HEAD
          this.name$ = endpoint$.pipe(map(endpoint => config.name + (isEndpointConnected(endpoint) ? '' : ' (Disconnected)')));
          this.routerLink$ = endpoint$.pipe(map(endpoint => isEndpointConnected(endpoint) ? config.routerLink : '/endpoints'));
=======
          // this.name$ = endpoint$.pipe(map(endpoint => config.name + (endpoint.user ? '' : ' (Disconnected)')));
          this.name$ = observableOf(config.name);
          this.routerLink$ = endpoint$.pipe(map(endpoint => endpoint.user ? config.routerLink : '/endpoints'));
>>>>>>> 036a42de
        } else {
          this.name$ = observableOf(config.name);
          this.routerLink$ = endpoint$.pipe(map(endpoint => isEndpointConnected(endpoint) ? config.routerLink : null));
        }
        config.lines = this.mapLinesToObservables(config.lines);
        this.config = config;
      }
    }
  }

  constructor(
    private store: Store<CFAppState>,
    private confirmDialog: ConfirmationDialogService
  ) { }

  public setConfirmation(prettyName: string, favorite: UserFavorite<IFavoriteMetadata>) {
    this.confirmation = new ConfirmationDialogConfig(
      `Unfavorite ${prettyName}`,
      `Are you sure you would like to unfavorite this ${prettyName.toLocaleLowerCase()} with the id ${favorite.entityId}?`,
      'Yes',
      true
    );
  }

  public confirmFavoriteRemoval() {
    this.confirmDialog.open(this.confirmation, this.removeFavorite);
  }

  private removeFavorite = () => {
    this.store.dispatch(new RemoveUserFavoriteAction(this.favorite));
  }

  public toggleMoreError() {
    this.showMore = !this.showMore;
  }

  private mapLinesToObservables(lines: [string, string | Observable<string>][]) {
    if (!lines) {
      return [];
    }
    return lines.map(line => {
      const [label, value] = line;
      if (!isObservable(value)) {
        return [
          label,
          observableOf(value)
        ] as [string, Observable<string>];
      }
      return line;
    });
  }

}<|MERGE_RESOLUTION|>--- conflicted
+++ resolved
@@ -1,4 +1,3 @@
-import { entityCatalog } from './../../../../../store/src/entity-catalog/entity-catalog.service';
 import { Component, Input } from '@angular/core';
 import { Store } from '@ngrx/store';
 import { isObservable, Observable, of as observableOf } from 'rxjs';
@@ -17,6 +16,7 @@
 import { ConfirmationDialogConfig } from '../confirmation-dialog.config';
 import { ConfirmationDialogService } from '../confirmation-dialog.service';
 import { MetaCardMenuItem } from '../list/list-cards/meta-card/meta-card-base/meta-card.component';
+import { entityCatalog } from './../../../../../store/src/entity-catalog/entity-catalog.service';
 import { IFavoritesMetaCardConfig } from './favorite-config-mapper';
 
 
@@ -101,14 +101,9 @@
 
       if (config) {
         if (this.endpoint) {
-<<<<<<< HEAD
-          this.name$ = endpoint$.pipe(map(endpoint => config.name + (isEndpointConnected(endpoint) ? '' : ' (Disconnected)')));
-          this.routerLink$ = endpoint$.pipe(map(endpoint => isEndpointConnected(endpoint) ? config.routerLink : '/endpoints'));
-=======
           // this.name$ = endpoint$.pipe(map(endpoint => config.name + (endpoint.user ? '' : ' (Disconnected)')));
           this.name$ = observableOf(config.name);
-          this.routerLink$ = endpoint$.pipe(map(endpoint => endpoint.user ? config.routerLink : '/endpoints'));
->>>>>>> 036a42de
+          this.routerLink$ = endpoint$.pipe(map(endpoint => isEndpointConnected(endpoint) ? config.routerLink : '/endpoints'));
         } else {
           this.name$ = observableOf(config.name);
           this.routerLink$ = endpoint$.pipe(map(endpoint => isEndpointConnected(endpoint) ? config.routerLink : null));
