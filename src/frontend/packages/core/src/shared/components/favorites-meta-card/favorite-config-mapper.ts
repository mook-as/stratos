import { Injectable } from '@angular/core';
import { Observable } from 'rxjs';

<<<<<<< HEAD
import { EntityRequestAction } from '../../../../../store/src/types/request.types';
=======
import { EndpointModel } from '../../../../../store/src/types/endpoint.types';
import { IRequestAction } from '../../../../../store/src/types/request.types';
>>>>>>> 7d46fd55
import {
  IFavoriteMetadata,
  IFavoriteTypeInfo,
  UserFavorite,
  UserFavoriteEndpoint,
} from '../../../../../store/src/types/user-favorites.types';
import { StratosBaseCatalogueEntity } from '../../../core/entity-catalogue/entity-catalogue-entity';
import { EntityCatalogueHelpers } from '../../../core/entity-catalogue/entity-catalogue.helper';
import { entityCatalogue } from '../../../core/entity-catalogue/entity-catalogue.service';
import { IEntityMetadata, IStratosEntityDefinition } from '../../../core/entity-catalogue/entity-catalogue.types';
import { MetaCardMenuItem } from '../list/list-cards/meta-card/meta-card-base/meta-card.component';


export interface IFavoriteTypes {
  type: string;
  prettyName: string;
}

/**
 * [label, value]
 */
export type TFavoritesMetaCardLine = [string, string | Observable<string>];

export interface IFavoritesMetaCardConfig {
  type: string;
  lines?: TFavoritesMetaCardLine[];
  routerLink?: string;
  name: string;
  menuItems?: MetaCardMenuItem[];
}

export interface IFavoriteConfig<T, Q extends IFavoriteMetadata> {
  favoriteInfo: IFavoriteTypeInfo;
  prettyName: string;
  mapper: TFavoriteMapperFunction<Q>;
  entityToMetadata: TEntityToMetadata<T, Q>;
}

export class FavoriteConfig<T, Q extends IFavoriteMetadata> implements IFavoriteConfig<T, Q> {
  constructor(
    public favoriteInfo: IFavoriteTypeInfo,
    public prettyName: string,
    public mapper: TFavoriteMapperFunction<Q>,
    public entityToMetadata: TEntityToMetadata<T, Q>
  ) { }
}

export type TFavoriteMapperFunction<T extends IFavoriteMetadata> = (entity: T) => IFavoritesMetaCardConfig;

<<<<<<< HEAD
interface IFavoriteMappers {
  [key: string]: {
    mapper: TFavoriteMapperFunction<IFavoriteMetadata>,
    prettyName: string,
    entityToMetadata: TEntityToMetadata<any, any>,
    favoriteInfo: IFavoriteTypeInfo
  };
}

export type TFavoriteActionGenerator<T extends IFavoriteMetadata> = (favorite: UserFavorite<T>) => EntityRequestAction;
=======
export type TFavoriteActionGenerator<T extends IFavoriteMetadata> = (favorite: UserFavorite<T>) => IRequestAction;
>>>>>>> 7d46fd55

export type TEntityToMetadata<T, Q extends IFavoriteMetadata> = (entity: T) => Q;
export interface IFavoriteActionGenerators {
  [key: string]: TFavoriteActionGenerator<IFavoriteMetadata>;
}

/**
 * Stores the config used to hydrator and render favorites.
 */
@Injectable({
  providedIn: 'root'
})
export class FavoritesConfigMapper {
  private mapperKeySeparator = '-';
  // private mappers: IFavoriteMappers = {};
  constructor() { }
  public getMapperKeyFromFavoriteInfo(favoriteInfo: IFavoriteTypeInfo) {
    const { endpointType, entityType } = favoriteInfo;
    return [endpointType, entityType].join(this.mapperKeySeparator);
  }

  /**
   * For a given favorite, return the corresponding favorite meta card mapper
   */
  public getMapperFunction<T extends IEntityMetadata = IEntityMetadata>(favorite: IFavoriteTypeInfo) {
    const catalogueEntity = entityCatalogue.getEntity(favorite.endpointType, favorite.entityType);
    return (entity: T) => {
      if (!entity) {
        return {
          lines: null,
          type: null,
          routerLink: null,
          name: null,
          menuItems: null
        };
      }
      return {
        lines: catalogueEntity.builders.entityBuilder.getLines ? catalogueEntity.builders.entityBuilder.getLines(entity) : null,
        type: catalogueEntity.definition.type,
        routerLink: catalogueEntity.builders.entityBuilder.getLink(entity),
        name: entity.name,
        menuItems: catalogueEntity.builders.entityBuilder.getActions ? catalogueEntity.builders.entityBuilder.getActions(entity) : null
      };
    };
  }

  /**
   * Is there config for the given favorite type?
   */
  public hasFavoriteConfigForType(favorite: IFavoriteTypeInfo) {
    return !!this.getMapperFunction(favorite);
  }

  /**
   * For a given favorite, return the corresponding human readable type name
   */
  public getPrettyTypeName(favorite: IFavoriteTypeInfo) {
    const catalogueEntity = entityCatalogue.getEntity(favorite.endpointType, favorite.entityType);
    return catalogueEntity ? catalogueEntity.definition.label : null;
  }

  /**
   * For a given favorite, return the corresponding hydration action
   */
  public getEntityMetadata(favorite: IFavoriteTypeInfo, entity: any) {
    const catalogueEntity = entityCatalogue.getEntity(favorite.endpointType, favorite.entityType);
    return catalogueEntity ? catalogueEntity.builders.entityBuilder.getMetadata(entity) : null;
  }

  /**
   * For a given endpoint type, return the list of possible favorite types
   */
  public getAllTypesForEndpoint(endpointType: string): IFavoriteTypes[] {
    return entityCatalogue.getAllEntitiesForEndpointType(endpointType).map(catalogueEntity => ({
      type: catalogueEntity.definition.type,
      prettyName: catalogueEntity.definition.label
    }));
  }

  private buildFavoriteFromCatalogueEntity<T extends IEntityMetadata = IEntityMetadata, Y = any>(
    catalogueEntity: StratosBaseCatalogueEntity<T, Y>,
    entity: any,
    endpointId: string
  ) {
    const isEndpoint = catalogueEntity.isEndpoint;
    const entityDefinition = catalogueEntity.definition as IStratosEntityDefinition;
    const endpointType = isEndpoint ? catalogueEntity.getTypeAndSubtype().type : entityDefinition.endpoint.type;
    const entityType = isEndpoint ? EntityCatalogueHelpers.endpointType : entityDefinition.type;
    const metadata = catalogueEntity.builders.entityBuilder.getMetadata(entity);
    const guid = isEndpoint ? null : catalogueEntity.builders.entityBuilder.getGuid(metadata);
    return new UserFavorite<T>(
      endpointId,
      endpointType,
      entityType,
      guid,
      metadata
    );
  }

  public getFavoriteFromEntity<T extends IEntityMetadata = IEntityMetadata, Y = any>(
    entityType: string,
    endpointType: string,
    endpointId: string,
    entity: Y
  ) {
    const catalogueEntity = entityCatalogue.getEntity<T, Y>(endpointType, entityType) as StratosBaseCatalogueEntity<T, Y>;
    return this.buildFavoriteFromCatalogueEntity<T, Y>(catalogueEntity, entity, endpointId);
  }

  public getFavoriteEndpointFromEntity(
    endpoint: EndpointModel
  ) {
    return this.getFavoriteFromEntity(
      EntityCatalogueHelpers.endpointType,
      endpoint.cnsi_type,
      endpoint.guid,
      endpoint
    ) as UserFavoriteEndpoint;
  }

}<|MERGE_RESOLUTION|>--- conflicted
+++ resolved
@@ -1,12 +1,6 @@
 import { Injectable } from '@angular/core';
 import { Observable } from 'rxjs';
 
-<<<<<<< HEAD
-import { EntityRequestAction } from '../../../../../store/src/types/request.types';
-=======
-import { EndpointModel } from '../../../../../store/src/types/endpoint.types';
-import { IRequestAction } from '../../../../../store/src/types/request.types';
->>>>>>> 7d46fd55
 import {
   IFavoriteMetadata,
   IFavoriteTypeInfo,
@@ -18,6 +12,7 @@
 import { entityCatalogue } from '../../../core/entity-catalogue/entity-catalogue.service';
 import { IEntityMetadata, IStratosEntityDefinition } from '../../../core/entity-catalogue/entity-catalogue.types';
 import { MetaCardMenuItem } from '../list/list-cards/meta-card/meta-card-base/meta-card.component';
+import { EntityRequestAction } from '../../../../../store/src/types/request.types';
 
 
 export interface IFavoriteTypes {
@@ -56,20 +51,7 @@
 
 export type TFavoriteMapperFunction<T extends IFavoriteMetadata> = (entity: T) => IFavoritesMetaCardConfig;
 
-<<<<<<< HEAD
-interface IFavoriteMappers {
-  [key: string]: {
-    mapper: TFavoriteMapperFunction<IFavoriteMetadata>,
-    prettyName: string,
-    entityToMetadata: TEntityToMetadata<any, any>,
-    favoriteInfo: IFavoriteTypeInfo
-  };
-}
-
 export type TFavoriteActionGenerator<T extends IFavoriteMetadata> = (favorite: UserFavorite<T>) => EntityRequestAction;
-=======
-export type TFavoriteActionGenerator<T extends IFavoriteMetadata> = (favorite: UserFavorite<T>) => IRequestAction;
->>>>>>> 7d46fd55
 
 export type TEntityToMetadata<T, Q extends IFavoriteMetadata> = (entity: T) => Q;
 export interface IFavoriteActionGenerators {
