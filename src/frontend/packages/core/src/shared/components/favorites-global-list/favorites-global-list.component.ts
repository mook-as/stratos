--- conflicted
+++ resolved
@@ -1,8 +1,4 @@
-<<<<<<< HEAD
-import { Component, OnInit, Input } from '@angular/core';
-=======
 import { Component, Input, OnInit } from '@angular/core';
->>>>>>> 580d9159
 import { Store } from '@ngrx/store';
 import { combineLatest, Observable } from 'rxjs';
 import { map } from 'rxjs/operators';
