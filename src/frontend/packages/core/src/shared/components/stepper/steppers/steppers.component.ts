import {
  AfterContentInit,
  Component,
  ContentChildren,
  Input,
  OnDestroy,
  OnInit,
  QueryList,
  ViewEncapsulation,
} from '@angular/core';
import { MatSnackBar, MatSnackBarRef, SimpleSnackBar } from '@angular/material';
import { Store } from '@ngrx/store';
import { combineLatest, Observable, of as observableOf, Subscription } from 'rxjs';
import { catchError, first, map, switchMap } from 'rxjs/operators';

<<<<<<< HEAD
import { IRouterNavPayload, RouterNav } from '../../../../../../store/src/actions/router.actions';
=======
import { RouterNav } from '../../../../../../store/src/actions/router.actions';
>>>>>>> 4a49ac2b
import { AppState } from '../../../../../../store/src/app-state';
import { getPreviousRoutingState } from '../../../../../../store/src/types/routing.type';
import { LoggerService } from '../../../../core/logger.service';
import { SteppersService } from '../steppers.service';
<<<<<<< HEAD
import { StepComponent, StepOnNextResult } from './../step/step.component';
=======
import { StepComponent } from './../step/step.component';
>>>>>>> 4a49ac2b



@Component({
  selector: 'app-steppers',
  templateUrl: './steppers.component.html',
  styleUrls: ['./steppers.component.scss'],
  providers: [SteppersService],
  encapsulation: ViewEncapsulation.None
})
export class SteppersComponent implements OnInit, AfterContentInit, OnDestroy {

  private nextSub: Subscription;
  cancel$: Observable<string>;

  @ContentChildren(StepComponent) stepComponents: QueryList<StepComponent>;

  @Input() cancel = null;
  @Input() nextButtonProgress = true;
  @Input() basePreviousRedirect: IRouterNavPayload;

  steps: StepComponent[] = [];
  allSteps: StepComponent[] = [];
  showNextButtonProgress = false;

  hiddenSubs: Subscription[] = [];

  stepValidateSub: Subscription = null;

  private enterData;
  private snackBarRef: MatSnackBarRef<SimpleSnackBar>;

  currentIndex = 0;
  cancelQueryParams$: Observable<{
    [key: string]: string;
  }>;
  constructor(
    private steppersService: SteppersService,
    private store: Store<AppState>,
    private snackBar: MatSnackBar,
    private logger: LoggerService,
  ) {
    const previousRoute$ = store.select(getPreviousRoutingState).pipe(first());
    this.cancel$ = previousRoute$.pipe(
      map(previousState => {
        // If we have a previous state, and that previous state was not login (i.e. we've come from afresh), go to whatever the default
        // cancel state is
        if (this.cancel) {
          return this.cancel;
        }
        return previousState && previousState.url !== '/login' ? previousState.url.split('?')[0] : '/home';
      })
    );
    this.cancelQueryParams$ = previousRoute$.pipe(
      map(previousState => previousState && previousState.url !== '/login' ? previousState.state.queryParams : {})
    );
  }

  ngOnInit() { }

  ngOnDestroy() {
    this.hiddenSubs.forEach(sub => sub.unsubscribe());
    this.unsubscribeNext();
    if (this.snackBarRef) {
      this.snackBar.dismiss();
    }
  }

  ngAfterContentInit() {
    this.allSteps = this.stepComponents.toArray();
    this.setActive(0);

    this.allSteps.forEach((step => {
      this.hiddenSubs.push(step.onHidden.subscribe((hidden) => {
        this.filterSteps();
      }));
    }));
    this.filterSteps();
  }

  private filterSteps() {
    this.steps = this.allSteps.filter((step => !step.hidden));
  }

  goNext() {
    // Close previous error snackbar if there was one
    if (this.snackBarRef) {
      this.snackBar.dismiss();
    }
    this.unsubscribeNext();
    if (this.currentIndex < this.steps.length) {
      const step = this.steps[this.currentIndex];
      step.busy = true;
      const obs$ = step.onNext();
      if (!(obs$ instanceof Observable)) {
        return;
      }
      this.showNextButtonProgress = this.nextButtonProgress;
      this.nextSub = obs$.pipe(
        first(),
        catchError(err => {
          this.logger.warn('Stepper failed: ', err);
          return observableOf({
            success: false,
            message: 'Failed',
            redirectPayload: null,
            redirect: false,
            data: {},
            ignoreSuccess: false
          } as StepOnNextResult);
        }),
        switchMap(({ success, data, message, redirect, redirectPayload, ignoreSuccess }) => {
          this.showNextButtonProgress = false;
          step.error = !success;
          step.busy = false;
          this.enterData = data;
          if (success && !ignoreSuccess) {
            if (redirect) {
              // Must sub to this
              return this.redirect(redirectPayload);
            } else {
              this.setActive(this.currentIndex + 1);
            }
          } else if (!success && message) {
            this.snackBarRef = this.snackBar.open(message, 'Dismiss');
          }
          return [];
        })).subscribe();
    }
  }

  redirect(redirectPayload?: IRouterNavPayload) {
    if (redirectPayload) {
      return observableOf(this.dispatchRedirect(redirectPayload));
    }
    return combineLatest(
      this.cancel$,
      this.cancelQueryParams$
    ).pipe(
      map(([path, params]) => {
<<<<<<< HEAD
        this.dispatchRedirect({ path: path, query: params });
=======
        this.store.dispatch(new RouterNav({ path, query: params }));
>>>>>>> 4a49ac2b
      })
    );
  }

  private dispatchRedirect(redirectPayload: IRouterNavPayload) {
    this.store.dispatch(new RouterNav(redirectPayload));
  }

  setActive(index: number) {
    if (this.basePreviousRedirect && index < 0) {
      this.dispatchRedirect(this.basePreviousRedirect);
    }
    if (!this.canGoto(index)) {
      if (index === 0) {
        if (this.allSteps && this.allSteps.length > 0) {
          // Execute `onEnter` for the first step as soon as step is unblocked
          const timer = setInterval(() => {
            if (this.allSteps[index].blocked === false) {
              this.allSteps[index].active = true;
              this.allSteps[index].onEnter(this.enterData);
              clearInterval(timer);
            }
          }, 5);
        }
      }
      return;
    }

    // 1) Leave the previous step (with an indication if this is a Next or Previous transition)
    const isNextDirection = index > this.currentIndex;
    this.steps[this.currentIndex].onLeave(isNextDirection);

    // 2) Determine if the required step is ok (and if not find the next/previous valid step)
    index = this.findValidStep(index, isNextDirection);
    if (index === -1) {
      return;
    }

    // 3) Set stepper state WRT required step
    this.steps.forEach((s, i) => {
      s.complete = i < index;
      s.active = i === index;
    });
    this.currentIndex = index;
    this.steps[this.currentIndex].onEnter(this.enterData);
    this.enterData = undefined;
  }

  private findValidStep(index: number, isNextDirection: boolean) {
    // Ensure the required step can be activated (not skipped), if not continue in the correct direction until we've found one that can be

    // Candidate step index
    index = Math.min(index, this.steps.length - 1);
    // Create list of all not skipped stepped. Any candidate step to go to should exist in here
    const nonSkipSteps = this.steps.filter(step => !step.skip);
    // Iterate through steps until we find a valid one
    while (true) {
      // Can this step be activated (exists in nonSkippedSteps)?
      const found = nonSkipSteps.findIndex(step => step === this.steps[index]) >= 0;
      if (found) {
        // Yes, step is valid
        return index;
      }
      // No? Try again with the next or previous step
      index = isNextDirection ? ++index : --index;
      if (index < 0 || this.steps.length <= index) {
        break;
      }
    }
    return -1;
  }

  canGoto(index: number): boolean {
    if (index < 0 && this.basePreviousRedirect) {
      return true;
    }
    const step = this.steps[this.currentIndex];
    if (!step || step.busy || step.disablePrevious || step.skip) {
      return false;
    }
    if (index === this.currentIndex) {
      return true;
    }
    if (index < 0 || index >= this.steps.length) {
      return false;
    }
    if (index < this.currentIndex) {
      return true;
    } else if (step.error) {
      return false;
    }
    if (step.valid) {
      return true;
    } else {
      return false;
    }
  }

  canGoNext(index: number) {
    if (
      !this.steps[index] ||
      !this.steps[index].valid ||
      this.steps[index].busy
    ) {
      return false;
    }
    return true;
  }

  canCancel(index: number) {
    if (
      !this.steps[index] ||
      !this.steps[index].canClose
    ) {
      return false;
    }
    return true;
  }

  getIconLigature(step: StepComponent, index: number): 'done' {
    return 'done';
  }

  getNextButtonText(currentIndex: number): string {
    return currentIndex + 1 < this.steps.length ?
      this.steps[currentIndex].nextButtonText :
      this.steps[currentIndex].finishButtonText;
  }

  getCancelButtonText(currentIndex: number): string {
    return this.steps[currentIndex].cancelButtonText;
  }
  private unsubscribeNext() {
    if (this.nextSub) {
      this.nextSub.unsubscribe();
    }
  }
}<|MERGE_RESOLUTION|>--- conflicted
+++ resolved
@@ -13,20 +13,12 @@
 import { combineLatest, Observable, of as observableOf, Subscription } from 'rxjs';
 import { catchError, first, map, switchMap } from 'rxjs/operators';
 
-<<<<<<< HEAD
 import { IRouterNavPayload, RouterNav } from '../../../../../../store/src/actions/router.actions';
-=======
-import { RouterNav } from '../../../../../../store/src/actions/router.actions';
->>>>>>> 4a49ac2b
 import { AppState } from '../../../../../../store/src/app-state';
 import { getPreviousRoutingState } from '../../../../../../store/src/types/routing.type';
 import { LoggerService } from '../../../../core/logger.service';
 import { SteppersService } from '../steppers.service';
-<<<<<<< HEAD
 import { StepComponent, StepOnNextResult } from './../step/step.component';
-=======
-import { StepComponent } from './../step/step.component';
->>>>>>> 4a49ac2b
 
 
 
@@ -167,11 +159,7 @@
       this.cancelQueryParams$
     ).pipe(
       map(([path, params]) => {
-<<<<<<< HEAD
-        this.dispatchRedirect({ path: path, query: params });
-=======
-        this.store.dispatch(new RouterNav({ path, query: params }));
->>>>>>> 4a49ac2b
+        this.dispatchRedirect({ path, query: params });
       })
     );
   }
