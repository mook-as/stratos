import { ChangeDetectorRef, Component, ElementRef, Input, OnDestroy, OnInit, ViewChild } from '@angular/core';
import { Observable, Subject, Subscription } from 'rxjs';
import { Terminal } from 'xterm';
import { FitAddon } from 'xterm-addon-fit';

import { EventWatcherService } from '../../../core/event-watcher/event-watcher.service';

// Import Xterm and Xterm Fit Addon
@Component({
  selector: 'app-ssh-viewer',
  templateUrl: './ssh-viewer.component.html',
  styleUrls: ['./ssh-viewer.component.scss']
})
export class SshViewerComponent implements OnInit, OnDestroy {

  @Input()
  errorMessage: string;

  @Input()
  sshStream: Observable<any>;

  @Input()
  sshInput: Subject<string>;

  @Input()
  public connectionStatus: Observable<number>;

  public isConnected = false;
  public isConnecting = false;
  private isDestroying = false;

<<<<<<< HEAD
  public message = '';

  @ViewChild('terminal') container: ElementRef;
=======
  @ViewChild('terminal', { static: true }) container: ElementRef;
>>>>>>> 97922906
  private xterm: Terminal;

  private xtermFitAddon = new FitAddon();

  private msgSubscription: Subscription;
  private connectSubscription: Subscription;
  private resizeSubscription: Subscription;

  constructor(private changeDetector: ChangeDetectorRef, private resizer: EventWatcherService) { }

  ngOnInit() {
    if (!this.connectionStatus) {
      return;
    }

    this.resizeSubscription = this.resizer.resizeEvent$.subscribe(r => {
      if (this.xtermFitAddon) {
        this.resize();
      }
    });

    this.connectSubscription = this.connectionStatus.subscribe((count: number) => {
      this.isConnected = (count !== 0);
      if (this.isConnected) {
        this.xterm.focus();
        this.isConnecting = false;
        this.resize();
      }
      if (!this.isDestroying) {
        this.changeDetector.detectChanges();
      }
    });

    this.xterm = new Terminal();
    this.xterm.loadAddon(this.xtermFitAddon);
    this.xterm.open(this.container.nativeElement);
    //    this.xtermFitAddon.fit();
    this.resize();

    this.xterm.onKey(e => {
      if (!this.msgSubscription.closed) {
        this.sshInput.next(JSON.stringify({ key: e.key }));
      }
    });

    this.xterm.onResize(size => {
      if (!this.msgSubscription.closed) {
        this.sshInput.next(JSON.stringify({ cols: size.cols, rows: size.rows }));
      }
    });

    this.reconnect();
  }

  public resize() {
    setTimeout(() => {
      this.xtermFitAddon.fit();
    }, 150);
  }

  ngOnDestroy() {
    this.isDestroying = true;
    this.disconnect();
    if (this.connectSubscription && !this.connectSubscription.closed) {
      this.connectSubscription.unsubscribe();
    }
    this.resizeSubscription.unsubscribe();
  }

  disconnect() {
    this.isConnecting = false;
    this.isConnected = false;
    this.errorMessage = undefined;
    if (this.msgSubscription && !this.msgSubscription.closed) {
      this.msgSubscription.unsubscribe();
    }
  }

  reconnect() {
    this.isConnecting = true;
    this.errorMessage = undefined;
    this.xterm.reset();
    this.msgSubscription = this.sshStream
      .subscribe(
        (data: string) => {
          // Check for a window title message
          if (!this.isWindowTitle(data)) {
            for (const c of data.split(' ')) {
              this.xterm.write(String.fromCharCode(parseInt(c, 16)));
            }
          }
        },
        (err) => {
          this.disconnect();
        },
        () => {
          this.disconnect();
          if (!this.isDestroying) {
            this.changeDetector.detectChanges();
          }
        }
      );
  }
<<<<<<< HEAD

  termSendData(d) {
    if (!this.msgSubscription.closed) {
      this.sshInput.next(JSON.stringify({ key: d }));
    }
  }

  termResize(size) {
    if (!this.msgSubscription.closed && this.sshInput) {
      this.sshInput.next(JSON.stringify({ cols: size.cols, rows: size.rows }));
    }
  }

  private isWindowTitle(data: string): boolean {
    const chars = data.split(' ');
    if (chars.length > 4 &&
      parseInt(chars[0], 16) === 27 &&
      parseInt(chars[1], 16) === 93 &&
      parseInt(chars[2], 16) === 50 &&
      parseInt(chars[3], 16) === 59) {
        let title = '';
        for (let i = 4; i < chars.length - 1; i++) {
          title += String.fromCharCode(parseInt(chars[i], 16));
        }
        this.message = title;
      }
    return false;
  }
=======
>>>>>>> 97922906
}<|MERGE_RESOLUTION|>--- conflicted
+++ resolved
@@ -29,13 +29,9 @@
   public isConnecting = false;
   private isDestroying = false;
 
-<<<<<<< HEAD
   public message = '';
 
-  @ViewChild('terminal') container: ElementRef;
-=======
   @ViewChild('terminal', { static: true }) container: ElementRef;
->>>>>>> 97922906
   private xterm: Terminal;
 
   private xtermFitAddon = new FitAddon();
@@ -139,20 +135,6 @@
         }
       );
   }
-<<<<<<< HEAD
-
-  termSendData(d) {
-    if (!this.msgSubscription.closed) {
-      this.sshInput.next(JSON.stringify({ key: d }));
-    }
-  }
-
-  termResize(size) {
-    if (!this.msgSubscription.closed && this.sshInput) {
-      this.sshInput.next(JSON.stringify({ cols: size.cols, rows: size.rows }));
-    }
-  }
-
   private isWindowTitle(data: string): boolean {
     const chars = data.split(' ');
     if (chars.length > 4 &&
@@ -168,6 +150,4 @@
       }
     return false;
   }
-=======
->>>>>>> 97922906
 }