import {
  Component,
  ComponentFactoryResolver,
  Input,
  OnInit,
  Type,
  ViewChild,
  ViewContainerRef,
  ViewEncapsulation,
} from '@angular/core';

import { MultiActionListEntity } from '../../../../../../../store/src/monitors/pagination-monitor';
import { coreEndpointListDetailsComponents } from '../../../../../features/endpoints/endpoint-helpers';
import { IListDataSource } from '../../data-sources-controllers/list-data-source-types';
import {
  TableCellEndpointDetailsComponent,
} from '../../list-types/endpoint/table-cell-endpoint-details/table-cell-endpoint-details.component';
import {
  TableCellEndpointNameComponent,
} from '../../list-types/endpoint/table-cell-endpoint-name/table-cell-endpoint-name.component';
import {
  TableCellEndpointStatusComponent,
} from '../../list-types/endpoint/table-cell-endpoint-status/table-cell-endpoint-status.component';
import {
  TableCellCommitAuthorComponent,
} from '../../list-types/github-commits/table-cell-commit-author/table-cell-commit-author.component';
import { TableCellCustom } from '../../list.types';
import { TableCellDefaultComponent } from '../app-table-cell-default/app-table-cell-default.component';
import { TableCellActionsComponent } from '../table-cell-actions/table-cell-actions.component';
import { TableCellBooleanIndicatorComponent } from '../table-cell-boolean-indicator/table-cell-boolean-indicator.component';
import { TableCellEditComponent } from '../table-cell-edit/table-cell-edit.component';
import { TableCellExpanderComponent } from '../table-cell-expander/table-cell-expander.component';
import { TableCellFavoriteComponent } from '../table-cell-favorite/table-cell-favorite.component';
import { TableCellIconComponent } from '../table-cell-icon/table-cell-icon.component';
import { TableCellRadioComponent } from '../table-cell-radio/table-cell-radio.component';
import {
  TableCellRequestMonitorIconComponent,
} from '../table-cell-request-monitor-icon/table-cell-request-monitor-icon.component';
import { TableCellSelectComponent } from '../table-cell-select/table-cell-select.component';
import { TableCellSidePanelComponent } from '../table-cell-side-panel/table-cell-side-panel.component';
import { TableHeaderSelectComponent } from '../table-header-select/table-header-select.component';
import { ICellDefinition } from '../table.types';


export const listTableCells: Type<TableCellCustom<any>>[] = [
  TableCellDefaultComponent,
  TableHeaderSelectComponent,
  TableCellSelectComponent,
  TableCellEditComponent,
  TableCellActionsComponent,
  TableCellEndpointStatusComponent,
  TableCellEndpointNameComponent,
  TableCellBooleanIndicatorComponent,
  TableCellRadioComponent,
  TableCellCommitAuthorComponent,
  TableCellRequestMonitorIconComponent,
  TableCellFavoriteComponent,
  TableCellEndpointDetailsComponent,
  TableCellSidePanelComponent,
<<<<<<< HEAD
  // BackupRestoreCellComponent,
=======
  TableCellIconComponent,
  TableCellExpanderComponent,
>>>>>>> 44c5c6ef
  ...coreEndpointListDetailsComponents
];

@Component({
  selector: 'app-table-cell',
  templateUrl: './table-cell.component.html',
  styleUrls: ['./table-cell.component.scss'],
  encapsulation: ViewEncapsulation.None,
  // When we look at modules we should think about swapping this approach (create + insert in code, hard code types here) with
  // NgComponentOutlet (create in html with custom external module factory). Alternatively try marking as entry component where they live?
  entryComponents: [...listTableCells]
})
export class TableCellComponent<T> implements OnInit {
  @ViewChild('target', { read: ViewContainerRef, static: true })
  target: ViewContainerRef;
  private rcRow: T | MultiActionListEntity;

  @Input() dataSource = null as IListDataSource<T>;

  @Input() component: Type<{}>;
  @Input() cellDefinition: ICellDefinition<T>;
  @Input() func: () => string;
  @Input() set row(row: T | MultiActionListEntity) {
    if (this.cellComponent) {
      const { rowValue, entityKey } = this.getRowData(row);
      this.cellComponent.row = rowValue;
      this.cellComponent.entityKey = entityKey;
      if (this.dataSource.getRowState) {
        this.cellComponent.rowState = this.dataSource.getRowState(rowValue, entityKey);
      }
    }
    this.rcRow = row;
  }
  get row() {
    return this.rcRow;
  }

  @Input() config: any;

  private cellComponent: TableCellCustom<T>;

  constructor(private componentFactoryResolver: ComponentFactoryResolver) { }

  private getComponent() {
    if (this.cellDefinition) {
      return this.componentFactoryResolver.resolveComponentFactory(
        TableCellDefaultComponent
      );
    } else if (this.component) {
      return this.componentFactoryResolver.resolveComponentFactory(
        this.component
      );
    }
    return null;
  }

  private createComponent() {
    const component = this.getComponent();
    return !!component ? this.target.createComponent(component) : null;
  }

  private getRowData(rowData: T | MultiActionListEntity) {
    const rowValue = MultiActionListEntity.getEntity(rowData);
    const entityKey = MultiActionListEntity.getEntityKey(rowData);
    return {
      rowValue,
      entityKey
    };
  }

  ngOnInit() {
    const component = this.createComponent();
    if (component) {

      // Add to target to ensure ngcontent is correct in new component
      this.cellComponent = component.instance as TableCellCustom<T>;
      const { rowValue, entityKey } = this.getRowData(this.row);
      this.cellComponent.row = rowValue;
      this.cellComponent.entityKey = entityKey;
      this.cellComponent.dataSource = this.dataSource;
      this.cellComponent.config = this.config;
      if (this.dataSource.getRowState) {
        this.cellComponent.rowState = this.dataSource.getRowState(rowValue, entityKey);
      }
      if (this.cellDefinition) {
        const defaultTableCell = this.cellComponent as TableCellDefaultComponent<T>;
        defaultTableCell.cellDefinition = this.cellDefinition;
        defaultTableCell.init();
      }
    }
  }

}<|MERGE_RESOLUTION|>--- conflicted
+++ resolved
@@ -57,12 +57,8 @@
   TableCellFavoriteComponent,
   TableCellEndpointDetailsComponent,
   TableCellSidePanelComponent,
-<<<<<<< HEAD
-  // BackupRestoreCellComponent,
-=======
   TableCellIconComponent,
   TableCellExpanderComponent,
->>>>>>> 44c5c6ef
   ...coreEndpointListDetailsComponents
 ];
 
