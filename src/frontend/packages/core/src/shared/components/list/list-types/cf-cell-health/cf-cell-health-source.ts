--- conflicted
+++ resolved
@@ -1,15 +1,9 @@
 import { Store } from '@ngrx/store';
 import { map } from 'rxjs/operators';
 
-<<<<<<< HEAD
-import { FetchCFCellMetricsPaginatedAction } from '../../../../../../../store/src/actions/metrics.actions';
-import { CFAppState } from '../../../../../../../store/src/app-state';
-import { entityFactory } from '../../../../../../../store/src/helpers/entity-factory';
-=======
 import { cfEntityFactory } from '../../../../../../../cloud-foundry/src/cf-entity-factory';
 import { FetchCFCellMetricsPaginatedAction } from '../../../../../../../store/src/actions/metrics.actions';
 import { CFAppState } from '../../../../../../../store/src/app-state';
->>>>>>> f9ab3a17
 import { IMetricMatrixResult, IMetrics } from '../../../../../../../store/src/types/base-metric.types';
 import { IMetricCell } from '../../../../../../../store/src/types/metric.types';
 import { ListDataSource } from '../../data-sources-controllers/list-data-source';
@@ -32,7 +26,6 @@
 
   static appIdPath = 'metric.application_id';
 
-<<<<<<< HEAD
   constructor(
     store: Store<CFAppState>,
     listConfig: IListConfig<CfCellHealthEntry>,
@@ -41,7 +34,7 @@
     super({
       store,
       action,
-      schema: entityFactory(action.entityType),
+      schema: cfEntityFactory(action.entityType),
       getRowUniqueId: (row: CfCellHealthEntry) => row.timestamp.toString(),
       paginationKey: action.paginationKey,
       isLocal: true,
@@ -54,29 +47,6 @@
       listConfig
     });
   }
-=======
-    constructor(
-        store: Store<CFAppState>,
-        listConfig: IListConfig<CfCellHealthEntry>,
-        action: FetchCFCellMetricsPaginatedAction,
-    ) {
-        super({
-            store,
-            action,
-            schema: cfEntityFactory(action.entityType),
-            getRowUniqueId: (row: CfCellHealthEntry) => row.timestamp.toString(),
-            paginationKey: action.paginationKey,
-            isLocal: true,
-            transformEntity: map((response) => {
-                if (!response || !response[0] || !response[0].data.result[0] || !response[0].data.result[0].values) {
-                    return [];
-                }
-                return this.mapMetricsToStates(response[0].data.result[0].values);
-            }),
-            listConfig
-        });
-    }
->>>>>>> f9ab3a17
 
   private mapMetricsToStates(values: [number, string][]): CfCellHealthEntry[] {
     // Create a new collection containing only the change of state
