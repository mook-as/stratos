import { combineLatest, Observable, of as observableOf } from 'rxjs';
import { tag } from 'rxjs-spy/operators/tag';
import { distinctUntilChanged, map, publishReplay, refCount, switchMap, tap } from 'rxjs/operators';

import { PaginationEntityState } from '../../../../../../store/src/types/pagination.types';
import { MultiActionListEntity } from '../../../monitors/pagination-monitor';
import { DataFunction } from './list-data-source';
import { splitCurrentPage } from './local-list-controller.helpers';
import { LocalPaginationHelpers } from './local-list.helpers';

export class LocalListController<T = any> {
  public page$: Observable<T[]>;
  constructor(
    page$: Observable<T[]>,
    pagination$: Observable<PaginationEntityState>,
    private setResultCount: (pagination: PaginationEntityState, entities: (T | T[])[]) => void,
    dataFunctions?: DataFunction<any>[]
  ) {
    const pagesObservable$ = this.buildPagesObservable(page$, pagination$, dataFunctions);
    const currentPageIndexObservable$ = this.buildCurrentPageNumberObservable(pagination$);
    const currentPageSizeObservable$ = this.buildCurrentPageSizeObservable(pagination$);
    this.page$ = this.buildCurrentPageObservable(pagesObservable$, currentPageIndexObservable$, currentPageSizeObservable$);
  }

  private pageSplitCache: (T | T[])[] = null;

  /*
   * Emit the core set of entities that are sorted and filtered but not paginated
   */
  private buildPagesObservable(
    page$: Observable<T[]>,
    pagination$: Observable<PaginationEntityState>,
    dataFunctions?: DataFunction<any>[]) {
    // Updates whenever a page setting changes (current page, page size, sorting, etc) and not when
    const cleanPagination$ = pagination$.pipe(
      distinctUntilChanged((oldVal, newVal) => !this.paginationHasChanged(oldVal, newVal))
    );

    return this.buildFullCleanPageObservable(page$, cleanPagination$, dataFunctions);
  }

  /*
   * Emit the core set of entities that are sorted and filtered but not paginated
   */
  private buildFullCleanPageObservable(
    cleanPage$: Observable<T[]>,
    cleanPagination$: Observable<PaginationEntityState>,
    dataFunctions?: DataFunction<any>[]) {
    const fullPageObs$ = combineLatest(
      cleanPagination$,
      cleanPage$
    ).pipe(
      map(([paginationEntity, entities]) => {
        this.pageSplitCache = null;
        // `entities` can become out of sync with `paginationEntity.ids`. If either are empty just return empty,
        // otherwise this leads to churn and result count flip flopping
        if (!entities || !entities.length || Object.keys(paginationEntity.ids).length === 0) {
          return { paginationEntity, entities: [] };
        }
        if (dataFunctions && dataFunctions.length) {
          entities = dataFunctions.reduce((value, fn) => {
            return fn(value, paginationEntity);
          }, entities);
        }
        return { paginationEntity, entities };
      }),
      tap(({ paginationEntity, entities }) => this.setResultCount(paginationEntity, entities)),
      map(({ entities }) => entities)
    );
    return cleanPagination$.pipe(
      map(pagination => LocalPaginationHelpers.isPaginationMaxed(pagination)),
      distinctUntilChanged(),
      switchMap(maxed => {
        return maxed ? observableOf([]) : fullPageObs$;
      })
    );

<<<<<<< HEAD
  }

  private extractActualEntity(entity: any | MultiActionListEntity) {
    if (entity instanceof MultiActionListEntity) {
      return entity.entity;
    }
    return entity;
=======
>>>>>>> 0f70808a
  }

  /*
   * Emit client side page changes
   */
  private buildCurrentPageNumberObservable(pagination$: Observable<PaginationEntityState>) {
    return pagination$.pipe(
      map(pagination => pagination.clientPagination.currentPage),
      distinctUntilChanged((oldPage, newPage) => oldPage === newPage)
    );
  }

  /*
   * Emit client side page size changes
   */
  private buildCurrentPageSizeObservable(pagination$: Observable<PaginationEntityState>) {
    return pagination$.pipe(
      map(pagination => pagination.clientPagination.pageSize),
      distinctUntilChanged()
    );
  }

  /*
   * Emit a page, which has been created by splitting up a local list, when either
   * 1) the core pages 'entities' (covers entire list of all entities and their order) changes
   * 2) the client side page number changes
   * 3) the client size page size changes
   */
  private buildCurrentPageObservable(
    entities$: Observable<T[]>,
    currentPageNumber$: Observable<number>,
    currentPageSizeObservable$: Observable<number>
  ) {
    return combineLatest(
      entities$,
      currentPageSizeObservable$.pipe(tap(() => {
        this.pageSplitCache = null;
      })),
      currentPageNumber$,
    ).pipe(
      map(([entities, pageSize, currentPage]) => {
        const pages = this.pageSplitCache ? this.pageSplitCache : entities;
        const data = splitCurrentPage(
          pages,
          pageSize,
          currentPage
        );
        this.pageSplitCache = data.entities;
        return (data.entities[data.index] || []) as T[];
      }),
      publishReplay(1),
      refCount(),
      tag('local-list')
    );
  }

  private getPaginationCompareString(paginationEntity: PaginationEntityState) {
    // Unique string excluding local pagination (watched elsewhere)
    return paginationEntity.totalResults
      + (paginationEntity.params['order-direction-field'] || '') + ','
      + (paginationEntity.params['order-direction'] || '') + ','
      + paginationEntity.clientPagination.filter.string + ','
      + paginationEntity.forcedLocalPage
      + Object.values(paginationEntity.clientPagination.filter.items);
    // Some outlier cases actually fetch independently from this list (looking at you app variables)
  }

  private paginationHasChanged(oldPag: PaginationEntityState, newPag: PaginationEntityState) {
    const oldPagCompareString = this.getPaginationCompareString(oldPag);
    const newPagCompareString = this.getPaginationCompareString(newPag);
    return oldPagCompareString !== newPagCompareString;
  }
}<|MERGE_RESOLUTION|>--- conflicted
+++ resolved
@@ -3,7 +3,6 @@
 import { distinctUntilChanged, map, publishReplay, refCount, switchMap, tap } from 'rxjs/operators';
 
 import { PaginationEntityState } from '../../../../../../store/src/types/pagination.types';
-import { MultiActionListEntity } from '../../../monitors/pagination-monitor';
 import { DataFunction } from './list-data-source';
 import { splitCurrentPage } from './local-list-controller.helpers';
 import { LocalPaginationHelpers } from './local-list.helpers';
@@ -75,16 +74,6 @@
       })
     );
 
-<<<<<<< HEAD
-  }
-
-  private extractActualEntity(entity: any | MultiActionListEntity) {
-    if (entity instanceof MultiActionListEntity) {
-      return entity.entity;
-    }
-    return entity;
-=======
->>>>>>> 0f70808a
   }
 
   /*
