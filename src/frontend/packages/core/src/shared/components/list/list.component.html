<div class="list-component"
  [ngClass]="{'list-component__table': (view$ | async) === 'table', 'list-component__cards': (view$ | async) === 'cards' }">
  <mat-progress-bar color="primary" *ngIf="!(initialised$ | async) || (showProgressBar$ | async)" mode="indeterminate">
  </mat-progress-bar>
  <ng-container *ngIf="initialised$ | async">
    <div class="list-component__header"
      [hidden]="!(hasControls$ | async) && ((noRowsNotFiltering$ | async) && noEntries)">
      <mat-card
        [ngClass]="{'list-component__header--selected': (dataSource.isSelecting$ | async), 'mat-header-row': (view$ | async) === 'table'}"
        class="list-component__header-card">
        <div class="list-component__header__left">
          <!-- List Title -->
          <div class="list-component__header__left--text" *ngIf="!(isAddingOrSelecting$ | async) && config.text?.title">{{
            config.text?.title }}</div>
          <!-- Time range selector -->
          <div class="list-component__header__left--metrics-range"
            *ngIf="config.showMetricsRange && !(isAddingOrSelecting$ | async)">
            <app-metrics-range-selector [baseAction]="config.getDataSource().action"
              (metricsAction)="config.getDataSource().updateMetricsAction($event)"></app-metrics-range-selector>
          </div>

          <!-- Multi actions (those applied to selection) -->
          <div class="list-component__header__left--multi-actions" *ngIf="(dataSource.isSelecting$ | async)">
            <ng-container *ngFor="let action of multiActions">
              <button mat-icon-button *ngIf="action.visible$ | async" (click)="executeActionMultiple(action)"
                [disabled]="!(action.enabled$ | async)" matTooltip="{{action.description}}" matTooltipShowDelay="1000">
                <mat-icon>{{action.icon}}</mat-icon>
              </button>
            </ng-container>
          </div>
          <!-- Text to show when selecting rows -->
          <div class="list-component__header__left--text"
            *ngIf="!(multiActions && multiActions.length) && (dataSource.isSelecting$ | async)">
            {{dataSource.selectedRows.size}} Selected
          </div>
          <!-- Multi filters, such as filter app wall by cf/org/space -->
          <div class="list-component__header__left--multi-filters"
            [hidden]="(!(hasRows$ | async) && !filter) || (isAddingOrSelecting$ | async)">
            <ng-container *ngFor="let multiFilterManager of multiFilterManagers; first as isFirst">
              <mat-form-field *ngIf="!isFirst || !(multiFilterManager.hasOneItem$ | async)" [floatLabel]="'never'">
                <mat-select id="{{multiFilterManager.filterKey}}" matInput [(value)]="multiFilterManager.value"
                  [disabled]="!(multiFilterManager.filterIsReady$ | async)"
                  (selectionChange)="multiFilterManager.selectItem($event.value)">
                  <mat-option>{{ multiFilterManager.allLabel }}</mat-option>
                  <mat-option *ngFor="let selectItem of multiFilterManager.filterItems$ | async"
                    [value]="selectItem.value">
                    {{selectItem.label}}
                  </mat-option>
                </mat-select>
                <mat-placeholder>{{multiFilterManager.multiFilterConfig.label}}</mat-placeholder>
              </mat-form-field>
            </ng-container>
          </div>
        </div>
        <div class="list-component__header__right">
          <div class="filter" *ngIf="entitySelectConfig">
            <mat-form-field [floatLabel]="'never'">
              <mat-select matInput [value]="initialEntitySelection$ | async"
                (selectionChange)="setEntityPage($event.value)">
                <mat-option>{{ entitySelectConfig.selectEmptyText }}</mat-option>
                <mat-option *ngFor="let item of entitySelectConfig.entitySelectItems" [value]="item.page">
                  {{item.label}}
                </mat-option>
              </mat-select>
              <mat-placeholder>{{entitySelectConfig.selectPlaceholder}}</mat-placeholder>
            </mat-form-field>
          </div>
          <!-- Filter by text input -->
<<<<<<< HEAD
          <div class="filter"
=======
          <div class="filter" id="listSearchFilter"
>>>>>>> 77a721cf
            [hidden]="!config.enableTextFilter || (!(hasRows$ | async) && !filter) || (dataSource.isAdding$ | async) || (dataSource.maxedResults$ | async)">
            <mat-form-field floatLabel="never" class="list-component__header__right-filter">
              <input matInput [ngModel]="filterString" #filter="ngModel"
                [disabled]="(dataSource.isLoadingPage$ | async)" name="filter"
                placeholder="{{config.text?.filter || 'Filter'}}">
            </mat-form-field>
          </div>
          <!-- Sort Button & Drop down -->
          <div class="sort"
            [hidden]="(view$ | async) === 'table' || sortColumns.length < 1 || (isAddingOrSelecting$ | async) || (!(dataSource.isLoadingPage$ | async) && !(hasRowsOrIsFiltering$ | async))">
            <mat-form-field class="list-component__header__right-sort">
              <mat-select name="sort-field" matInput [(ngModel)]="headerSort.value" shouldPlaceholderFloat="false"
                [disabled]="(disableActions$ | async)"
                (selectionChange)="updateListSort($event.value, headerSort.direction)">
                <mat-option *ngFor="let column of sortColumns" [value]="column.columnId">
                  {{column.headerCell()}}
                </mat-option>
              </mat-select>
            </mat-form-field>
            <button mat-icon-button (click)="updateListSort(headerSort.value, 'desc')"
              [disabled]="(disableActions$ | async)" *ngIf="headerSort.direction==='asc'">
              <mat-icon>sort</mat-icon>
            </button>
            <button mat-icon-button (click)="updateListSort(headerSort.value, 'asc')"
              [disabled]="(disableActions$ | async)" *ngIf="headerSort.direction==='desc'">
              <mat-icon style="transform: rotate(180deg);">sort</mat-icon>
            </button>
          </div>
          <!-- Global actions (those not applied to specific rows) -->
          <div *ngIf="!(isAddingOrSelecting$ | async) && globalActions?.length > 0">
            <ng-container *ngFor="let action of globalActions">
              <button mat-icon-button *ngIf="action.visible$ | async" (click)="executeActionGlobal(action)"
                [disabled]="!(action.enabled$ | async)" matTooltip="{{action.description}}" matTooltipShowDelay="1000">
                <mat-icon>{{action.icon}}</mat-icon>
              </button>
            </ng-container>
          </div>
          <!-- Add new row form -->
          <div *ngIf="addForm && (dataSource.isAdding$ | async) && !(dataSource.isSelecting$ | async)"
            class="add-container">
            <div class="spacer"></div>
            <ng-content select="[app-table-add]"></ng-content>
            <button id="addFormButtonAdd" mat-icon-button (click)="dataSource.saveAdd()"
              [disabled]="!safeAddForm().valid">
              <mat-icon>done</mat-icon>
            </button>
            <button id="addFormButtonCancel" mat-icon-button (click)="dataSource.cancelAdd()">
              <mat-icon>clear</mat-icon>
            </button>
          </div>
          <!-- Add form button -->
          <div *ngIf="addForm && !(isAddingOrSelecting$ | async)">
            <button mat-icon-button [disabled]="(dataSource.isLoadingPage$ | async)"
              (click)="safeAddForm().reset();dataSource.startAdd();">
              <mat-icon>add</mat-icon>
            </button>
          </div>
          <!-- Select table or cards view button -->
          <div id="list-card-toggle"
            *ngIf="config.viewType === 'both' && !(isAddingOrSelecting$ | async) && ((dataSource.isLoadingPage$ | async) || (hasRowsOrIsFiltering$ | async))">
            <button mat-icon-button [disabled]="(dataSource.isLoadingPage$ | async)" (click)="updateListView('cards');"
              *ngIf="(view$ | async)==='table'">
              <mat-icon>grid_on</mat-icon>
            </button>
            <button mat-icon-button [disabled]="(dataSource.isLoadingPage$ | async)" (click)="updateListView('table');"
              *ngIf="(view$ | async)==='cards'">
              <mat-icon>list</mat-icon>
            </button>
          </div>
          <button id="app-list-refresh-button" mat-icon-button *ngIf="dataSource.refresh"
            [disabled]="(dataSource.isLoadingPage$ | async) || (isAddingOrSelecting$ | async)" (click)="refresh()">
            <mat-icon class="refresh-icon" [ngClass]="{refreshing: (isRefreshing$ | async)}"
              aria-label="Refresh list data">refresh</mat-icon>
          </button>
        </div>

      </mat-card>
    </div>
    <div class="refresh-button__no-header"
      *ngIf="dataSource.refresh && !(hasControls$ | async) && (!(hasRowsOrIsFiltering$ | async) && noEntries)">
      <button id="app-list-refresh-button" mat-mini-fab *ngIf="!(isAddingOrSelecting$ | async)"
        [disabled]="dataSource.isLoadingPage$ | async" (click)="refresh()">
        <mat-icon class="refresh-icon" [ngClass]="{refreshing: (isRefreshing$ | async)}" aria-label="Refresh list data">
          refresh</mat-icon>
      </button>
    </div>
    <div class="list-component__body">
      <div class="list-component__body-inner" [hidden]="!(hasRows$ | async)" [@list]="(pageState$ | async)">
        <app-cards *ngIf="(view$ | async) === 'cards'" #cards [dataSource]="dataSource"
          [component]="config.cardComponent" [hidden]="!(hasRows$ | async)"></app-cards>
        <app-table *ngIf="(view$ | async) === 'table'" #table [dataSource]="dataSource" [addActions]="hasSingleActions"
          [addSelect]="config.allowSelection || (haveMultiActions | async)"
          [paginationController]="paginationController" [columns]="columns"
          [fixedRowHeight]="config.tableFixedRowHeight" [hidden]="!(hasRows$ | async)">
        </app-table>
      </div>
      <mat-card class="list-component__paginator" [hidden]="(hidePaginator$ | async)">
        <mat-paginator [pageSizeOptions]="paginatorSettings.pageSizeOptions" [pageSize]="paginatorSettings.pageSize"
          [pageIndex]="paginatorSettings.pageIndex" showFirstLastButtons="true" [length]="paginatorSettings.length">
        </mat-paginator>
      </mat-card>
    </div>
    <ng-template #defaultNoEntries>
      <mat-card class="list-component__default-no-entries">
        <mat-card-content>
          <div class="no-rows">{{config.text?.noEntries || 'There are no entries'}}</div>
        </mat-card-content>
      </mat-card>
    </ng-template>
    <ng-template #defaultNoEntriesMaxedResults>
      <mat-card class="list-component__default-no-entries">
        <mat-card-content>
          <div class="no-rows">{{config.text?.maxedResults || 'There are too many results. Please use the filters to
            reduce the number of results.'}}</div>
        </mat-card-content>
      </mat-card>
    </ng-template>
    <div [hidden]="(showProgressBar$ | async) || (hasRows$ | async) || (dataSource.isLoadingPage$ | async)"
      class="list-component__no-entries">
      <ng-container *ngIf="dataSource.maxedResults$ | async">
        <ng-container *ngTemplateOutlet="noEntriesMaxedResults ? noEntriesMaxedResults : defaultNoEntriesMaxedResults">
        </ng-container>
      </ng-container>
      <ng-container *ngIf="(noRowsNotFiltering$ | async)">
        <ng-container *ngTemplateOutlet="noEntries ? noEntries : defaultNoEntries">
        </ng-container>
      </ng-container>
      <ng-container *ngIf="(noRowsHaveFilter$ | async)">
        <ng-container *ngTemplateOutlet="noEntriesForCurrentFilter ? noEntriesForCurrentFilter : defaultNoEntries">
        </ng-container>
      </ng-container>
    </div>
  </ng-container>
</div>

<ng-template #refreshButton>
  <button mat-mini-fab *ngIf="!(isAddingOrSelecting$ | async)" [disabled]="dataSource.isLoadingPage$ | async"
    (click)="refresh()">
    <mat-icon aria-label="Refresh list data">refresh</mat-icon>
  </button>
</ng-template><|MERGE_RESOLUTION|>--- conflicted
+++ resolved
@@ -66,11 +66,7 @@
             </mat-form-field>
           </div>
           <!-- Filter by text input -->
-<<<<<<< HEAD
-          <div class="filter"
-=======
           <div class="filter" id="listSearchFilter"
->>>>>>> 77a721cf
             [hidden]="!config.enableTextFilter || (!(hasRows$ | async) && !filter) || (dataSource.isAdding$ | async) || (dataSource.maxedResults$ | async)">
             <mat-form-field floatLabel="never" class="list-component__header__right-filter">
               <input matInput [ngModel]="filterString" #filter="ngModel"
