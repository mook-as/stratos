<div class="list-component"
  [ngClass]="{'list-component__table': (view$ | async) === 'table', 'list-component__cards': (view$ | async) === 'cards' }">
  <mat-progress-bar color="primary" *ngIf="!(initialised$ | async) || (showProgressBar$ | async)" mode="indeterminate">
  </mat-progress-bar>
  <ng-container *ngIf="initialised$ | async">
    <div class="list-component__header"
      [hidden]="!(hasControls$ | async) && ((noRowsNotFiltering$ | async) && noEntries)">
      <mat-card
        [ngClass]="{'list-component__header--selected': (dataSource.isSelecting$ | async), 'mat-header-row': (view$ | async) === 'table'}"
        class="list-component__header-card">
        <div class="list-component__header__left">
          <!-- List Title -->
          <div class="list-component__header__left--text" *ngIf="!(isAddingOrSelecting$ | async) && config.text?.title">{{
            config.text?.title }}</div>
          <!-- Time range selector -->
          <div class="list-component__header__left--metrics-range"
            *ngIf="config.showCustomTime && !(isAddingOrSelecting$ | async)">
            <app-metrics-range-selector [baseAction]="config.getDataSource().masterAction"
              (metricsAction)="config.getDataSource().updateMetricsAction($event)" [times]="config.customTimeWindows"
              [selectedTimeValue]="config.customTimeInitialValue" [pollInterval]="config.customTimePollingInterval"
              [validate]="config.customTimeValidation">
            </app-metrics-range-selector>
          </div>

          <!-- Multi actions (those applied to selection) -->
          <div class="list-component__header__left--multi-actions" *ngIf="(dataSource.isSelecting$ | async)">
            <ng-container *ngFor="let action of multiActions">
              <button mat-icon-button *ngIf="action.visible$ | async" (click)="executeActionMultiple(action)"
                [disabled]="!(action.enabled$ | async)" matTooltip="{{action.description}}" matTooltipShowDelay="1000">
                <mat-icon>{{action.icon}}</mat-icon>
              </button>
            </ng-container>
          </div>
          <!-- Text to show when selecting rows -->
          <div class="list-component__header__left--text"
            *ngIf="!(multiActions && multiActions.length) && (dataSource.isSelecting$ | async)">
            {{dataSource.selectedRows.size}} Selected
          </div>
          <!-- Injected filters -->
          <div *ngIf="customFilters">
            <ng-container *ngTemplateOutlet="customFilters">
            </ng-container>
          </div>
          <!-- Multi filters, such as filter app wall by cf/org/space -->
          <div class="list-component__header__left--multi-filters"
            [hidden]="(!(hasRows$ | async) && !filter) || (isAddingOrSelecting$ | async)">
            <ng-container *ngFor="let multiFilterManager of multiFilterManagers; first as isFirst">
              <mat-form-field *ngIf="!isFirst || !(multiFilterManager.hasOneItem$ | async)" [floatLabel]="'never'">
                <mat-select id="{{multiFilterManager.filterKey}}" matInput [(value)]="multiFilterManager.value"
                  [disabled]="!(multiFilterManager.filterIsReady$ | async)"
                  (selectionChange)="multiFilterManager.selectItem($event.value)">
                  <mat-option>{{ multiFilterManager.allLabel }}</mat-option>
                  <mat-option *ngFor="let selectItem of multiFilterManager.filterItems$ | async"
                    [value]="selectItem.value">
                    {{selectItem.label}}
                  </mat-option>
                </mat-select>
                <mat-placeholder>{{multiFilterManager.multiFilterConfig.label}}</mat-placeholder>
              </mat-form-field>
            </ng-container>
          </div>
        </div>
        <div class="list-component__header__right">
          <div class="filter" *ngIf="entitySelectConfig">
            <mat-form-field [floatLabel]="'never'">
              <mat-select matInput [value]="initialEntitySelection$ | async"
                (selectionChange)="setEntityPage($event.value)">
                <mat-option>{{ entitySelectConfig.selectEmptyText }}</mat-option>
                <mat-option *ngFor="let item of entitySelectConfig.entitySelectItems" [value]="item.page">
                  {{item.label}}
                </mat-option>
              </mat-select>
              <mat-placeholder>{{entitySelectConfig.selectPlaceholder}}</mat-placeholder>
            </mat-form-field>
          </div>
          <!-- Filter by text input -->
          <div class="filter" id="listFilterSelect"
            [hidden]="filterColumns.length < 1 || !config.enableTextFilter || (!(hasRows$ | async) && !filter) || (dataSource.isAdding$ | async) || (dataSource.maxedResults$ | async)">
            <mat-form-field>
              <mat-label>Filter Selection</mat-label>
<<<<<<< HEAD
              <mat-select
                [(value)]="filterSelected"
                (selectionChange)="updateListFilter($event.value)"
              >
=======
              <mat-select [(value)]="filterSelected" (selectionChange)="updateListFilter($event.value)">
>>>>>>> 281c2f08
                <mat-option *ngFor="let filter of filterColumns" [value]="filter">
                  {{ filter.label }}
                </mat-option>
              </mat-select>
            </mat-form-field>
          </div>
          <div class="filter" id="listSearchFilter"
            [hidden]="!config.enableTextFilter || (!(hasRows$ | async) && !filter) || (dataSource.isAdding$ | async) || (dataSource.maxedResults$ | async)">
            <mat-form-field floatLabel="never" class="list-component__header__right-filter">
              <input matInput [ngModel]="filterString" #filter="ngModel"
<<<<<<< HEAD
                [disabled]="(filterColumns.length > 1 && filterSelected === undefined) || (dataSource.isLoadingPage$ | async)" name="filter"
                placeholder="{{ filterSelected?.placeholder || config.text?.filter || 'Filter'}}">
=======
                [disabled]="(filterColumns.length > 1 && filterSelected === undefined) || (dataSource.isLoadingPage$ | async)"
                name="filter" placeholder="{{ filterSelected?.placeholder || config.text?.filter || 'Filter'}}">
>>>>>>> 281c2f08
            </mat-form-field>
          </div>
          <!-- Sort Button & Drop down -->
          <div class="sort"
            [hidden]="(view$ | async) === 'table' || sortColumns.length < 1 || (isAddingOrSelecting$ | async) || (!(dataSource.isLoadingPage$ | async) && !(hasRowsOrIsFiltering$ | async))">
            <mat-form-field class="list-component__header__right-sort">
              <mat-select name="sort-field" matInput [(ngModel)]="headerSort.value" shouldPlaceholderFloat="false"
                [disabled]="(disableActions$ | async)"
                (selectionChange)="updateListSort($event.value, headerSort.direction)">
                <mat-option *ngFor="let column of sortColumns" [value]="column.columnId">
                  {{column.headerCell()}}
                </mat-option>
              </mat-select>
            </mat-form-field>
            <button mat-icon-button (click)="updateListSort(headerSort.value, 'desc')"
              [disabled]="(disableActions$ | async)" *ngIf="headerSort.direction==='asc'">
              <mat-icon>sort</mat-icon>
            </button>
            <button mat-icon-button (click)="updateListSort(headerSort.value, 'asc')"
              [disabled]="(disableActions$ | async)" *ngIf="headerSort.direction==='desc'">
              <mat-icon style="transform: rotate(180deg);">sort</mat-icon>
            </button>
          </div>
          <!-- Global actions (those not applied to specific rows) -->
          <div *ngIf="!(isAddingOrSelecting$ | async) && globalActions?.length > 0">
            <ng-container *ngFor="let action of globalActions">
              <button mat-icon-button *ngIf="action.visible$ | async" (click)="executeActionGlobal(action)"
                [disabled]="!(action.enabled$ | async)" matTooltip="{{action.description}}" matTooltipShowDelay="1000">
                <mat-icon>{{action.icon}}</mat-icon>
              </button>
            </ng-container>
          </div>
          <!-- Add new row form -->
          <div *ngIf="addForm && (dataSource.isAdding$ | async) && !(dataSource.isSelecting$ | async)"
            class="add-container">
            <div class="spacer"></div>
            <ng-content select="[app-table-add]"></ng-content>
            <button id="addFormButtonAdd" mat-icon-button (click)="dataSource.saveAdd()"
              [disabled]="!safeAddForm().valid">
              <mat-icon>done</mat-icon>
            </button>
            <button id="addFormButtonCancel" mat-icon-button (click)="dataSource.cancelAdd()">
              <mat-icon>clear</mat-icon>
            </button>
          </div>
          <!-- Add form button -->
          <div *ngIf="addForm && !(isAddingOrSelecting$ | async)">
            <button mat-icon-button [disabled]="(dataSource.isLoadingPage$ | async)"
              (click)="safeAddForm().reset();dataSource.startAdd();">
              <mat-icon>add</mat-icon>
            </button>
          </div>
          <!-- Select table or cards view button -->
          <div id="list-card-toggle"
            *ngIf="config.viewType === 'both' && !(isAddingOrSelecting$ | async) && ((dataSource.isLoadingPage$ | async) || (hasRowsOrIsFiltering$ | async))">
            <button mat-icon-button [disabled]="(dataSource.isLoadingPage$ | async)" (click)="updateListView('cards');"
              *ngIf="(view$ | async)==='table'">
              <mat-icon>grid_on</mat-icon>
            </button>
            <button mat-icon-button [disabled]="(dataSource.isLoadingPage$ | async)" (click)="updateListView('table');"
              *ngIf="(view$ | async)==='cards'">
              <mat-icon>list</mat-icon>
            </button>
          </div>
          <app-polling-indicator id="app-list-refresh-button" *ngIf="dataSource.refresh"
            [manualPoll]="!(dataSource.isLoadingPage$ | async) && !(isAddingOrSelecting$ | async)" (poll)="refresh()"
            [isPolling]="(isRefreshing$ | async)">
          </app-polling-indicator>
        </div>

      </mat-card>
    </div>
    <div class="refresh-button__no-header"
      *ngIf="dataSource.refresh && !(hasControls$ | async) && (!(hasRowsOrIsFiltering$ | async) && noEntries)">
      <app-polling-indicator id="app-list-refresh-button" *ngIf="!(isAddingOrSelecting$ | async)"
        [manualPoll]="!(dataSource.isLoadingPage$ | async) && !(isAddingOrSelecting$ | async)" (poll)="refresh()"
        [isPolling]="(isRefreshing$ | async)" [fabButton]="true">
      </app-polling-indicator>
    </div>
    <div class="list-component__body">
      <div class="list-component__body-inner" [hidden]="!(hasRows$ | async)" [@list]="(pageState$ | async)">
        <app-cards *ngIf="(view$ | async) === 'cards'" #cards [dataSource]="dataSource"
          [component]="config.cardComponent" [hidden]="!(hasRows$ | async)"></app-cards>
        <app-table *ngIf="(view$ | async) === 'table'" #table [dataSource]="dataSource" [addActions]="hasSingleActions"
          [addSelect]="config.allowSelection || (haveMultiActions | async)"
          [paginationController]="paginationController" [columns]="columns"
          [fixedRowHeight]="config.tableFixedRowHeight" [hidden]="!(hasRows$ | async)">
        </app-table>
      </div>
      <mat-card class="list-component__paginator" [hidden]="(hidePaginator$ | async)">
        <mat-paginator [pageSizeOptions]="paginatorSettings.pageSizeOptions" [pageSize]="paginatorSettings.pageSize"
          [pageIndex]="paginatorSettings.pageIndex" showFirstLastButtons="true" [length]="paginatorSettings.length">
        </mat-paginator>
      </mat-card>
    </div>
    <ng-template #defaultNoEntries>
      <mat-card class="list-component__default-no-entries">
        <mat-card-content>
          <div class="no-rows">{{config.text?.noEntries || 'There are no entries'}}</div>
        </mat-card-content>
      </mat-card>
    </ng-template>
    <ng-template #defaultNoEntriesMaxedResults>
      <mat-card class="list-component__default-no-entries">
        <mat-card-content>
          <div class="no-rows">{{config.text?.maxedResults || 'There are too many results. Please use the filters to
            reduce the number of results.'}}</div>
        </mat-card-content>
      </mat-card>
    </ng-template>
    <div [hidden]="(showProgressBar$ | async) || (hasRows$ | async) || (dataSource.isLoadingPage$ | async)"
      class="list-component__no-entries">
      <ng-container *ngIf="dataSource.maxedResults$ | async">
        <ng-container *ngTemplateOutlet="noEntriesMaxedResults ? noEntriesMaxedResults : defaultNoEntriesMaxedResults">
        </ng-container>
      </ng-container>
      <ng-container *ngIf="(noRowsNotFiltering$ | async)">
        <ng-container *ngTemplateOutlet="noEntries ? noEntries : defaultNoEntries">
        </ng-container>
      </ng-container>
      <ng-container *ngIf="(noRowsHaveFilter$ | async)">
        <ng-container *ngTemplateOutlet="noEntriesForCurrentFilter ? noEntriesForCurrentFilter : defaultNoEntries">
        </ng-container>
      </ng-container>
    </div>
  </ng-container>
</div><|MERGE_RESOLUTION|>--- conflicted
+++ resolved
@@ -78,14 +78,7 @@
             [hidden]="filterColumns.length < 1 || !config.enableTextFilter || (!(hasRows$ | async) && !filter) || (dataSource.isAdding$ | async) || (dataSource.maxedResults$ | async)">
             <mat-form-field>
               <mat-label>Filter Selection</mat-label>
-<<<<<<< HEAD
-              <mat-select
-                [(value)]="filterSelected"
-                (selectionChange)="updateListFilter($event.value)"
-              >
-=======
               <mat-select [(value)]="filterSelected" (selectionChange)="updateListFilter($event.value)">
->>>>>>> 281c2f08
                 <mat-option *ngFor="let filter of filterColumns" [value]="filter">
                   {{ filter.label }}
                 </mat-option>
@@ -96,13 +89,8 @@
             [hidden]="!config.enableTextFilter || (!(hasRows$ | async) && !filter) || (dataSource.isAdding$ | async) || (dataSource.maxedResults$ | async)">
             <mat-form-field floatLabel="never" class="list-component__header__right-filter">
               <input matInput [ngModel]="filterString" #filter="ngModel"
-<<<<<<< HEAD
-                [disabled]="(filterColumns.length > 1 && filterSelected === undefined) || (dataSource.isLoadingPage$ | async)" name="filter"
-                placeholder="{{ filterSelected?.placeholder || config.text?.filter || 'Filter'}}">
-=======
                 [disabled]="(filterColumns.length > 1 && filterSelected === undefined) || (dataSource.isLoadingPage$ | async)"
                 name="filter" placeholder="{{ filterSelected?.placeholder || config.text?.filter || 'Filter'}}">
->>>>>>> 281c2f08
             </mat-form-field>
           </div>
           <!-- Sort Button & Drop down -->
