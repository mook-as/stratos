import { ComponentFactoryResolver, ComponentRef, Injectable, ViewContainerRef } from '@angular/core';
import { MatDialog } from '@angular/material/dialog';
import { Store } from '@ngrx/store';
import { combineLatest, Observable } from 'rxjs';
import { map, pairwise } from 'rxjs/operators';

import { DisconnectEndpoint, UnregisterEndpoint } from '../../../../../../../store/src/actions/endpoint.actions';
import { RouterNav } from '../../../../../../../store/src/actions/router.actions';
import { ShowSnackBar } from '../../../../../../../store/src/actions/snackBar.actions';
import { GetSystemInfo } from '../../../../../../../store/src/actions/system.actions';
import { AppState } from '../../../../../../../store/src/app-state';
import { EndpointsEffect } from '../../../../../../../store/src/effects/endpoint.effects';
import { entityCatalog } from '../../../../../../../store/src/entity-catalog/entity-catalog';
import { endpointSchemaKey } from '../../../../../../../store/src/helpers/entity-factory';
import { selectDeletionInfo, selectUpdateInfo } from '../../../../../../../store/src/selectors/api.selectors';
import { EndpointModel } from '../../../../../../../store/src/types/endpoint.types';
import { STRATOS_ENDPOINT_TYPE } from '../../../../../base-entity-schemas';
import { LoggerService } from '../../../../../core/logger.service';
import { CurrentUserPermissionsService } from '../../../../../core/permissions/current-user-permissions.service';
import { StratosCurrentUserPermissions } from '../../../../../core/permissions/stratos-user-permissions.checker';
import {
  ConnectEndpointDialogComponent,
} from '../../../../../features/endpoints/connect-endpoint-dialog/connect-endpoint-dialog.component';
import { ConfirmationDialogConfig } from '../../../confirmation-dialog.config';
import { ConfirmationDialogService } from '../../../confirmation-dialog.service';
import { IListAction } from '../../list.component.types';
import { TableCellCustom } from '../../list.types';

interface EndpointDetailsContainerRefs {
  componentRef: ComponentRef<EndpointListDetailsComponent>;
  component: EndpointListDetailsComponent;
  endpointDetails: ViewContainerRef;
}

export abstract class EndpointListDetailsComponent extends TableCellCustom<EndpointModel> {
  isEndpointListDetailsComponent = true;
  isTable = true;
}

function isEndpointListDetailsComponent(obj: any): EndpointListDetailsComponent {
  return obj ? obj.isEndpointListDetailsComponent ? obj as EndpointListDetailsComponent : null : null;
}

@Injectable()
export class EndpointListHelper {
  private endpointEntityKey = entityCatalog.getEntityKey(STRATOS_ENDPOINT_TYPE, endpointSchemaKey);
  constructor(
    private store: Store<AppState>,
    private dialog: MatDialog,
    private currentUserPermissionsService: CurrentUserPermissionsService,
    private confirmDialog: ConfirmationDialogService,
    private log: LoggerService,
  ) { }

  endpointActions(): IListAction<EndpointModel>[] {
    return [
      {
        action: (item) => {
          const confirmation = new ConfirmationDialogConfig(
            'Disconnect Endpoint',
            `Are you sure you want to disconnect endpoint '${item.name}'?`,
            'Disconnect',
            false
          );
          this.confirmDialog.open(confirmation, () => {
            this.store.dispatch(new DisconnectEndpoint(item.guid, item.cnsi_type));
            this.handleUpdateAction(item, EndpointsEffect.disconnectingKey, ([oldVal, newVal]) => {
              this.store.dispatch(new ShowSnackBar(`Disconnected endpoint '${item.name}'`));
              this.store.dispatch(new GetSystemInfo());
            });
          });
        },
        label: 'Disconnect',
        description: ``, // Description depends on console user permission
        createVisible: (row$: Observable<EndpointModel>) => combineLatest(
          this.currentUserPermissionsService.can(StratosCurrentUserPermissions.ENDPOINT_REGISTER),
          row$
        ).pipe(
          map(([isAdmin, row]) => {
            const isConnected = row.connectionStatus === 'connected';
            return isConnected && (!row.system_shared_token || row.system_shared_token && isAdmin);
          })
        )
      },
      {
        action: (item) => {
          this.dialog.open(ConnectEndpointDialogComponent, {
            data: {
              name: item.name,
              guid: item.guid,
              type: item.cnsi_type,
              subType: item.sub_type,
              ssoAllowed: item.sso_allowed
            },
            disableClose: true
          });
        },
        label: 'Connect',
        description: '',
        createVisible: (row$: Observable<EndpointModel>) => row$.pipe(map(row => {
          const endpoint = entityCatalog.getEndpoint(row.cnsi_type, row.sub_type);
          const ep = endpoint ? endpoint.definition : { unConnectable: false };
          return !ep.unConnectable && row.connectionStatus === 'disconnected';
        }))
      },
      {
        action: (item) => {
          const confirmation = new ConfirmationDialogConfig(
            'Unregister Endpoint',
            `Are you sure you want to unregister endpoint '${item.name}'?`,
            'Unregister',
            true
          );
          this.confirmDialog.open(confirmation, () => {
            this.store.dispatch(new UnregisterEndpoint(item.guid, item.cnsi_type));
            this.handleDeleteAction(item, ([oldVal, newVal]) => {
              this.store.dispatch(new ShowSnackBar(`Unregistered ${item.name}`));
            });
          });
        },
        label: 'Unregister',
        description: 'Remove the endpoint',
<<<<<<< HEAD
        createVisible: () => this.currentUserPermissionsService.can(CurrentUserPermissions.ENDPOINT_REGISTER)
      },
      {
        action: (item) => {
          const routerLink = `/endpoints/edit/${item.guid}`;
          this.store.dispatch(new RouterNav({ path: routerLink }));
        },
        label: 'Edit endpoint',
        description: 'Edit the endpoint',
        createVisible: () => this.currentUserPermissionsService.can(CurrentUserPermissions.ENDPOINT_REGISTER)
=======
        createVisible: () => this.currentUserPermissionsService.can(StratosCurrentUserPermissions.ENDPOINT_REGISTER)
>>>>>>> d3c11604
      }
    ];
  }

  private handleUpdateAction(item, effectKey, handleChange) {
    this.handleAction(selectUpdateInfo(
      this.endpointEntityKey,
      item.guid,
      effectKey,
    ), handleChange);
  }

  private handleDeleteAction(item, handleChange) {
    this.handleAction(selectDeletionInfo(
      this.endpointEntityKey,
      item.guid,
    ), handleChange);
  }

  private handleAction(storeSelect, handleChange) {
    const disSub = this.store.select(storeSelect).pipe(
      pairwise())
      .subscribe(([oldVal, newVal]) => {
        // https://github.com/SUSE/stratos/issues/29 Generic way to handle errors ('Failed to disconnect X')
        if (!newVal.error && (oldVal.busy && !newVal.busy)) {
          handleChange([oldVal, newVal]);
          disSub.unsubscribe();
        }
      });
  }

createEndpointDetails(listDetailsComponent: any, container: ViewContainerRef, componentFactoryResolver: ComponentFactoryResolver):
EndpointDetailsContainerRefs {
    const componentFactory = componentFactoryResolver.resolveComponentFactory<EndpointListDetailsComponent>(listDetailsComponent);
    const componentRef = container.createComponent<EndpointListDetailsComponent>(componentFactory);
    const component = isEndpointListDetailsComponent(componentRef.instance);
    const refs = {
      componentRef,
      component,
      endpointDetails: container
    };
    if (!component) {
      this.log.warn(`Attempted to create a non-endpoint list details component "${listDetailsComponent}"`);
      this.destroyEndpointDetails(refs);
    }
    return refs;
  }

destroyEndpointDetails(refs: EndpointDetailsContainerRefs) {
    if (refs.componentRef && refs.componentRef.destroy) {
      refs.componentRef.destroy();
    }
    if (refs.endpointDetails && refs.endpointDetails.clear) {
      refs.endpointDetails.clear();
    }
  }
}<|MERGE_RESOLUTION|>--- conflicted
+++ resolved
@@ -120,8 +120,7 @@
         },
         label: 'Unregister',
         description: 'Remove the endpoint',
-<<<<<<< HEAD
-        createVisible: () => this.currentUserPermissionsService.can(CurrentUserPermissions.ENDPOINT_REGISTER)
+        createVisible: () => this.currentUserPermissionsService.can(StratosCurrentUserPermissions.ENDPOINT_REGISTER)
       },
       {
         action: (item) => {
@@ -130,10 +129,7 @@
         },
         label: 'Edit endpoint',
         description: 'Edit the endpoint',
-        createVisible: () => this.currentUserPermissionsService.can(CurrentUserPermissions.ENDPOINT_REGISTER)
-=======
         createVisible: () => this.currentUserPermissionsService.can(StratosCurrentUserPermissions.ENDPOINT_REGISTER)
->>>>>>> d3c11604
       }
     ];
   }
@@ -165,8 +161,8 @@
       });
   }
 
-createEndpointDetails(listDetailsComponent: any, container: ViewContainerRef, componentFactoryResolver: ComponentFactoryResolver):
-EndpointDetailsContainerRefs {
+  createEndpointDetails(listDetailsComponent: any, container: ViewContainerRef, componentFactoryResolver: ComponentFactoryResolver):
+    EndpointDetailsContainerRefs {
     const componentFactory = componentFactoryResolver.resolveComponentFactory<EndpointListDetailsComponent>(listDetailsComponent);
     const componentRef = container.createComponent<EndpointListDetailsComponent>(componentFactory);
     const component = isEndpointListDetailsComponent(componentRef.instance);
@@ -182,7 +178,7 @@
     return refs;
   }
 
-destroyEndpointDetails(refs: EndpointDetailsContainerRefs) {
+  destroyEndpointDetails(refs: EndpointDetailsContainerRefs) {
     if (refs.componentRef && refs.componentRef.destroy) {
       refs.componentRef.destroy();
     }
