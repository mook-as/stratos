import { DatePipe } from '@angular/common';
import { Injectable } from '@angular/core';
import { Store } from '@ngrx/store';
import * as moment from 'moment';
import { Observable } from 'rxjs';
import { combineLatest, filter, first, map } from 'rxjs/operators';

import {
  CheckProjectExists,
  FetchBranchesForProject,
  SetAppSourceDetails,
  SetDeployBranch,
  SetDeployCommit,
  StoreCFSettings,
} from '../../../../../../../cloud-foundry/src/actions/deploy-applications.actions';
import { CFAppState } from '../../../../../../../cloud-foundry/src/cf-app-state';
import { gitCommitEntityType, gitBranchesEntityType } from '../../../../../../../cloud-foundry/src/cf-entity-factory';
import { ApplicationService } from '../../../../../../../cloud-foundry/src/features/applications/application.service';
import { selectCfEntity } from '../../../../../../../cloud-foundry/src/store/selectors/api.selectors';
import { GitBranch, GitCommit } from '../../../../../../../cloud-foundry/src/store/types/git.types';
import { RouterNav } from '../../../../../../../store/src/actions/router.actions';
import { EntityServiceFactory } from '../../../../../core/entity-service-factory.service';
import { GitSCM } from '../../../../data-services/scm/scm';
import { GitSCMService, GitSCMType } from '../../../../data-services/scm/scm.service';
import { IListAction } from '../../list.component.types';
import { GithubCommitsDataSource } from './github-commits-data-source';
import { GithubCommitsListConfigServiceBase } from './github-commits-list-config-base.service';
import { entityCatalogue } from '../../../../../core/entity-catalogue/entity-catalogue.service';
import { STRATOS_ENDPOINT_TYPE } from '../../../../../base-entity-schemas';
import { CF_ENDPOINT_TYPE } from '../../../../../../../cloud-foundry/cf-types';


@Injectable()
export class GithubCommitsListConfigServiceAppTab extends GithubCommitsListConfigServiceBase {

  private listActionRedeploy: IListAction<GitCommit> = {
    action: (commitEntity) => {
      // set CF data
      this.store.dispatch(
        new StoreCFSettings({
          cloudFoundry: this.cfGuid,
          org: this.orgGuid,
          space: this.spaceGuid
        })
      );
      // Set Project data
      this.store.dispatch(
        new CheckProjectExists(this.scm, this.projectName)
      );
      // Set Source type
      this.store.dispatch(
        new SetAppSourceDetails({
          name: this.scm.getLabel(),
          id: this.scm.getType(),
          group: 'gitscm'
        })
      );
      // Set branch
      this.store.dispatch(new SetDeployBranch(this.branchName));
      // Set Commit
      this.store.dispatch(new SetDeployCommit(commitEntity.sha));

      this.store.dispatch(
        new RouterNav({
          path: ['/applications/deploy'],
          query: { appGuid: this.appGuid }
        })
      );
    },
    label: 'Deploy',
    description: ``,
  };

  private listActionCompare: IListAction<GitCommit> = {
    action: (compareToCommit) => {
      window.open(this.getCompareURL(compareToCommit.sha), '_blank');
    },
    label: 'Compare',
    description: '',
    createEnabled: (commit$: Observable<GitCommit>) => {
      return commit$.pipe(map(commit => {
        const isDeployedCommit = commit.sha === this.deployedCommitSha;
        if (!isDeployedCommit) {
          // The github url will show 'no change' if the compare to commit is earlier in the tree than the deployed commit. We could swap
          // these around for those cases... however the diff +/- is then incorrect. So until we have a better way of doing this disable
          // the button instead
          return this.deployedTime < moment(commit.commit.author.date).unix();
        }
        return false;
      }));
    }
  };

  private cfGuid: string;
  private orgGuid: string;
  private spaceGuid: string;
  private appGuid: string;
  private deployedCommitSha: string;
  private deployedCommit: GitCommit;
  private deployedTime: number;
  private scm: GitSCM;

  constructor(
    store: Store<CFAppState>,
    datePipe: DatePipe,
    private scmService: GitSCMService,
    private applicationService: ApplicationService,
    private entityServiceFactory: EntityServiceFactory
  ) {
    super(store, datePipe);
    this.setGuids();
    this.setGithubDetails();
  }

  private setGuids() {
    this.applicationService.waitForAppEntity$.pipe(
      combineLatest(this.applicationService.appSpace$),
      first(),
    ).subscribe(([app, space]) => {
      this.cfGuid = app.entity.entity.cfGuid;
      this.spaceGuid = app.entity.entity.space_guid;
      this.orgGuid = space.entity.organization_guid;
      this.appGuid = app.entity.metadata.guid;
    });
  }

  private setGithubDetails() {
    this.applicationService.applicationStratProject$.pipe(
      first(),
    ).subscribe(stratosProject => {
      this.projectName = stratosProject.deploySource.project;
      this.deployedCommitSha = stratosProject.deploySource.commit;
      const scmType = stratosProject.deploySource.scm || stratosProject.deploySource.type;
      this.scm = this.scmService.getSCM(scmType as GitSCMType);

      const branchKey = `${scmType}-${this.projectName}-${stratosProject.deploySource.branch}`;
<<<<<<< HEAD
      //TODO Kate verify OK
      const gitBranchesEntity = entityCatalogue.getEntity(CF_ENDPOINT_TYPE, gitBranchesEntityType);
      const fetchBranchesActionBuilder = gitBranchesEntity.actionOrchestrator.getActionBuilder('get');
      const fetchBranchesAction = fetchBranchesActionBuilder(null, null, {scm: this.scm, projectName: this.projectName});
      const gitBranchEntityService = this.entityServiceFactory.create<APIResource>(
=======
      const gitBranchEntityService = this.entityServiceFactory.create<GitBranch>(
>>>>>>> 16804518
        branchKey,
        fetchBranchesAction
      );
      gitBranchEntityService.waitForEntity$.pipe(
        first(),
      ).subscribe(branch => {
        this.branchName = branch.entity.name;
        this.dataSource = new GithubCommitsDataSource(
          this.store, this, this.scm, this.projectName, this.branchName, this.deployedCommitSha);
        this.initialised.next(true);
      });

      this.setDeployedCommitDetails();
    });
  }

  private getCompareURL(sha: string): string {
    return this.scm.getCompareCommitURL(this.projectName, this.deployedCommitSha, sha);
  }

  private setDeployedCommitDetails() {
    const scmType = this.scm.getType();
    this.store.select(
      selectCfEntity<GitCommit>(gitCommitEntityType, scmType + '-' + this.projectName + '-' + this.deployedCommitSha))
      .pipe(
        filter(deployedCommit => !!deployedCommit),
        first(),
      ).subscribe(deployedCommit => {
        this.deployedCommit = deployedCommit;
        this.deployedTime = moment(this.deployedCommit.commit.author.date).unix();
      });
  }

  public getSingleActions = () => [this.listActionRedeploy, this.listActionCompare];
}<|MERGE_RESOLUTION|>--- conflicted
+++ resolved
@@ -7,7 +7,6 @@
 
 import {
   CheckProjectExists,
-  FetchBranchesForProject,
   SetAppSourceDetails,
   SetDeployBranch,
   SetDeployCommit,
@@ -26,7 +25,6 @@
 import { GithubCommitsDataSource } from './github-commits-data-source';
 import { GithubCommitsListConfigServiceBase } from './github-commits-list-config-base.service';
 import { entityCatalogue } from '../../../../../core/entity-catalogue/entity-catalogue.service';
-import { STRATOS_ENDPOINT_TYPE } from '../../../../../base-entity-schemas';
 import { CF_ENDPOINT_TYPE } from '../../../../../../../cloud-foundry/cf-types';
 
 
@@ -134,15 +132,11 @@
       this.scm = this.scmService.getSCM(scmType as GitSCMType);
 
       const branchKey = `${scmType}-${this.projectName}-${stratosProject.deploySource.branch}`;
-<<<<<<< HEAD
       //TODO Kate verify OK
       const gitBranchesEntity = entityCatalogue.getEntity(CF_ENDPOINT_TYPE, gitBranchesEntityType);
       const fetchBranchesActionBuilder = gitBranchesEntity.actionOrchestrator.getActionBuilder('get');
-      const fetchBranchesAction = fetchBranchesActionBuilder(null, null, {scm: this.scm, projectName: this.projectName});
-      const gitBranchEntityService = this.entityServiceFactory.create<APIResource>(
-=======
+      const fetchBranchesAction = fetchBranchesActionBuilder(null, null, { scm: this.scm, projectName: this.projectName });
       const gitBranchEntityService = this.entityServiceFactory.create<GitBranch>(
->>>>>>> 16804518
         branchKey,
         fetchBranchesAction
       );
