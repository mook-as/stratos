--- conflicted
+++ resolved
@@ -21,11 +21,7 @@
   get row() { return this.pRow; }
   set row(row: T) {
     this.pRow = row;
-<<<<<<< HEAD
-    if (row && this.pSchemaKey) {
-=======
     if (row) {
->>>>>>> 77a721cf
       this.setValue(row, this.schemaKey);
     }
   }
