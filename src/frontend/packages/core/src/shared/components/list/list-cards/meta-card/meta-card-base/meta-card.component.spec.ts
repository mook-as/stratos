import { Component, ViewChild } from '@angular/core';
import { async, ComponentFixture, TestBed } from '@angular/core/testing';
import { BrowserAnimationsModule, NoopAnimationsModule } from '@angular/platform-browser/animations';
import { StoreModule } from '@ngrx/store';
import { Observable, of } from 'rxjs';

<<<<<<< HEAD
=======
import { EntitySchema } from '../../../../../../../../store/src/helpers/entity-schema';
import { IFavoriteMetadata, UserFavorite } from '../../../../../../../../store/src/types/user-favorites.types';
>>>>>>> 30c28423
import { CoreTestingModule } from '../../../../../../../test-framework/core-test.modules';
import { createBasicStoreModule } from '../../../../../../../test-framework/store-test-helper';
import * as favoriteHelpers from '../../../../../../core/user-favorite-helpers';
import { UserFavoriteManager } from '../../../../../../core/user-favorite-manager';
import { EntityMonitorFactory } from '../../../../../monitors/entity-monitor.factory.service';
import { SharedModule } from '../../../../../shared.module';
import { ComponentEntityMonitorConfig, StratosStatus } from '../../../../../shared.types';
import { FavoritesConfigMapper } from '../../../../favorites-meta-card/favorite-config-mapper';
import { MetaCardComponent } from './meta-card.component';

@Component({
  template: `
    <app-meta-card>
      <app-meta-card-title>Title</app-meta-card-title>
    </app-meta-card>`
})
class WrapperComponent {
  @ViewChild(MetaCardComponent)
  metaCard: MetaCardComponent;
}

class UserFavoriteManagerMock {
  getPrettyTypeName() {
    return 'prettyName';
  }

  getIsFavoriteObservable() {
    return of(true);
  }
}

class EntityMonitorFactoryMock {
  entity = {
    entity: {
      entity: {
        cfGuid: 1
      },
      metadata: {
        guid: 2
      }
    }
  };

  monitor = {
    isDeletingEntity$: of(false),
    entity$: new Observable(subscriber => {
      subscriber.next(this.entity);
      subscriber.complete();
    })
  };

  create() {
    return this.monitor;
  }
}

describe('MetaCardComponent', () => {
  const favorite = new UserFavorite<IFavoriteMetadata>('endpoint', 'endpointType', 'entityType');
  const entityConfig = new ComponentEntityMonitorConfig('guid', new EntitySchema('schema', 'endpointType'));

  let component: MetaCardComponent;
  let fixture: ComponentFixture<WrapperComponent>;
  let element: HTMLElement;
  let entityMonitorFactory: EntityMonitorFactoryMock;
  let favoritesConfigMapper: FavoritesConfigMapper;

  beforeEach(async(() => {
    TestBed.configureTestingModule({
      imports: [
        SharedModule,
        StoreModule,
        CoreTestingModule,
<<<<<<< HEAD
=======
        NoopAnimationsModule,
        BrowserAnimationsModule,
>>>>>>> 30c28423
        createBasicStoreModule()
      ],
      declarations: [WrapperComponent],
      providers: [
        { provide: EntityMonitorFactory, useClass: EntityMonitorFactoryMock },
        { provide: UserFavoriteManager, useClass: UserFavoriteManagerMock },
      ]
    })
      .compileComponents();
  }));

  beforeEach(() => {
    fixture = TestBed.createComponent(WrapperComponent);
    entityMonitorFactory = TestBed.get(EntityMonitorFactory);
    favoritesConfigMapper = TestBed.get(FavoritesConfigMapper);
    component = fixture.componentInstance.metaCard;
    fixture.detectChanges();
    element = fixture.debugElement.nativeElement;
  });

  it('should create', () => {
    expect(component).toBeTruthy();
  });

  it('should show progress bar if entity is being deleted', () => {
    entityMonitorFactory.monitor.isDeletingEntity$ = of(true);
    component.entityConfig = entityConfig;
    fixture.detectChanges();

    expect(element.querySelector('mat-progress-bar')).toBeTruthy();
  });

  it('should show action menu', () => {
    component.actionMenu = [
      {
        label: 'Action1',
        action: null,
        can: of(true),
      },
      {
        label: 'Action2',
        action: null,
      },
    ];
    fixture.detectChanges();

    expect(element.querySelector('mat-menu')).toBeTruthy();
  });

  it('should hide actions without permission', () => {
    component.actionMenu = [
      {
        label: 'Action1',
        action: null,
        can: of(false),
      },
    ];
    fixture.detectChanges();

    expect(element.querySelector('mat-menu')).toBeFalsy();
  });

  it('should show star if favoritable', () => {
    spyOn(favoritesConfigMapper, 'getPrettyTypeName').and.returnValue('prettyName');
    component.favorite = favorite;
    fixture.detectChanges();

    expect(element.querySelector('app-entity-favorite-star')).toBeTruthy();
  });

  it('should set favorite from entityConfig if not set', () => {
    spyOn(favoritesConfigMapper, 'getPrettyTypeName').and.returnValue('prettyName');
    spyOn(favoriteHelpers, 'getFavoriteFromCfEntity').and.returnValue(favorite);
    component.entityConfig = entityConfig;
    fixture.detectChanges();

    expect(element.querySelector('app-entity-favorite-star')).toBeTruthy();
  });

  it('should show app state icon if status', () => {
    expect(element.querySelector('app-application-state-icon')).toBeFalsy();

    component.status$ = of(StratosStatus.TENTATIVE);
    fixture.detectChanges();

    expect(element.querySelector('app-application-state-icon')).toBeTruthy();
  });
});<|MERGE_RESOLUTION|>--- conflicted
+++ resolved
@@ -4,11 +4,8 @@
 import { StoreModule } from '@ngrx/store';
 import { Observable, of } from 'rxjs';
 
-<<<<<<< HEAD
-=======
 import { EntitySchema } from '../../../../../../../../store/src/helpers/entity-schema';
 import { IFavoriteMetadata, UserFavorite } from '../../../../../../../../store/src/types/user-favorites.types';
->>>>>>> 30c28423
 import { CoreTestingModule } from '../../../../../../../test-framework/core-test.modules';
 import { createBasicStoreModule } from '../../../../../../../test-framework/store-test-helper';
 import * as favoriteHelpers from '../../../../../../core/user-favorite-helpers';
@@ -81,11 +78,8 @@
         SharedModule,
         StoreModule,
         CoreTestingModule,
-<<<<<<< HEAD
-=======
         NoopAnimationsModule,
         BrowserAnimationsModule,
->>>>>>> 30c28423
         createBasicStoreModule()
       ],
       declarations: [WrapperComponent],
