--- conflicted
+++ resolved
@@ -1,12 +1,8 @@
-<<<<<<< HEAD
-import { Component, Input } from '@angular/core';
-=======
-import { Component, OnInit } from '@angular/core';
->>>>>>> c6d63091
+import { Component, Input, OnInit } from '@angular/core';
 
-import { EndpointModel } from '../../../../../../../../store/src/types/endpoint.types';
 import { TableCellCustom } from '../../../list.types';
 import { getEndpointType } from '../../../../../../features/endpoints/endpoint-helpers';
+import { EndpointModel } from '../../../../../../../../store/src/types/endpoint.types';
 
 /* tslint:disable:no-access-missing-member https://github.com/mgechev/codelyzer/issues/191*/
 @Component({
@@ -14,23 +10,20 @@
   templateUrl: './table-cell-endpoint-status.component.html',
   styleUrls: ['./table-cell-endpoint-status.component.scss']
 })
-<<<<<<< HEAD
-export class TableCellEndpointStatusComponent extends TableCellCustom<EndpointModel> {
-  @Input() row: EndpointModel;
-=======
-export class TableCellEndpointStatusComponent<T> extends TableCellCustom<T> implements OnInit {
+export class TableCellEndpointStatusComponent extends TableCellCustom<EndpointModel> implements OnInit {
 
   public connectable = true;
+
+  @Input() row: EndpointModel;
 
   constructor() {
     super();
   }
 
   ngOnInit() {
-    const ep = getEndpointType((this.row as any).cnsi_type);
+    const ep = getEndpointType(this.row.cnsi_type, this.row.sub_type);
     if (!!ep) {
       this.connectable = !ep.doesNotSupportConnect;
     }
   }
->>>>>>> c6d63091
 }