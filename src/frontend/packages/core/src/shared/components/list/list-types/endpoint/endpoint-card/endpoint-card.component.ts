--- conflicted
+++ resolved
@@ -90,13 +90,8 @@
 
   ngOnInit() {
     this.favorite = this.pRow.cnsi_type === 'cf' ? getFavoriteFromEndpointEntity(this.row) : null;
-<<<<<<< HEAD
     const e = getEndpointType(this.pRow.cnsi_type, this.pRow.sub_type);
-    this.hasDetails = !!e.listDetailsComponent;
-=======
-    const e = getEndpointType(this.pRow.cnsi_type);
     this.hasDetails = !e ? false : !!e.listDetailsComponent;
->>>>>>> 7f757377
   }
 
   ngOnDestroy(): void {
@@ -111,13 +106,8 @@
     if (!this.endpointDetails || !this.pRow) {
       return;
     }
-<<<<<<< HEAD
     const e = getEndpointType(this.pRow.cnsi_type, this.pRow.sub_type);
-    if (!e.listDetailsComponent) {
-=======
-    const e = getEndpointType(this.pRow.cnsi_type);
     if (!e || !e.listDetailsComponent) {
->>>>>>> 7f757377
       return;
     }
 
