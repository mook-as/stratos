import {
  Component,
  ComponentFactoryResolver,
  ComponentRef,
  Input,
  OnDestroy,
  OnInit,
  ViewChild,
  ViewContainerRef,
} from '@angular/core';
import { Store } from '@ngrx/store';
import { Observable, ReplaySubject, Subscription } from 'rxjs';
import { filter, first, map, pairwise, startWith } from 'rxjs/operators';

import { SetHeaderEvent } from '../../../../../../../../store/src/actions/dashboard-actions';
import { AppState } from '../../../../../../../../store/src/app-state';
import { EndpointModel } from '../../../../../../../../store/src/types/endpoint.types';
import { UserFavoriteEndpoint } from '../../../../../../../../store/src/types/user-favorites.types';
import { EndpointsService } from '../../../../../../core/endpoints.service';
import { EndpointTypeConfig } from '../../../../../../core/extension/extension-types';
import { getFavoriteFromEndpointEntity } from '../../../../../../core/user-favorite-helpers';
import { safeUnsubscribe } from '../../../../../../core/utils.service';
import {
  coreEndpointListDetailsComponents,
  getEndpointType,
  getFullEndpointApiUrl,
} from '../../../../../../features/endpoints/endpoint-helpers';
import { CardStatus } from '../../../../../shared.types';
import { favoritesConfigMapper } from '../../../../favorites-meta-card/favorite-config-mapper';
import { MetaCardMenuItem } from '../../../list-cards/meta-card/meta-card-base/meta-card.component';
import { CardCell } from '../../../list.types';
import { BaseEndpointsDataSource } from '../base-endpoints-data-source';
import { EndpointListDetailsComponent, EndpointListHelper } from '../endpoint-list.helpers';

@Component({
  selector: 'app-endpoint-card',
  templateUrl: './endpoint-card.component.html',
  styleUrls: ['./endpoint-card.component.scss'],
  entryComponents: [...coreEndpointListDetailsComponents]
})
export class EndpointCardComponent extends CardCell<EndpointModel> implements OnInit, OnDestroy {

  public rowObs = new ReplaySubject<EndpointModel>();
  public favorite: UserFavoriteEndpoint;
  public address: string;
  public cardMenu: MetaCardMenuItem[];
  public endpointConfig: EndpointTypeConfig;
  public hasDetails = true;
  public endpointLink: string = null;
  public endpointParentType: string;
  private endpointIds = new ReplaySubject<string[]>();
  public endpointIds$: Observable<string[]>;
  public cardStatus$: Observable<CardStatus>;
  private subs: Subscription[] = [];

  private componentRef: ComponentRef<EndpointListDetailsComponent>;

  @Input() component: EndpointListDetailsComponent;
  private endpointDetails: ViewContainerRef;
  @ViewChild('endpointDetails', { read: ViewContainerRef }) set content(content: ViewContainerRef) {
    this.endpointDetails = content;
    this.updateInnerComponent();
  }

  private pRow: EndpointModel;
  @Input('row')
  set row(row: EndpointModel) {
    if (!row) {
      return;
    }
    this.pRow = row;
    this.endpointConfig = getEndpointType(row.cnsi_type, row.sub_type);
    this.endpointParentType = row.sub_type ? getEndpointType(row.cnsi_type, null).label : null;
<<<<<<< HEAD
=======
    this.endpointIds.next([row.guid]);
>>>>>>> 580d9159
    this.address = getFullEndpointApiUrl(row);
    this.rowObs.next(row);
    this.endpointLink = row.connectionStatus === 'connected' || this.endpointConfig.doesNotSupportConnect ?
      EndpointsService.getLinkForEndpoint(row) : null;
    this.updateInnerComponent();

  }
  get row(): EndpointModel {
    return this.pRow;
  }

  private pDs: BaseEndpointsDataSource;
  @Input('dataSource')
  set dataSource(ds: BaseEndpointsDataSource) {
    this.pDs = ds;
    // Don't show card menu if the ds only provides a single endpoint type (for instance the cf endpoint page)
    if (ds && !ds.endpointType && !this.cardMenu) {
      this.cardMenu = this.endpointListHelper.endpointActions().map(endpointAction => ({
        label: endpointAction.label,
        action: () => endpointAction.action(this.pRow),
        can: endpointAction.createVisible(this.rowObs)
      }));
    }

    this.updateCardStatus();
  }
  get dataSource() {
    return this.pDs;
  }

  constructor(
    private store: Store<AppState>,
    private endpointListHelper: EndpointListHelper,
    private componentFactoryResolver: ComponentFactoryResolver
  ) {
    super();
    this.endpointIds$ = this.endpointIds.asObservable();
  }

  ngOnInit() {
<<<<<<< HEAD
    const favorite = getFavoriteFromEndpointEntity(this.row);
    if (favorite) {
      this.favorite = favoritesConfigMapper.hasFavoriteConfigForType(favorite) ? favorite : null;
    }
    const e = getEndpointType(this.pRow.cnsi_type, this.pRow.sub_type);
    this.hasDetails = !e ? false : !!e.listDetailsComponent;
=======
    this.favorite = this.pRow.cnsi_type === 'cf' ? getFavoriteFromEndpointEntity(this.row) : null;
    const e = getEndpointType(this.pRow.cnsi_type, this.pRow.sub_type);
    this.hasDetails = !!e && !!e.listDetailsComponent;
>>>>>>> 580d9159
  }

  ngOnDestroy(): void {
    safeUnsubscribe(...this.subs);
    this.endpointListHelper.destroyEndpointDetails({
      componentRef: this.componentRef,
      component: this.component,
      endpointDetails: this.endpointDetails
    });
  }

  updateInnerComponent() {
    if (!this.endpointDetails || !this.pRow) {
      return;
    }
    const e = getEndpointType(this.pRow.cnsi_type, this.pRow.sub_type);
    if (!e || !e.listDetailsComponent) {
      return;
    }

    if (!this.component) {
      const res =
        this.endpointListHelper.createEndpointDetails(e.listDetailsComponent, this.endpointDetails, this.componentFactoryResolver);
      this.componentRef = res.componentRef;
      this.component = res.component;
    }

    if (this.component) {
      this.component.row = this.pRow;
      this.component.isTable = false;
    }
    this.component.row = this.pRow;

    this.updateCardStatus();
  }

  updateCardStatus() {
    if (this.row && this.dataSource && this.dataSource.getRowState && !this.cardStatus$) {
      this.cardStatus$ = this.dataSource.getRowState(this.row).pipe(
        map(rowState => rowState.error ? CardStatus.ERROR : null),
        startWith(null)
      );

      this.subs.push(this.cardStatus$.pipe(
        pairwise(),
        filter(([oldV, newV]) => !oldV && !!newV),
        first()
      ).subscribe(() => this.store.dispatch(new SetHeaderEvent(true))));
    }
  }

}<|MERGE_RESOLUTION|>--- conflicted
+++ resolved
@@ -71,10 +71,6 @@
     this.pRow = row;
     this.endpointConfig = getEndpointType(row.cnsi_type, row.sub_type);
     this.endpointParentType = row.sub_type ? getEndpointType(row.cnsi_type, null).label : null;
-<<<<<<< HEAD
-=======
-    this.endpointIds.next([row.guid]);
->>>>>>> 580d9159
     this.address = getFullEndpointApiUrl(row);
     this.rowObs.next(row);
     this.endpointLink = row.connectionStatus === 'connected' || this.endpointConfig.doesNotSupportConnect ?
@@ -115,18 +111,12 @@
   }
 
   ngOnInit() {
-<<<<<<< HEAD
     const favorite = getFavoriteFromEndpointEntity(this.row);
     if (favorite) {
       this.favorite = favoritesConfigMapper.hasFavoriteConfigForType(favorite) ? favorite : null;
     }
     const e = getEndpointType(this.pRow.cnsi_type, this.pRow.sub_type);
-    this.hasDetails = !e ? false : !!e.listDetailsComponent;
-=======
-    this.favorite = this.pRow.cnsi_type === 'cf' ? getFavoriteFromEndpointEntity(this.row) : null;
-    const e = getEndpointType(this.pRow.cnsi_type, this.pRow.sub_type);
     this.hasDetails = !!e && !!e.listDetailsComponent;
->>>>>>> 580d9159
   }
 
   ngOnDestroy(): void {
