import { Store } from '@ngrx/store';
import { Observable } from 'rxjs';
import { map, pairwise, tap, withLatestFrom } from 'rxjs/operators';

import { CFAppState } from '../../../../../../../cloud-foundry/src/cf-app-state';
import { GetAllEndpoints } from '../../../../../../../store/src/actions/endpoint.actions';
import { CreatePagination } from '../../../../../../../store/src/actions/pagination.actions';
<<<<<<< HEAD
import { AppState } from '../../../../../../../store/src/app-state';
=======
>>>>>>> eb0a2218
import { endpointSchemaKey } from '../../../../../../../store/src/helpers/entity-factory';
import { endpointEntitiesSelector } from '../../../../../../../store/src/selectors/endpoint.selectors';
import { EndpointModel } from '../../../../../../../store/src/types/endpoint.types';
import { endpointEntitySchema } from '../../../../../base-entity-schemas';
import { EntityMonitorFactory } from '../../../../monitors/entity-monitor.factory.service';
import { InternalEventMonitorFactory } from '../../../../monitors/internal-event-monitor.factory';
import { PaginationMonitorFactory } from '../../../../monitors/pagination-monitor.factory';
import { DataFunctionDefinition, ListDataSource } from '../../data-sources-controllers/list-data-source';
import { RowsState } from '../../data-sources-controllers/list-data-source-types';
import { TableRowStateManager } from '../../list-table/table-row/table-row-state-manager';
import { IListConfig } from '../../list.component.types';
import { ListRowSateHelper } from '../../list.helper';
import { EndpointRowStateSetUpManager } from '../endpoint/endpoint-data-source.helpers';

export function syncPaginationSection(
  store: Store<CFAppState>,
  action: GetAllEndpoints,
  paginationKey: string
) {
  store.dispatch(new CreatePagination(
    action,
    paginationKey,
    action.paginationKey
  ));
}

export class BaseEndpointsDataSource extends ListDataSource<EndpointModel> {
<<<<<<< HEAD
  store: Store<AppState>;
=======
  store: Store<CFAppState>;
>>>>>>> eb0a2218
  /**
   * Used to distinguish between data sources providing all endpoints or those that only provide endpoints matching this value.
   * Value should match those of an endpoint's `cnsi_type`.
   *
   * Note - Should not be renamed to endpointType to avoid clash with ListDataSource endpointType
   */
  dsEndpointType: string;

  constructor(
    store: Store<CFAppState>,
    listConfig: IListConfig<EndpointModel>,
    action: GetAllEndpoints,
    dsEndpointType: string = null,
    paginationMonitorFactory: PaginationMonitorFactory,
    entityMonitorFactory: EntityMonitorFactory,
    internalEventMonitorFactory: InternalEventMonitorFactory,
    onlyConnected = true
  ) {
    const rowStateHelper = new ListRowSateHelper();
    const { rowStateManager, sub } = rowStateHelper.getRowStateManager(
      paginationMonitorFactory,
      entityMonitorFactory,
      GetAllEndpoints.storeKey,
      action,
      EndpointRowStateSetUpManager
    );
    const eventSub = BaseEndpointsDataSource.monitorEvents(internalEventMonitorFactory, rowStateManager, store);
    const config = BaseEndpointsDataSource.getEndpointConfig(
      store,
      action,
      listConfig,
      rowStateManager.observable,
      () => {
        eventSub.unsubscribe();
        sub.unsubscribe();
      },
      () => this.store.dispatch(action)
    );

    super({
      ...config,
      paginationKey: action.paginationKey,
      transformEntities: [
        (entities: EndpointModel[]) => {
          return dsEndpointType || onlyConnected ? entities.filter(endpoint => {
            return (!onlyConnected || endpoint.connectionStatus === 'connected') &&
              (!dsEndpointType || endpoint.cnsi_type === dsEndpointType);
          }) : entities;
        },
        {
          type: 'filter',
          field: 'name'
        },
      ],
    });
    this.dsEndpointType = dsEndpointType;
  }

  static getEndpointConfig(
<<<<<<< HEAD
    store: Store<AppState>,
=======
    store: Store<CFAppState>,
>>>>>>> eb0a2218
    action: GetAllEndpoints,
    listConfig: IListConfig<EndpointModel>,
    rowsState: Observable<RowsState>,
    destroy: () => void,
    refresh: () => void
  ) {
    return {
      store,
      action,
      schema: endpointEntitySchema,
      getRowUniqueId: object => object.guid,
      getEmptyType: () => ({
        name: '',
        system_shared_token: false,
        metricsAvailable: false,
        sso_allowed: false,
      }),
      paginationKey: GetAllEndpoints.storeKey,
      isLocal: true,
      transformEntities: [
        {
          type: 'filter',
          field: 'name'
        },
      ] as DataFunctionDefinition[],
      listConfig,
      rowsState,
      destroy,
      refresh
    };
  }
  static monitorEvents(
    internalEventMonitorFactory: InternalEventMonitorFactory,
    rowStateManager: TableRowStateManager,
    store: Store<CFAppState>
  ) {
    const eventMonitor = internalEventMonitorFactory.getMonitor(endpointSchemaKey);
    return eventMonitor.hasErroredOverTime().pipe(
      withLatestFrom(store.select(endpointEntitiesSelector)),
      tap(([errored, endpoints]) => Object.keys(errored).forEach(id => {
        if (endpoints[id] && endpoints[id].connectionStatus === 'connected') {
          rowStateManager.updateRowState(id, {
            error: true,
            message: `We've been having trouble communicating with this endpoint`
          });
        }
      }
      )),
      map(([errored]) => errored),
      pairwise(),
      tap(([oldErrored, newErrored]) => Object.keys(oldErrored).forEach(oldId => {
        if (!Object.keys(newErrored).find(newId => newId === oldId)) {
          rowStateManager.updateRowState(oldId, {
            error: false,
            message: ''
          });
        }
      })),
    ).subscribe();
  }
}<|MERGE_RESOLUTION|>--- conflicted
+++ resolved
@@ -2,13 +2,9 @@
 import { Observable } from 'rxjs';
 import { map, pairwise, tap, withLatestFrom } from 'rxjs/operators';
 
-import { CFAppState } from '../../../../../../../cloud-foundry/src/cf-app-state';
 import { GetAllEndpoints } from '../../../../../../../store/src/actions/endpoint.actions';
 import { CreatePagination } from '../../../../../../../store/src/actions/pagination.actions';
-<<<<<<< HEAD
 import { AppState } from '../../../../../../../store/src/app-state';
-=======
->>>>>>> eb0a2218
 import { endpointSchemaKey } from '../../../../../../../store/src/helpers/entity-factory';
 import { endpointEntitiesSelector } from '../../../../../../../store/src/selectors/endpoint.selectors';
 import { EndpointModel } from '../../../../../../../store/src/types/endpoint.types';
@@ -24,7 +20,7 @@
 import { EndpointRowStateSetUpManager } from '../endpoint/endpoint-data-source.helpers';
 
 export function syncPaginationSection(
-  store: Store<CFAppState>,
+  store: Store<AppState>,
   action: GetAllEndpoints,
   paginationKey: string
 ) {
@@ -36,11 +32,7 @@
 }
 
 export class BaseEndpointsDataSource extends ListDataSource<EndpointModel> {
-<<<<<<< HEAD
   store: Store<AppState>;
-=======
-  store: Store<CFAppState>;
->>>>>>> eb0a2218
   /**
    * Used to distinguish between data sources providing all endpoints or those that only provide endpoints matching this value.
    * Value should match those of an endpoint's `cnsi_type`.
@@ -50,7 +42,7 @@
   dsEndpointType: string;
 
   constructor(
-    store: Store<CFAppState>,
+    store: Store<AppState>,
     listConfig: IListConfig<EndpointModel>,
     action: GetAllEndpoints,
     dsEndpointType: string = null,
@@ -100,11 +92,7 @@
   }
 
   static getEndpointConfig(
-<<<<<<< HEAD
     store: Store<AppState>,
-=======
-    store: Store<CFAppState>,
->>>>>>> eb0a2218
     action: GetAllEndpoints,
     listConfig: IListConfig<EndpointModel>,
     rowsState: Observable<RowsState>,
@@ -139,7 +127,7 @@
   static monitorEvents(
     internalEventMonitorFactory: InternalEventMonitorFactory,
     rowStateManager: TableRowStateManager,
-    store: Store<CFAppState>
+    store: Store<AppState>
   ) {
     const eventMonitor = internalEventMonitorFactory.getMonitor(endpointSchemaKey);
     return eventMonitor.hasErroredOverTime().pipe(
