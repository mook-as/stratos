--- conflicted
+++ resolved
@@ -7,13 +7,9 @@
       </div>
       <div class="endpoint-card__title__text">
         <app-multiline-title class="endpoint-card__title-link">{{ row?.name }}</app-multiline-title>
-<<<<<<< HEAD
-        <div class="endpoint-card__title__text--subtext">{{endpointConfig.label}}<ng-container *ngIf="endpointParentType">
+        <div class="endpoint-card__title__text--subtext">{{!endpointConfig ? 'Unknown' : endpointConfig.label}}<ng-container *ngIf="endpointParentType">
             ({{ endpointParentType }})</ng-container>
         </div>
-=======
-        <div class="endpoint-card__title__text--subtext">{{!endpointConfig ? 'Unknown' : endpointConfig.label}}</div>
->>>>>>> 7f757377
       </div>
     </div>
   </app-meta-card-title>
