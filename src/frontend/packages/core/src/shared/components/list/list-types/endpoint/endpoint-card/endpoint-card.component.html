<app-page-header-events class="endpoint-warning" [endpointIds$]="endpointIds$" [simpleErrorMessage]="true">
</app-page-header-events>
<app-meta-card class="endpoint-card" [routerLink]="endpointLink" [appDisableRouterLink]="!endpointLink"
  [ngClass]="{'no-link': !endpointLink }" [favorite]="favorite" [actionMenu]="cardMenu" [status$]="cardStatus$"
  [statusIcon]="false" [statusBackground]="true">
  <app-meta-card-title>
    <div class="endpoint-card__title">
      <div *ngIf="!!endpointConfig && endpointConfig.imagePath" class="endpoint-card__image-wrapper">
        <img class="endpoint-card__image" src="{{endpointConfig.imagePath}}" />
      </div>
      <div class="endpoint-card__title-text">
        <app-multiline-title class="endpoint-card__title-link">{{ row?.name }}</app-multiline-title>
<<<<<<< HEAD
        <div class="endpoint-card__title-subtext">{{!endpointConfig ? 'Unknown' : endpointConfig.label}}
          <!--
          <ng-container *ngIf="endpointParentType">
            ({{ endpointParentType }})</ng-container>
          -->
=======
        <div class="endpoint-card__title__text--subtext">{{endpointConfig.label}}<ng-container
            *ngIf="endpointParentType">
            ({{ endpointParentType }})</ng-container>
>>>>>>> 9b2024f9
        </div>
      </div>
    </div>
  </app-meta-card-title>
  <app-meta-card-item>
    <app-meta-card-key>Status</app-meta-card-key>
    <app-meta-card-value>
      <app-table-cell-endpoint-status [row]="row"></app-table-cell-endpoint-status>
    </app-meta-card-value>
  </app-meta-card-item>
  <app-meta-card-item>
    <app-meta-card-key>Address</app-meta-card-key>
    <app-meta-card-value>{{ address }}</app-meta-card-value>
  </app-meta-card-item>
  <app-meta-card-item *ngIf="hasDetails">
    <app-meta-card-key>Details</app-meta-card-key>
    <app-meta-card-value>
      <div #endpointDetails></div>
    </app-meta-card-value>
  </app-meta-card-item>
</app-meta-card><|MERGE_RESOLUTION|>--- conflicted
+++ resolved
@@ -10,17 +10,11 @@
       </div>
       <div class="endpoint-card__title-text">
         <app-multiline-title class="endpoint-card__title-link">{{ row?.name }}</app-multiline-title>
-<<<<<<< HEAD
         <div class="endpoint-card__title-subtext">{{!endpointConfig ? 'Unknown' : endpointConfig.label}}
           <!--
           <ng-container *ngIf="endpointParentType">
             ({{ endpointParentType }})</ng-container>
           -->
-=======
-        <div class="endpoint-card__title__text--subtext">{{endpointConfig.label}}<ng-container
-            *ngIf="endpointParentType">
-            ({{ endpointParentType }})</ng-container>
->>>>>>> 9b2024f9
         </div>
       </div>
     </div>
