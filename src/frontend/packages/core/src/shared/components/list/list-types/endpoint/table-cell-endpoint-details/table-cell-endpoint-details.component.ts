import {
  Component,
  ComponentFactoryResolver,
  ComponentRef,
  Input,
  OnDestroy,
  Type,
  ViewChild,
  ViewContainerRef,
} from '@angular/core';

import { EndpointModel } from '../../../../../../../../store/src/types/endpoint.types';
import { getEndpointType } from '../../../../../../features/endpoints/endpoint-helpers';
import { TableCellCustom } from '../../../list.types';
import { EndpointListDetailsComponent, EndpointListHelper } from '../endpoint-list.helpers';

@Component({
  selector: 'app-table-cell-endpoint-details',
  templateUrl: './table-cell-endpoint-details.component.html',
  styleUrls: ['./table-cell-endpoint-details.component.scss']
})
export class TableCellEndpointDetailsComponent extends TableCellCustom<EndpointModel> implements OnDestroy {

  private componentRef: ComponentRef<EndpointListDetailsComponent>;
  @Input() component: Type<EndpointListDetailsComponent>;

  private endpointDetails: ViewContainerRef;
  @ViewChild('target', { read: ViewContainerRef }) set target(content: ViewContainerRef) {
    this.endpointDetails = content;
  }

  cell: EndpointListDetailsComponent;

  constructor(private componentFactoryResolver: ComponentFactoryResolver, private endpointListHelper: EndpointListHelper) {
    super();
  }

  private pRow: EndpointModel;
  @Input('row')
  set row(row: EndpointModel) {
    this.pRow = row;

<<<<<<< HEAD
    const e = getEndpointType(row.cnsi_type, row.sub_type);
    if (!e.listDetailsComponent) {
=======
    const e = getEndpointType(row.cnsi_type);
    if (!e || !e.listDetailsComponent) {
>>>>>>> 7f757377
      return;
    }
    if (!this.cell) {
      const res =
        this.endpointListHelper.createEndpointDetails(e.listDetailsComponent, this.endpointDetails, this.componentFactoryResolver);
      this.componentRef = res.componentRef;
      this.cell = res.component;
    }

    if (this.cell) {
      this.cell.row = this.pRow;
      this.cell.isTable = true;
    }
  }

  get row(): EndpointModel {
    return this.pRow;
  }

  ngOnDestroy(): void {
    this.endpointListHelper.destroyEndpointDetails({
      componentRef: this.componentRef,
      component: this.cell,
      endpointDetails: this.endpointDetails
    });
  }
}<|MERGE_RESOLUTION|>--- conflicted
+++ resolved
@@ -40,13 +40,8 @@
   set row(row: EndpointModel) {
     this.pRow = row;
 
-<<<<<<< HEAD
     const e = getEndpointType(row.cnsi_type, row.sub_type);
-    if (!e.listDetailsComponent) {
-=======
-    const e = getEndpointType(row.cnsi_type);
     if (!e || !e.listDetailsComponent) {
->>>>>>> 7f757377
       return;
     }
     if (!this.cell) {
