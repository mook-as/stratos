--- conflicted
+++ resolved
@@ -18,17 +18,10 @@
   map,
   publishReplay,
   refCount,
-<<<<<<< HEAD
-  switchMap,
-  tap,
-  withLatestFrom,
-  startWith,
-=======
   startWith,
   switchMap,
   tap,
   withLatestFrom,
->>>>>>> 0f70808a
 } from 'rxjs/operators';
 
 import { ListFilter, ListSort } from '../../../../../../store/src/actions/list.actions';
@@ -406,7 +399,6 @@
 
   connect(): Observable<T[]> {
     return this.page$.pipe(
-      tap(console.log),
       tag('actual-page-obs')
     );
   }
