import { DataSource } from '@angular/cdk/table';
import { SortDirection } from '@angular/material';
import { Store } from '@ngrx/store';
import {
  BehaviorSubject,
  combineLatest,
  Observable,
  of as observableOf,
  OperatorFunction,
  ReplaySubject,
  Subscription,
} from 'rxjs';
import { tag } from 'rxjs-spy/operators';
import {
  distinctUntilChanged,
  filter,
  first,
  map,
  publishReplay,
  refCount,
  startWith,
  switchMap,
  tap,
  withLatestFrom,
} from 'rxjs/operators';

import { CFAppState } from '../../../../../../cloud-foundry/src/cf-app-state';
import { ListFilter, ListSort } from '../../../../../../store/src/actions/list.actions';
import { MetricsAction } from '../../../../../../store/src/actions/metrics.actions';
import { SetParams, SetResultCount } from '../../../../../../store/src/actions/pagination.actions';
import { EntitySchema } from '../../../../../../store/src/helpers/entity-schema';
import { getPaginationObservables } from '../../../../../../store/src/reducers/pagination-reducer/pagination-reducer.helper';
import {
  PaginatedAction,
  PaginationEntityState,
  PaginationParam,
} from '../../../../../../store/src/types/pagination.types';
import { entityCatalogue } from '../../../../core/entity-catalogue/entity-catalogue.service';
import { PaginationMonitor } from '../../../monitors/pagination-monitor';
import { IListDataSourceConfig, MultiActionConfig } from './list-data-source-config';
import {
  EntitySelectConfig,
  getRowUniqueId,
  IEntitySelectItem,
  IListDataSource,
  ListPaginationMultiFilterChange,
  RowsState,
  RowState,
} from './list-data-source-types';
import { getDataFunctionList } from './local-filtering-sorting';
import { LocalListController } from './local-list-controller';
import { LocalPaginationHelpers } from './local-list.helpers';
import { QParam } from '../../../../../../store/src/q-param';

export class DataFunctionDefinition {
  type: 'sort' | 'filter';
  orderKey?: string;
  field: string;
  static is(obj) {
    if (obj) {
      const typed = obj as DataFunctionDefinition;
      return typed.type && typed.orderKey && typed.field;
    }
    return false;
  }
}

export function distinctPageUntilChanged(dataSource) {
  return (oldPage, newPage) => {
    const oldPageKeys = (oldPage || []).map(dataSource.getRowUniqueId).join();
    const newPageKeys = (newPage || []).map(dataSource.getRowUniqueId).join();
    return oldPageKeys === newPageKeys;
  };
}
export type DataFunction<T> = ((entities: T[], paginationState: PaginationEntityState) => T[]);
export abstract class ListDataSource<T, A = T> extends DataSource<T> implements IListDataSource<T> {

  // -------------- Public
  // Core observables
  public pagination$: Observable<PaginationEntityState>;
  public page$: Observable<T[]>;

  // Store related
  public entityKey: string;
  public endpointType: string;

  // Add item
  public addItem: T;
  public isAdding$ = new BehaviorSubject<boolean>(false);

  // Select item/s
  public selectedRows$ = new ReplaySubject<Map<string, T>>();
  public selectedRows = new Map<string, T>();
  public isSelecting$ = new BehaviorSubject(false);
  public selectAllChecked = false;

  // Edit item
  public editRow: T;

  // Cached collections
  public transformedEntities: Array<T>;

  // Misc
  public isLoadingPage$: Observable<boolean> = observableOf(false);
  public rowsState: Observable<RowsState>;
  public maxedResults$: Observable<boolean> = observableOf(false);

  public filter$: Observable<ListFilter>;
  public sort$: Observable<ListSort>;

  // ------------- Private
  private externalDestroy: () => void;

  protected store: Store<CFAppState>;
  public action: PaginatedAction | PaginatedAction[];
  public masterAction: PaginatedAction;
  public sourceScheme: EntitySchema;
  public getRowUniqueId: getRowUniqueId<T>;
  private getEmptyType: () => T;
  public paginationKey: string;
  private transformEntity: OperatorFunction<A[], T[]> = null;
  public isLocal = false;
  public transformEntities?: (DataFunction<T> | DataFunctionDefinition)[] = [];

  private transformedEntitiesSubscription: Subscription;
  private seedSyncSub: Subscription;
  protected metricsAction: MetricsAction;
  public entitySelectConfig: EntitySelectConfig;

  public refresh: () => void;

  public isMultiAction$: Observable<boolean>;
  entityType: string;

  public getRowState: (row: T) => Observable<RowState> = () => observableOf({});

  constructor(
    private config: IListDataSourceConfig<A, T>,
  ) {
    super();
    this.init(config);
    const paginationMonitor = new PaginationMonitor(
      this.store,
      this.paginationKey,
      this.masterAction,
      this.isLocal
    );
    const { pagination$, entities$ } = getPaginationObservables({
      store: this.store,
      action: this.action,
      paginationMonitor
    },
      this.isLocal
    );
    this.isMultiAction$ = paginationMonitor.isMultiAction$;
    const transformEntities = this.transformEntities || [];
    // Add any additional functions via an optional listConfig, such as sorting from the column definition
    const listColumns = this.config.listConfig ? this.config.listConfig.getColumns() : [];
    listColumns.forEach(column => {
      if (!column.sort) {
        return;
      }
      if (DataFunctionDefinition.is(column.sort)) {
        transformEntities.push(column.sort as DataFunctionDefinition);
      } else if (typeof column.sort !== 'boolean') {
        transformEntities.push(column.sort as DataFunction<T>);
      }
    });

    const dataFunctions: DataFunction<any>[] = getDataFunctionList(transformEntities);
    const transformedEntities$ = this.attachTransformEntity(entities$, this.transformEntity);
    const setResultCount = (paginationEntity: PaginationEntityState, entities: any[]) => {
      const newLength = entities.length;
      if (
        paginationEntity.ids[paginationEntity.currentPage] &&
        (paginationEntity.totalResults !== newLength || paginationEntity.clientPagination.totalResults !== newLength)) {
        this.store.dispatch(new SetResultCount(this, this.paginationKey, newLength));
      }
    };

    // NJ - We should avoid these kind on side-effect subscriptions
    this.transformedEntitiesSubscription = transformedEntities$.pipe(
      tap(items => this.transformedEntities = items)
    ).subscribe();

    this.isLoadingPage$ = paginationMonitor.fetchingCurrentPage$;
    const page$ = this.isLocal ?
      new LocalListController<T>(transformedEntities$, pagination$, setResultCount, dataFunctions).page$
      : transformedEntities$;

    this.page$ = page$.pipe(
      withLatestFrom(this.isLoadingPage$.pipe(startWith(false))),
      filter(([page, isLoading]) => !isLoading),
      map(([page]) => page),
      publishReplay(1),
      refCount()
    );

    this.pagination$ = pagination$;


    this.sort$ = this.createSortObservable();

    this.filter$ = this.createFilterObservable();

    this.maxedResults$ = !!this.masterAction.flattenPaginationMax ?
      this.pagination$.pipe(
        map(LocalPaginationHelpers.isPaginationMaxed),
        distinctUntilChanged(),
      ) : observableOf(false);
  }

  init(config: IListDataSourceConfig<A, T>) {
    this.store = config.store;
    this.action = config.action;
    this.refresh = this.getRefreshFunction(config);
    this.sourceScheme = this.getSourceSchema(config.schema);
    this.getRowUniqueId = config.getRowUniqueId;
    this.getEmptyType = config.getEmptyType ? config.getEmptyType : () => ({} as T);
    this.paginationKey = config.paginationKey;
    this.transformEntity = config.transformEntity;
    this.isLocal = config.isLocal || false;
    this.transformEntities = config.transformEntities;
    this.rowsState = config.rowsState;
    this.getRowState = config.getRowState;
    this.externalDestroy = config.destroy || (() => { });
    this.addItem = this.getEmptyType();
    this.entityKey = this.sourceScheme.key;
    this.entityType = this.action.entityType;
    this.endpointType = this.action.endpointType;
    this.masterAction = this.action as PaginatedAction;
    this.setupAction(config);
    if (!this.isLocal && this.config.listConfig) {
      // This is a non-local data source so the results-per-page should match the initial page size. This will avoid making two calls
      // (one for the page size in the action and another when the initial page size is set)
      this.masterAction.initialParams = this.masterAction.initialParams || {};
      this.masterAction.initialParams['results-per-page'] = this.config.listConfig.pageSizeOptions[0];
    }
  }
  private setupAction(config: IListDataSourceConfig<A, T>) {
    if (config.schema instanceof MultiActionConfig) {
      if (!config.isLocal) {
        // We cannot do multi action lists for none local lists
        this.action = config.schema[0].paginationAction;
        this.masterAction = this.action as PaginatedAction;
      } else {
        this.action = config.schema.schemaConfigs.map((multiActionConfig, i) => ({
          ...multiActionConfig.paginationAction,
          paginationKey: this.masterAction.paginationKey,
          entityType: this.masterAction.entityType,
          entity: this.masterAction.entity,
          flattenPaginationMax: this.masterAction.flattenPaginationMax,
          flattenPagination: this.masterAction.flattenPagination,
          __forcedPageNumber__: i + 1,
          __forcedPageEntityConfig__: multiActionConfig.paginationAction
        }) as PaginatedAction);
      }
      this.entitySelectConfig = this.getEntitySelectConfig(config.schema);
    }
  }

  private getEntitySelectConfig(multiActionConfig: MultiActionConfig) {
    if (!multiActionConfig.selectPlaceholder) {
      return null;
    }
    const pageToIdMap = multiActionConfig.schemaConfigs.reduce((actionMap, schemaConfig, i) => {
      const catalogueEntity = entityCatalogue.getEntity(
        schemaConfig.paginationAction.endpointType,
        schemaConfig.paginationAction.entityType
      );
      const entityKey = entityCatalogue.getEntityKey(schemaConfig.paginationAction);
      const idPage = {
        page: i + 1,
        label: catalogueEntity.definition.label || 'Unknown',
        entityKey
      };
      actionMap.push(idPage);
      return actionMap;
    }, [] as IEntitySelectItem[]);
    if (Object.keys(pageToIdMap).length < 2) {
      return null;
    }
    return new EntitySelectConfig(
      multiActionConfig.selectPlaceholder,
      multiActionConfig.deselectText,
      pageToIdMap
    );
  }

  private getRefreshFunction(config: IListDataSourceConfig<A, T>) {
    if (config.listConfig && config.listConfig.hideRefresh) {
      return null;
    }
    return config.refresh ? config.refresh : () => {
      if (Array.isArray(this.action)) {
        this.action.forEach(action => this.store.dispatch(action));
      } else {
        this.store.dispatch(this.metricsAction || this.masterAction);
      }
    };
  }

  private getSourceSchema(schema: EntitySchema | MultiActionConfig) {
    if (schema instanceof MultiActionConfig) {
      const { paginationAction } = schema.schemaConfigs[0];
      const catalogueEntity = entityCatalogue.getEntity(paginationAction.endpointType, paginationAction.entityType);
      return catalogueEntity.getSchema(paginationAction.schemaKey);
    }
    return schema;
  }

  disconnect() {
    this.transformedEntitiesSubscription.unsubscribe();
    if (this.seedSyncSub) { this.seedSyncSub.unsubscribe(); }
    this.externalDestroy();
  }

  destroy() {
    this.disconnect();
  }

  startAdd() {
    this.addItem = this.getEmptyType();
    this.isAdding$.next(true);
  }
  saveAdd() {
    this.isAdding$.next(false);
  }
  cancelAdd() {
    this.isAdding$.next(false);
  }

  selectedRowToggle(row: T, multiMode: boolean = true) {
    this.getRowState(row).pipe(
      first(),
      withLatestFrom(this.page$)
    ).subscribe(([rowState, filteredRows]) => {
      if (rowState.disabled) {
        return;
      }
      const exists = this.selectedRows.has(this.getRowUniqueId(row));
      if (exists) {
        this.selectedRows.delete(this.getRowUniqueId(row));
        this.selectAllChecked = false;
      } else {
        if (!multiMode) {
          this.selectedRows.clear();
        }
        this.selectedRows.set(this.getRowUniqueId(row), row);
        this.selectAllChecked = multiMode && this.selectedRows.size === filteredRows.length;
      }
      this.selectedRows$.next(this.selectedRows);
      this.isSelecting$.next(multiMode && this.selectedRows.size > 0);
    });
  }

  selectAllFilteredRows() {
    this.selectAllChecked = !this.selectAllChecked;

    const updatedAllRows$ = this.page$.pipe(switchMap((filterEntities) => {
      return combineLatest(filterEntities.reduce((obs, row) => {
        obs.push(this.getRowState(row).pipe(
          first(),
          tap(rowState => {
            if (rowState.disabled) {
              return;
            }
            if (this.selectAllChecked) {
              this.selectedRows.set(this.getRowUniqueId(row), row);
            } else {
              this.selectedRows.delete(this.getRowUniqueId(row));
            }
          })
        ));
        return obs;
      }, [] as Observable<RowState>[]));
    }));

    updatedAllRows$.pipe(
      first()
    ).subscribe(() => {
      this.selectedRows$.next(this.selectedRows);
      this.isSelecting$.next(this.selectedRows.size > 0);
    });

  }

  selectClear() {
    this.selectedRows.clear();
    this.selectedRows$.next(this.selectedRows);
    this.isSelecting$.next(false);
  }

  startEdit(rowClone: T) {
    this.editRow = rowClone;
  }

  saveEdit() {
    delete this.editRow;
  }

  cancelEdit() {
    delete this.editRow;
  }

  trackBy = (index: number, item: T) => this.getRowUniqueId(item) || item;

  attachTransformEntity<Y = T>(entities$, entityLettable): Observable<Y[]> {
    if (entityLettable) {
      return entities$.pipe(
        this.transformEntity
      );
    } else {
      return entities$;
    }
  }

  connect(): Observable<T[]> {
    return this.page$.pipe(
      tag('actual-page-obs')
    );
  }

  public getFilterFromParams(pag: PaginationEntityState) {
    // If data source is not local then this method must be overridden
    return '';
  }
  public setFilterParam(filterParam: string, pag: PaginationEntityState) {
    // If data source is not local then this method must be overridden
  }

  public setMultiFilter(changes: ListPaginationMultiFilterChange[], params: PaginationParam) {

  }

  public updateMetricsAction(newAction: MetricsAction) {
    this.metricsAction = newAction;

    if (this.isLocal) {
      this.store.dispatch(newAction);
    } else {
      this.pagination$.pipe(
        first()
      ).subscribe(pag => {
        this.store.dispatch(new SetParams(newAction, this.paginationKey, {
          ...pag.params,
          metricConfig: newAction.query
        }, false, true));
      });
    }
  }

  private createSortObservable(): Observable<ListSort> {
    // TODO Is this local only or are they some CF params?
    return this.pagination$.pipe(
      map(pag => ({
        direction: pag.params['order-direction'] as SortDirection,
        field: pag.params['order-direction-field']
      })),
      filter(x => !!x),
<<<<<<< HEAD
      distinctUntilChanged((x: ListSort, y: ListSort) => {
        return x.direction === y.direction && x.field === y.field;
      }),
=======
      distinctUntilChanged((x, y) => x.direction === y.direction && x.field === y.field),
>>>>>>> 2df4be2b
      tag('list-sort')
    );
  }

  private createFilterObservable(): Observable<ListFilter> {
    return this.pagination$.pipe(
      map(pag => ({
        string: this.isLocal ? pag.clientPagination.filter.string : this.getFilterFromParams(pag),
        items: { ...pag.clientPagination.filter.items }
      })),
      tag('list-filter')
    );
  }
}<|MERGE_RESOLUTION|>--- conflicted
+++ resolved
@@ -458,13 +458,7 @@
         field: pag.params['order-direction-field']
       })),
       filter(x => !!x),
-<<<<<<< HEAD
-      distinctUntilChanged((x: ListSort, y: ListSort) => {
-        return x.direction === y.direction && x.field === y.field;
-      }),
-=======
-      distinctUntilChanged((x, y) => x.direction === y.direction && x.field === y.field),
->>>>>>> 2df4be2b
+      distinctUntilChanged((x: ListSort, y: ListSort) => x.direction === y.direction && x.field === y.field),
       tag('list-sort')
     );
   }
