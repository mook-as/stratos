--- conflicted
+++ resolved
@@ -6,7 +6,6 @@
 import { EntitySchema } from '../../../../../store/src/helpers/entity-schema';
 import { EntityMonitor } from '../../monitors/entity-monitor';
 import { EntityMonitorFactory } from '../../monitors/entity-monitor.factory.service';
-import { EntitySchema } from '../../../../../store/src/helpers/entity-schema';
 
 
 @Component({
@@ -44,11 +43,7 @@
   entityId: string;
 
   @Input()
-<<<<<<< HEAD
-  private entitySchema: EntitySchema;
-=======
   entitySchema: EntitySchema;
->>>>>>> 30c28423
 
   public isDeleting: Observable<boolean>;
 
