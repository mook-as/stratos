--- conflicted
+++ resolved
@@ -1,5 +1,5 @@
 import { AfterContentInit, Component, EventEmitter, Input, OnDestroy, OnInit, Output } from '@angular/core';
-import { AbstractControl, FormControl, FormGroup, ValidatorFn } from '@angular/forms';
+import { FormControl, FormGroup } from '@angular/forms';
 import { ErrorStateMatcher, ShowOnDirtyErrorStateMatcher } from '@angular/material';
 import { BehaviorSubject, Subscription } from 'rxjs';
 import { delay } from 'rxjs/operators';
@@ -13,26 +13,6 @@
   message: string;
 }
 
-<<<<<<< HEAD
-=======
-export function isValidJsonValidator(): ValidatorFn {
-  return (formField: AbstractControl): { [key: string]: any } => {
-    try {
-      if (formField.value) {
-        const jsonObj = JSON.parse(formField.value);
-        // Check if jsonObj is actually an obj
-        if (jsonObj.constructor !== {}.constructor) {
-          throw new Error('not an object');
-        }
-      }
-    } catch (e) {
-      return { notValidJson: { value: formField.value } };
-    }
-    return null;
-  };
-}
-
->>>>>>> 4a49ac2b
 export class SchemaFormConfig {
   schema: object;
   initialData?: object;
