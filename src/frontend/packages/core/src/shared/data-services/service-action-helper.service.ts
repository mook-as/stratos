import { Injectable } from '@angular/core';
import { Store } from '@ngrx/store';

import { RouterNav, RouterQueryParams } from '../../../../store/src/actions/router.actions';
import { DeleteServiceInstance } from '../../../../store/src/actions/service-instances.actions';
import { DeleteUserProvidedInstance } from '../../../../store/src/actions/user-provided-service.actions';
import { AppState } from '../../../../store/src/app-state';
import { serviceInstancesSchemaKey } from '../../../../store/src/helpers/entity-factory';
import { APIResource } from '../../../../store/src/types/api.types';
import { IServiceBinding } from '../../core/cf-api-svc.types';
import {
  SERVICE_INSTANCE_TYPES,
} from '../components/add-service-instance/add-service-instance-base-step/add-service-instance.types';
import { ConfirmationDialogConfig } from '../components/confirmation-dialog.config';
import { ConfirmationDialogService } from '../components/confirmation-dialog.service';
<<<<<<< HEAD
=======
import { DeleteServiceBinding } from '../../../../store/src/actions/service-bindings.actions';
>>>>>>> fe6d254d


@Injectable()
export class ServiceActionHelperService {

  constructor(
    private confirmDialog: ConfirmationDialogService,
    private store: Store<AppState>,

  ) { }

  detachServiceBinding = (
    serviceBindings: APIResource<IServiceBinding>[],
    serviceInstanceGuid: string,
    endpointGuid: string,
    noConfirm = false,
    userProvided = false
  ) => {

    if (serviceBindings.length > 1) {
      this.store.dispatch(new RouterNav({
        path: ['/services/', this.getRouteKey(userProvided), endpointGuid, serviceInstanceGuid, 'detach']
      }));
      return;
    }
<<<<<<< HEAD
    const action = userProvided ? new DeleteUserProvidedInstance(endpointGuid, serviceInstanceGuid, serviceInstancesSchemaKey) :
      new DeleteServiceInstance(endpointGuid, serviceInstanceGuid);
=======
    const action = new DeleteServiceBinding(endpointGuid, serviceBindings[0].metadata.guid, serviceInstanceGuid);
>>>>>>> fe6d254d
    if (!noConfirm) {
      const confirmation = new ConfirmationDialogConfig(
        'Detach Service Instance',
        'Are you sure you want to detach the application from the service?',
        'Detach',
        true
      );
      this.confirmDialog.open(confirmation, () =>
        this.store.dispatch(action)
      );
    } else {
      this.store.dispatch(action);
    }
  }

  deleteServiceInstance = (
    serviceInstanceGuid: string,
    serviceInstanceName: string,
    endpointGuid: string,
    userProvided = false
  ) => {
    const action = userProvided ? new DeleteUserProvidedInstance(endpointGuid, serviceInstanceGuid, serviceInstancesSchemaKey) :
      new DeleteServiceInstance(endpointGuid, serviceInstanceGuid);
    const confirmation = new ConfirmationDialogConfig(
      'Delete Service Instance',
      {
        textToMatch: serviceInstanceName
      },
      'Delete',
      true
    );
    this.confirmDialog.open(confirmation, () => this.store.dispatch(action));
  }


  editServiceBinding = (guid: string, endpointGuid: string, query: RouterQueryParams = {}, userProvided = false) =>
    this.store.dispatch(new RouterNav(
      {
        path: [
          '/services/', this.getRouteKey(userProvided), endpointGuid, guid, 'edit'
        ], query
      }
    ))

  private getRouteKey(userProvided: boolean) {
    return userProvided ? SERVICE_INSTANCE_TYPES.USER_SERVICE : SERVICE_INSTANCE_TYPES.SERVICE;
  }
}<|MERGE_RESOLUTION|>--- conflicted
+++ resolved
@@ -13,10 +13,7 @@
 } from '../components/add-service-instance/add-service-instance-base-step/add-service-instance.types';
 import { ConfirmationDialogConfig } from '../components/confirmation-dialog.config';
 import { ConfirmationDialogService } from '../components/confirmation-dialog.service';
-<<<<<<< HEAD
-=======
 import { DeleteServiceBinding } from '../../../../store/src/actions/service-bindings.actions';
->>>>>>> fe6d254d
 
 
 @Injectable()
@@ -42,12 +39,7 @@
       }));
       return;
     }
-<<<<<<< HEAD
-    const action = userProvided ? new DeleteUserProvidedInstance(endpointGuid, serviceInstanceGuid, serviceInstancesSchemaKey) :
-      new DeleteServiceInstance(endpointGuid, serviceInstanceGuid);
-=======
     const action = new DeleteServiceBinding(endpointGuid, serviceBindings[0].metadata.guid, serviceInstanceGuid);
->>>>>>> fe6d254d
     if (!noConfirm) {
       const confirmation = new ConfirmationDialogConfig(
         'Detach Service Instance',
