--- conflicted
+++ resolved
@@ -6,35 +6,19 @@
 import { Store } from '@ngrx/store';
 import { debounceTime, filter, withLatestFrom } from 'rxjs/operators';
 
+import { CfAutoscalerModule } from '../../cf-autoscaler/src/cf-autoscaler.module';
 import { CloudFoundryPackageModule } from '../../cloud-foundry/src/cloud-foundry.module';
 import { SetRecentlyVisitedEntityAction } from '../../store/src/actions/recently-visited.actions';
 import {
   UpdateUserFavoriteMetadataAction,
 } from '../../store/src/actions/user-favourites-actions/update-user-favorite-metadata-action';
-<<<<<<< HEAD
 import { GeneralEntityAppState, GeneralRequestDataState } from '../../store/src/app-state';
 import { endpointSchemaKey } from '../../store/src/helpers/entity-factory';
-=======
-import { AppState } from '../../store/src/app-state';
-import {
-  applicationSchemaKey,
-  endpointSchemaKey,
-  organizationSchemaKey,
-  spaceSchemaKey,
-} from '../../store/src/helpers/entity-factory';
->>>>>>> ddb19b7c
 import { getAPIRequestDataState } from '../../store/src/selectors/api.selectors';
 import { recentlyVisitedSelector } from '../../store/src/selectors/recently-visitied.selectors';
 import { AppStoreExtensionsModule } from '../../store/src/store.extensions.module';
 import { AppStoreModule } from '../../store/src/store.module';
-<<<<<<< HEAD
 import { IFavoriteMetadata, UserFavorite } from '../../store/src/types/user-favorites.types';
-=======
-import { APIResource } from '../../store/src/types/api.types';
-import { EndpointModel } from '../../store/src/types/endpoint.types';
-import { IRequestDataState } from '../../store/src/types/entity.types';
-import { IEndpointFavMetadata, IFavoriteMetadata, UserFavorite } from '../../store/src/types/user-favorites.types';
->>>>>>> ddb19b7c
 import { TabNavService } from '../tab-nav.service';
 import { AppComponent } from './app.component';
 import { RouteModule } from './app.routing';
@@ -57,19 +41,10 @@
 import { SetupModule } from './features/setup/setup.module';
 import { LoggedInService } from './logged-in.service';
 import { CustomReuseStrategy } from './route-reuse-stragegy';
-<<<<<<< HEAD
 import { FavoritesConfigMapper } from './shared/components/favorites-meta-card/favorite-config-mapper';
 import { GlobalEventData, GlobalEventService } from './shared/global-events.service';
 import { SharedModule } from './shared/shared.module';
 import { XSRFModule } from './xsrf.module';
-
-=======
-import { FavoriteConfig, favoritesConfigMapper } from './shared/components/favorites-meta-card/favorite-config-mapper';
-import { GlobalEventData, GlobalEventService } from './shared/global-events.service';
-import { SharedModule } from './shared/shared.module';
-import { XSRFModule } from './xsrf.module';
-import { CfAutoscalerModule } from '../../cf-autoscaler/src/cf-autoscaler.module';
->>>>>>> ddb19b7c
 
 // Create action for router navigation. See
 // - https://github.com/ngrx/platform/issues/68
@@ -128,11 +103,7 @@
     AboutModule,
     CustomImportModule,
     XSRFModule,
-<<<<<<< HEAD
-=======
-    CloudFoundryModule,
     CfAutoscalerModule
->>>>>>> ddb19b7c
   ],
   providers: [
     TabNavService,
@@ -153,30 +124,19 @@
     private userFavoriteManager: UserFavoriteManager,
     private favoritesConfigMapper: FavoritesConfigMapper,
   ) {
-<<<<<<< HEAD
     EntityActionDispatcher.initialize(this.store);
-    eventService.addEventConfig<boolean>(
-      {
-        eventTriggered: (state: GeneralEntityAppState) => new GlobalEventData(!state.dashboard.timeoutSession),
-        message: 'Timeout session is disabled - this is considered a security risk.',
-        key: 'timeoutSessionWarning',
-        link: '/user-profile'
-      }
-    );
-=======
     eventService.addEventConfig<boolean>({
-      eventTriggered: (state: AppState) => new GlobalEventData(!state.dashboard.timeoutSession),
+      eventTriggered: (state: GeneralEntityAppState) => new GlobalEventData(!state.dashboard.timeoutSession),
       message: 'Timeout session is disabled - this is considered a security risk.',
       key: 'timeoutSessionWarning',
       link: '/user-profile'
     });
     eventService.addEventConfig<boolean>({
-      eventTriggered: (state: AppState) => new GlobalEventData(!state.dashboard.pollingEnabled),
+      eventTriggered: (state: GeneralEntityAppState) => new GlobalEventData(!state.dashboard.pollingEnabled),
       message: 'Polling is disabled - some pages may show stale data.',
       key: 'pollingEnabledWarning',
       link: '/user-profile'
     });
->>>>>>> ddb19b7c
     // This should be brought back in in the future
     // eventService.addEventConfig<IRequestEntityTypeState<EndpointModel>, EndpointModel>(
     //   {
