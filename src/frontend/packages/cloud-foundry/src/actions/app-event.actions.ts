import { RequestOptions, URLSearchParams } from '@angular/http';

<<<<<<< HEAD
import { appEventEntityType, cfEntityFactory } from '../cf-entity-factory';
import { PaginatedAction } from '../../../store/src/types/pagination.types';
import { CFStartAction } from '../../../store/src/types/request.types';
import { QParam } from '../../../store/src/q-param';
=======
import { PaginatedAction, QParam } from '../../../store/src/types/pagination.types';
import { appEventEntityType, cfEntityFactory } from '../cf-entity-factory';
import { CFStartAction } from './cf-action.types';
>>>>>>> 7d46fd55

export const AppGetAllEvents = {
  GET_ALL: '[Application Event] Get all',
  GET_ALL_SUCCESS: '[Application Event] Get all success',
  GET_ALL_FAILED: '[Application Event] Get all failed',
};

export class GetAllAppEvents extends CFStartAction implements PaginatedAction {
  private static sortField = 'timestamp'; // This is the field that 'order-direction' is applied to. Cannot be changed

  constructor(public paginationKey: string, public appGuid: string, public endpointGuid) {
    super();
    this.options = new RequestOptions();
    this.options.url = 'events';
    this.options.method = 'get';
    this.options.params = new URLSearchParams();
    this.options.params.append('', '');
  }
  actions = [
    AppGetAllEvents.GET_ALL,
    AppGetAllEvents.GET_ALL_SUCCESS,
    AppGetAllEvents.GET_ALL_FAILED
  ];

  entity = [cfEntityFactory(appEventEntityType)];
  entityType = appEventEntityType;
  options: RequestOptions;
  initialParams = {
    'order-direction': 'desc',
    'order-direction-field': GetAllAppEvents.sortField,
    q: [
      new QParam('actee', this.appGuid).toString(),
    ]
  };
}<|MERGE_RESOLUTION|>--- conflicted
+++ resolved
@@ -1,15 +1,9 @@
 import { RequestOptions, URLSearchParams } from '@angular/http';
 
-<<<<<<< HEAD
-import { appEventEntityType, cfEntityFactory } from '../cf-entity-factory';
 import { PaginatedAction } from '../../../store/src/types/pagination.types';
-import { CFStartAction } from '../../../store/src/types/request.types';
-import { QParam } from '../../../store/src/q-param';
-=======
-import { PaginatedAction, QParam } from '../../../store/src/types/pagination.types';
 import { appEventEntityType, cfEntityFactory } from '../cf-entity-factory';
 import { CFStartAction } from './cf-action.types';
->>>>>>> 7d46fd55
+import { QParam } from '../../../store/src/q-param';
 
 export const AppGetAllEvents = {
   GET_ALL: '[Application Event] Get all',
