import { IRequestEntityTypeState } from '../../store/src/app-state';
import { APIResource } from '../../store/src/types/api.types';
import { BaseEntityValues } from '../../store/src/types/entity.types';
import {
<<<<<<< HEAD
=======
  IService,
  IServiceBinding,
  IServiceBroker,
  IServiceInstance,
  IServicePlan,
  IServicePlanVisibility,
  IUserProvidedServiceInstance,
} from './cf-api-svc.types';
import {
>>>>>>> 8cd73fd9
  IApp,
  IAppSummary,
  IBuildpack,
  IDomain,
  IFeatureFlag,
  IOrganization,
  IOrgQuotaDefinition,
  IRoute,
  ISecurityGroup,
  ISpace,
  ISpaceQuotaDefinition,
  IStack,
<<<<<<< HEAD
} from '../../core/src/core/cf-api.types';
import { IRequestEntityTypeState } from '../../store/src/app-state';
import { APIResource } from '../../store/src/types/api.types';
import { BaseEntityValues } from '../../store/src/types/entity.types';
import {
  IService,
  IServiceBinding,
  IServiceBroker,
  IServiceInstance,
  IServicePlan,
  IServicePlanVisibility,
  IUserProvidedServiceInstance,
} from './cf-api-svc.types';
=======
} from './cf-api.types';
>>>>>>> 8cd73fd9
import { AppStats } from './store/types/app-metadata.types';
import { GitBranch, GitCommit, GitRepo } from './store/types/git.types';
import { CfUser } from './store/types/user.types';

export const applicationEntityType = 'application';
export const stackEntityType = 'stack';
export const spaceEntityType = 'space';
export const routeEntityType = 'route';
export const domainEntityType = 'domain';
export const organizationEntityType = 'organization';
export const quotaDefinitionEntityType = 'quota_definition';
export const cfEventEntityType = 'cloudFoundryEvent';
export const cfInfoEntityType = 'cloudFoundryInfo';
export const cfUserEntityType = 'user';
export const appSummaryEntityType = 'applicationSummary';
export const appStatsEntityType = 'applicationStats';
export const appEnvVarsEntityType = 'environmentVars';
export const gitBranchesEntityType = 'gitBranches';
export const gitRepoEntityType = 'gitRepo';
export const gitCommitEntityType = 'gitCommits';
export const serviceEntityType = 'service';
export const serviceBindingEntityType = 'serviceBinding';
export const servicePlanEntityType = 'servicePlan';
export const serviceInstancesEntityType = 'serviceInstance';
export const buildpackEntityType = 'buildpack';
export const securityGroupEntityType = 'securityGroup';
export const featureFlagEntityType = 'featureFlag';
export const privateDomainsEntityType = 'private_domains';
export const spaceQuotaEntityType = 'space_quota_definition';
export const metricEntityType = 'metrics';
export const servicePlanVisibilityEntityType = 'servicePlanVisibility';
export const serviceBrokerEntityType = 'serviceBroker';
export const userProvidedServiceInstanceEntityType = 'userProvidedServiceInstance';

export const spaceWithOrgEntityType = 'spaceWithOrg';
export const serviceInstancesWithSpaceEntityType = 'serviceInstancesWithSpace';
export const serviceInstancesWithNoBindingsEntityType = 'serviceInstanceWithNoBindings';
export const serviceBindingNoBindingsEntityType = 'serviceBindingNoBindings';

interface CFEntityValues {
  cfFeatureFlag: IRequestEntityTypeState<APIResource<IFeatureFlag>>;
  cfApplication: IRequestEntityTypeState<APIResource<IApp>>;
  cfStack: IRequestEntityTypeState<APIResource<IStack>>;
  cfSpace: IRequestEntityTypeState<APIResource<ISpace>>;
  cfOrganization: IRequestEntityTypeState<APIResource<IOrganization>>;
  cfRoute: IRequestEntityTypeState<APIResource<IRoute>>;
  cfEvent: IRequestEntityTypeState<APIResource>;
  cfGitBranches: IRequestEntityTypeState<APIResource<GitBranch>>;
  cfGitRepo: IRequestEntityTypeState<APIResource<GitRepo>>;
  cfGitCommits: IRequestEntityTypeState<APIResource<GitCommit>>;
  cfDomain: IRequestEntityTypeState<APIResource<IDomain>>;
  cfUser: IRequestEntityTypeState<APIResource<CfUser>>;
  cfServiceInstance: IRequestEntityTypeState<APIResource<IServiceInstance>>;
  cfServicePlan: IRequestEntityTypeState<APIResource<IServicePlan>>;
  cfService: IRequestEntityTypeState<APIResource<IService>>;
  cfServiceBinding: IRequestEntityTypeState<APIResource<IServiceBinding>>;
  cfSecurityGroup: IRequestEntityTypeState<APIResource<ISecurityGroup>>;
  cfServicePlanVisibility: IRequestEntityTypeState<APIResource<IServicePlanVisibility>>;
  cfServiceBroker: IRequestEntityTypeState<APIResource<IServiceBroker>>;
  cfBuildpack: IRequestEntityTypeState<IBuildpack>;
  cfEnvironmentVars: IRequestEntityTypeState<any>;
  cfStats: IRequestEntityTypeState<AppStats>;
  cfUserProvidedServiceInstance: IRequestEntityTypeState<IUserProvidedServiceInstance>;
  cfCloudFoundryInfo: IRequestEntityTypeState<any>;
  cfPrivate_domains: IRequestEntityTypeState<any>;
  cfQuota_definition: IRequestEntityTypeState<APIResource<IOrgQuotaDefinition>>;
  cfSpace_quota_definition: IRequestEntityTypeState<APIResource<ISpaceQuotaDefinition>>;
  cfSummary: IRequestEntityTypeState<IAppSummary>;
}

export interface CFRequestDataState extends CFEntityValues, BaseEntityValues { }<|MERGE_RESOLUTION|>--- conflicted
+++ resolved
@@ -2,8 +2,6 @@
 import { APIResource } from '../../store/src/types/api.types';
 import { BaseEntityValues } from '../../store/src/types/entity.types';
 import {
-<<<<<<< HEAD
-=======
   IService,
   IServiceBinding,
   IServiceBroker,
@@ -13,7 +11,6 @@
   IUserProvidedServiceInstance,
 } from './cf-api-svc.types';
 import {
->>>>>>> 8cd73fd9
   IApp,
   IAppSummary,
   IBuildpack,
@@ -26,23 +23,7 @@
   ISpace,
   ISpaceQuotaDefinition,
   IStack,
-<<<<<<< HEAD
-} from '../../core/src/core/cf-api.types';
-import { IRequestEntityTypeState } from '../../store/src/app-state';
-import { APIResource } from '../../store/src/types/api.types';
-import { BaseEntityValues } from '../../store/src/types/entity.types';
-import {
-  IService,
-  IServiceBinding,
-  IServiceBroker,
-  IServiceInstance,
-  IServicePlan,
-  IServicePlanVisibility,
-  IUserProvidedServiceInstance,
-} from './cf-api-svc.types';
-=======
 } from './cf-api.types';
->>>>>>> 8cd73fd9
 import { AppStats } from './store/types/app-metadata.types';
 import { GitBranch, GitCommit, GitRepo } from './store/types/git.types';
 import { CfUser } from './store/types/user.types';
