--- conflicted
+++ resolved
@@ -8,7 +8,6 @@
 } from '../../core/src/core/cf-api-svc.types';
 import {
   IApp,
-  IAppSummary,
   IBuildpack,
   ICfV2Info,
   IDomain,
@@ -31,22 +30,17 @@
 import { entityCatalogue } from '../../core/src/core/entity-catalogue/entity-catalogue.service';
 import { IStratosEndpointDefinition, IStratosEntityDefinition } from '../../core/src/core/entity-catalogue/entity-catalogue.types';
 import { BaseEndpointAuth } from '../../core/src/features/endpoints/endpoint-auth';
-<<<<<<< HEAD
-import { APIResource, CFResponse } from '../../store/src/types/api.types';
-=======
 import {
   applicationAddRemoveReducer as spaceApplicationAddRemoveReducer,
 } from '../../store/src/reducers/application-add-remove-reducer';
 import { updateApplicationRoutesReducer } from '../../store/src/reducers/application-route.reducer';
-import { endpointDisconnectRemoveEntitiesReducer } from '../../store/src/reducers/endpoint-disconnect-application.reducer';
 import { updateOrganizationQuotaReducer } from '../../store/src/reducers/organization-quota.reducer';
 import { updateOrganizationSpaceReducer } from '../../store/src/reducers/organization-space.reducer';
 import { routeReducer, updateAppSummaryRoutesReducer } from '../../store/src/reducers/routes.reducer';
 import { serviceInstanceReducer } from '../../store/src/reducers/service-instance.reducer';
 import { updateSpaceQuotaReducer } from '../../store/src/reducers/space-quota.reducer';
 import { endpointDisconnectUserReducer, userReducer, userSpaceOrgReducer } from '../../store/src/reducers/users.reducer';
-import { APIResource } from '../../store/src/types/api.types';
->>>>>>> 7d46fd55
+import { APIResource, CFResponse } from '../../store/src/types/api.types';
 import { AppStats } from '../../store/src/types/app-metadata.types';
 import { GitBranch, GitCommit, GitRepo } from '../../store/src/types/git.types';
 import { IFavoriteMetadata } from '../../store/src/types/user-favorites.types';
@@ -122,13 +116,10 @@
 import { userProvidedServiceActionBuilder } from './entity-action-builders/user-provided-service.action-builders';
 import { userActionBuilders } from './entity-action-builders/user.action-builders';
 import { CfEndpointDetailsComponent } from './shared/components/cf-endpoint-details/cf-endpoint-details.component';
-<<<<<<< HEAD
-import { githubRepoActionBuilders } from './entity-action-builders/github-action-builder';
 import { addRelationParams } from './cf-entity-relations.getters';
+import { JetstreamResponse } from '../../store/src/entity-request-pipeline/entity-request-pipeline.types';
 import { HttpParams } from '@angular/common/http';
-import { JetstreamResponse } from '../../store/src/entity-request-pipeline/entity-request-pipeline.types';
-=======
->>>>>>> 7d46fd55
+import { endpointDisconnectRemoveEntitiesReducer } from '../../store/src/reducers/endpoint-disconnect-application.reducer';
 
 export function registerCFEntities() {
   generateCFEntities().forEach(entity => entityCatalogue.register(entity));
@@ -232,9 +223,11 @@
     schema: cfEntityFactory(appSummaryEntityType),
     endpoint: endpointDefinition,
   };
-<<<<<<< HEAD
   return new StratosCatalogueEntity<IFavoriteMetadata, IAppSummary>(definition, {
-    dataReducers: [updateAppSummaryRoutesReducer],
+    dataReducers: [
+      updateAppSummaryRoutesReducer,
+      endpointDisconnectRemoveEntitiesReducer()
+    ],
     actionBuilders: appSummaryActionBuilders,
     entityBuilder: {
       getMetadata: ent => ({
@@ -243,14 +236,6 @@
       }),
       getGuid: metadata => metadata.guid,
     }
-=======
-  return new StratosCatalogueEntity<IFavoriteMetadata, APIResource<IAppSummary>>(definition, {
-    dataReducers: [
-      updateAppSummaryRoutesReducer,
-      endpointDisconnectRemoveEntitiesReducer()
-    ],
-    actionBuilders: appSummaryActionBuilders
->>>>>>> 7d46fd55
   });
 }
 
@@ -334,7 +319,6 @@
   const definition = {
     type: appStatsEntityType,
     schema: cfEntityFactory(appStatsEntityType),
-<<<<<<< HEAD
     endpoint: endpointDefinition,
     successfulRequestDataMapper: (data, endpointGuid) => {
       if (data) {
@@ -349,15 +333,10 @@
       return data;
     },
   } as IStratosEntityDefinition<any, AppStats>;
-  return new StratosCatalogueEntity<IFavoriteMetadata, AppStats>(definition, {
-=======
-    endpoint: endpointDefinition
-  };
   return new StratosCatalogueEntity<IFavoriteMetadata, APIResource<AppStats>>(definition, {
     dataReducers: [
       endpointDisconnectRemoveEntitiesReducer()
     ],
->>>>>>> 7d46fd55
     actionBuilders: appStatsActionBuilders
   });
 }
