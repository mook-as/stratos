import {
  IService,
  IServiceBinding,
  IServiceBroker,
  IServiceInstance,
  IServicePlan,
  IUserProvidedServiceInstance,
} from '../../core/src/core/cf-api-svc.types';
import {
  IApp,
  IAppSummary,
  IBuildpack,
  ICfV2Info,
  IDomain,
  IFeatureFlag,
  IOrganization,
  IOrgQuotaDefinition,
  IPrivateDomain,
  IRoute,
  ISecurityGroup,
  ISpace,
  ISpaceQuotaDefinition,
  IStack,
} from '../../core/src/core/cf-api.types';
import {
  StratosBaseCatalogueEntity,
  StratosCatalogueEndpointEntity,
  StratosCatalogueEntity,
} from '../../core/src/core/entity-catalogue/entity-catalogue-entity';
import { entityCatalogue } from '../../core/src/core/entity-catalogue/entity-catalogue.service';
import {
  IStratosEntityDefinition,
  StratosEndpointExtensionDefinition,
} from '../../core/src/core/entity-catalogue/entity-catalogue.types';
import { urlValidationExpression } from '../../core/src/core/utils.service';
import { BaseEndpointAuth } from '../../core/src/features/endpoints/endpoint-auth';
import {
  JetstreamError,
} from '../../store/src/entity-request-pipeline/entity-request-base-handlers/handle-multi-endpoints.pipe';
import { JetstreamResponse } from '../../store/src/entity-request-pipeline/entity-request-pipeline.types';
import { endpointDisconnectRemoveEntitiesReducer } from '../../store/src/reducers/endpoint-disconnect-application.reducer';
import { APIResource } from '../../store/src/types/api.types';
import { IFavoriteMetadata } from '../../store/src/types/user-favorites.types';
import { CF_ENDPOINT_TYPE } from '../cf-types';
import { cfEntityFactory } from './cf-entity-factory';
import { addCfQParams, addCfRelationParams } from './cf-entity-relations.getters';
import {
  appEnvVarsEntityType,
  appEventEntityType,
  applicationEntityType,
  appStatsEntityType,
  appSummaryEntityType,
  buildpackEntityType,
  cfInfoEntityType,
  cfUserEntityType,
  domainEntityType,
  featureFlagEntityType,
  gitBranchesEntityType,
  gitCommitEntityType,
  gitRepoEntityType,
  metricEntityType,
  organizationEntityType,
  privateDomainsEntityType,
  quotaDefinitionEntityType,
  routeEntityType,
  securityGroupEntityType,
  serviceBindingEntityType,
  serviceBindingNoBindingsEntityType,
  serviceBrokerEntityType,
  serviceEntityType,
  serviceInstancesEntityType,
  serviceInstancesWithNoBindingsEntityType,
  serviceInstancesWithSpaceEntityType,
  servicePlanEntityType,
  servicePlanVisibilityEntityType,
  spaceEntityType,
  spaceQuotaEntityType,
  spaceWithOrgEntityType,
  stackEntityType,
  userProvidedServiceInstanceEntityType,
} from './cf-entity-types';
import { IAppFavMetadata, IBasicCFMetaData, IOrgFavMetadata, ISpaceFavMetadata } from './cf-metadata-types';
import { appEnvVarActionBuilders } from './entity-action-builders/application-env-var.action-builders';
import { applicationEventActionBuilders } from './entity-action-builders/application-event.action-builders';
import { appStatsActionBuilders } from './entity-action-builders/application-stats.action-builders';
import { appSummaryActionBuilders } from './entity-action-builders/application-summary.action-builders';
import { applicationActionBuilder } from './entity-action-builders/application.action-builders';
import { buildpackActionBuilders } from './entity-action-builders/buildpack.action-builders';
import {
  CfInfoDefinitionActionBuilders,
  cfInfoDefinitionActionBuilders,
} from './entity-action-builders/cf-info.action-builders';
import { domainActionBuilders } from './entity-action-builders/domin.action-builder';
import { featureFlagActionBuilders } from './entity-action-builders/feature-flag.action-builder';
import {
  GitBranchActionBuilders,
  gitBranchActionBuilders,
  GitCommitActionBuilders,
  gitCommitActionBuilders,
  GitCommitActionBuildersConfig,
  gitRepoActionBuilders,
} from './entity-action-builders/git-action-builder';
import { organizationActionBuilders } from './entity-action-builders/organization.action-builders';
import { quotaDefinitionActionBuilder } from './entity-action-builders/quota-definition.action-builders';
import { routesActionBuilders } from './entity-action-builders/routes.action-builder';
import { securityGroupBuilders } from './entity-action-builders/security-groups.action-builder';
import { serviceBindingActionBuilders } from './entity-action-builders/service-binding.action-builders';
import { serviceBrokerActionBuilders } from './entity-action-builders/service-broker.entity-builders';
import { serviceInstanceActionBuilders } from './entity-action-builders/service-instance.action.builders';
import { servicePlanVisibilityActionBuilders } from './entity-action-builders/service-plan-visibility.action-builders';
import { servicePlanActionBuilders } from './entity-action-builders/service-plan.action-builders';
import { serviceActionBuilders } from './entity-action-builders/service.entity-builders';
import { spaceQuotaDefinitionActionBuilders } from './entity-action-builders/space-quota.action-builders';
import { spaceActionBuilders } from './entity-action-builders/space.action-builders';
import { stackActionBuilders } from './entity-action-builders/stack-action-builders';
import { userProvidedServiceActionBuilder } from './entity-action-builders/user-provided-service.action-builders';
import { userActionBuilders } from './entity-action-builders/user.action-builders';
import { CfEndpointDetailsComponent } from './shared/components/cf-endpoint-details/cf-endpoint-details.component';
import { updateApplicationRoutesReducer } from './store/reducers/application-route.reducer';
import { updateOrganizationQuotaReducer } from './store/reducers/organization-quota.reducer';
import { updateOrganizationSpaceReducer } from './store/reducers/organization-space.reducer';
import { routeReducer, updateAppSummaryRoutesReducer } from './store/reducers/routes.reducer';
import { serviceInstanceReducer } from './store/reducers/service-instance.reducer';
import { updateSpaceQuotaReducer } from './store/reducers/space-quota.reducer';
import { endpointDisconnectUserReducer, userReducer, userSpaceOrgReducer } from './store/reducers/users.reducer';
import { AppStat } from './store/types/app-metadata.types';
import { CFResponse } from './store/types/cf-api.types';
import { GitBranch, GitCommit, GitRepo } from './store/types/git.types';
import { CfUser } from './store/types/user.types';
<<<<<<< HEAD


// TODO: RC Location
interface CfErrorObject {
  code: number;
  description: string;
  error_code: string;
}

type CfErrorResponse = CfErrorObject | string | any;

// TODO: RC location
function isCfError(errorResponse: CfErrorResponse): CfErrorObject {
  return !!errorResponse.code && !!errorResponse.description && !!errorResponse.error_code ? errorResponse as CfErrorObject : null;
}

function getCfError(errorResponse: CfErrorResponse): string {
  const cfError = isCfError(errorResponse);
  if (cfError) {
    // TODO: RC test
    return `${cfError.description}. Code: ${cfError.error_code}`;
  } else if (typeof errorResponse === 'string') {
    // TODO: RC test
    return errorResponse;
  } else {
    // TODO: RC test
    return `Unknown Cloud Foundry Error`;
  }
}
=======
>>>>>>> ffc9e1d5

export interface CFBasePipelineRequestActionMeta {
  includeRelations?: string[];
  populateMissing?: boolean;
  flatten?: boolean;
}

export function registerCFEntities() {
  generateCFEntities().forEach(entity => entityCatalogue.register(entity));
}

export function generateCFEntities(): StratosBaseCatalogueEntity[] {
  const endpointDefinition: StratosEndpointExtensionDefinition = {
    urlValidationRegexString: urlValidationExpression,
    type: CF_ENDPOINT_TYPE,
    label: 'Cloud Foundry',
    labelPlural: 'Cloud Foundry',
    icon: 'cloud_foundry',
    iconFont: 'stratos-icons',
    logoUrl: '/core/assets/endpoint-icons/cloudfoundry.png',
    authTypes: [BaseEndpointAuth.UsernamePassword, BaseEndpointAuth.SSO],
    listDetailsComponent: CfEndpointDetailsComponent,
    globalPreRequest: (request, action) => {
      return addCfRelationParams(request, action);
    },
    globalPrePaginationRequest: (request, action, catalogueEntity, appState) => {
      const rWithRelations = addCfRelationParams(request, action);
      return addCfQParams(rWithRelations, action, catalogueEntity, appState);
    },
    globalSuccessfulRequestDataMapper: (data, endpointGuid, guid) => {
      if (data) {
        if (data.entity) {
          data.entity.cfGuid = endpointGuid;
          data.entity.guid = guid;
        } else {
          data.cfGuid = endpointGuid;
          data.guid = guid;
        }
      }
      return data;
    },
    globalErrorMessageHandler: (errors: JetstreamError[]) => {
      if (!errors || errors.length === 0) {
        return 'No errors in response';
      }

      if (errors.length === 1) {
        return getCfError(errors[0].jetstreamErrorResponse.errorResponse);
      }

      return errors.reduce((message, error) => {
        message += `\n${getCfError(error.jetstreamErrorResponse.errorResponse)}`;
        return message;
      }, 'Multiple Cloud Foundry Errors. ');
    },
    // TODO: this is the `response`
    //       errorMessage: "Request Failed"
    // success: false

    // TODO: Push jetstream part into core failure handler
    // const jetstreamError = getJetStreamError(response);
    paginationConfig: {
      getEntitiesFromResponse: (response: CFResponse) => response.resources,
      getTotalPages: (responseWithPages: JetstreamResponse<CFResponse | CFResponse[]>) =>
        // Input is keyed per endpoint. Value per endpoint can either be a response or a number of responses (one per page)
        Object.values(responseWithPages).reduce((max, response: CFResponse | CFResponse[]) => {
          const resp = (response[0] || response);
          return max > resp.total_pages ? max : resp.total_pages;
        }, 0),
      getTotalEntities: (responseWithPages: JetstreamResponse<CFResponse | CFResponse[]>) =>
        Object.values(responseWithPages).reduce((all, response: CFResponse | CFResponse[]) => {
          return all + (response[0] || response).total_results;
        }, 0),
      getPaginationParameters: (page: number) => ({ page: page + '' })
    }
  };
  return [
    generateCfEndpointEntity(endpointDefinition),
    generateCfApplicationEntity(endpointDefinition),
    generateCfSpaceEntity(endpointDefinition),
    generateCfOrgEntity(endpointDefinition),
    generateFeatureFlagEntity(endpointDefinition),
    generateStackEntity(endpointDefinition),
    generateRouteEntity(endpointDefinition),
    generateEventEntity(endpointDefinition),
    generateGitBranchEntity(endpointDefinition),
    generateGitRepoEntity(endpointDefinition),
    generateGitCommitEntity(endpointDefinition),
    generateCFDomainEntity(endpointDefinition),
    generateCFUserEntity(endpointDefinition),
    generateCFServiceInstanceEntity(endpointDefinition),
    generateCFServicePlanEntity(endpointDefinition),
    generateCFServiceEntity(endpointDefinition),
    generateCFServiceBindingEntity(endpointDefinition),
    generateCFSecurityGroupEntity(endpointDefinition),
    generateCFServicePlanVisibilityEntity(endpointDefinition),
    generateCFServiceBrokerEntity(endpointDefinition),
    generateCFBuildPackEntity(endpointDefinition),
    generateCFAppStatsEntity(endpointDefinition),
    generateCFUserProvidedServiceInstanceEntity(endpointDefinition),
    generateCFInfoEntity(endpointDefinition),
    generateCFPrivateDomainEntity(endpointDefinition),
    generateCFSpaceQuotaEntity(endpointDefinition),
    generateCFAppSummaryEntity(endpointDefinition),
    generateCFAppEnvVarEntity(endpointDefinition),
    generateCFQuotaDefinitionEntity(endpointDefinition),
    generateCFMetrics(endpointDefinition)
  ];
}

function generateCFQuotaDefinitionEntity(endpointDefinition: StratosEndpointExtensionDefinition) {
  const definition: IStratosEntityDefinition = {
    type: quotaDefinitionEntityType,
    schema: cfEntityFactory(quotaDefinitionEntityType),
    endpoint: endpointDefinition
  };
  return new StratosCatalogueEntity<IFavoriteMetadata, APIResource<IOrgQuotaDefinition>>(definition, {
    dataReducers: [
      endpointDisconnectRemoveEntitiesReducer()
    ],
    actionBuilders: quotaDefinitionActionBuilder
  });
}

function generateCFAppEnvVarEntity(endpointDefinition: StratosEndpointExtensionDefinition) {
  const definition: IStratosEntityDefinition<any, APIResource, any> = {
    type: appEnvVarsEntityType,
    schema: cfEntityFactory(appEnvVarsEntityType),
    endpoint: endpointDefinition,
    paginationConfig: {
      getEntitiesFromResponse: (response) => response,
      getTotalPages: (responses: JetstreamResponse<CFResponse>) => Object.values(responses).length,
      getTotalEntities: (responses: JetstreamResponse<CFResponse>) => 1,
      getPaginationParameters: (page: number) => ({ page: '1' })
    },
    successfulRequestDataMapper: (data, endpointGuid, guid, entityType, endpointType, action) => {
      return {
        entity: {
          ...(data || {}),
          cfGuid: endpointGuid
        },
        metadata: {
          guid: action.guid,
          created_at: '',
          updated_at: '',
          url: ''
        }
      };
    },
    // TODO: we need a envvar type
  };
  return new StratosCatalogueEntity<IFavoriteMetadata, APIResource>(definition, {
    dataReducers: [
      endpointDisconnectRemoveEntitiesReducer()
    ],
    actionBuilders: appEnvVarActionBuilders,
    entityBuilder: {
      getMetadata: ent => ({
        name: `Application environment variables (${ent.metadata.guid}).`,
        guid: ent.metadata.guid
      }),
      getGuid: metadata => metadata.guid,
    }
  });
}

function generateCFAppSummaryEntity(endpointDefinition: StratosEndpointExtensionDefinition) {
  const definition: IStratosEntityDefinition = {
    type: appSummaryEntityType,
    schema: cfEntityFactory(appSummaryEntityType),
    endpoint: endpointDefinition,
  };
  return new StratosCatalogueEntity<IFavoriteMetadata, IAppSummary>(definition, {
    dataReducers: [
      updateAppSummaryRoutesReducer,
      endpointDisconnectRemoveEntitiesReducer()
    ],
    actionBuilders: appSummaryActionBuilders,
    entityBuilder: {
      getMetadata: ent => ({
        name: ent.name,
        guid: ent.guid
      }),
      getGuid: metadata => metadata.guid,
    }
  });
}

function generateCFSpaceQuotaEntity(endpointDefinition: StratosEndpointExtensionDefinition) {
  const definition: IStratosEntityDefinition = {
    type: spaceQuotaEntityType,
    schema: cfEntityFactory(spaceQuotaEntityType),
    endpoint: endpointDefinition
  };
  return new StratosCatalogueEntity<IFavoriteMetadata, APIResource<ISpaceQuotaDefinition>>(definition, {
    dataReducers: [
      endpointDisconnectRemoveEntitiesReducer()
    ],
    actionBuilders: spaceQuotaDefinitionActionBuilders
  });
}

function generateCFPrivateDomainEntity(endpointDefinition: StratosEndpointExtensionDefinition) {
  const definition: IStratosEntityDefinition = {
    type: privateDomainsEntityType,
    schema: cfEntityFactory(privateDomainsEntityType),
    endpoint: endpointDefinition
  };
  return new StratosCatalogueEntity<IFavoriteMetadata, APIResource<IPrivateDomain>>(definition, {
    dataReducers: [
      endpointDisconnectRemoveEntitiesReducer()
    ],
  });
}

function generateCFInfoEntity(endpointDefinition: StratosEndpointExtensionDefinition) {
  const cfInfoDefinition: IStratosEntityDefinition = {
    type: cfInfoEntityType,
    schema: cfEntityFactory(cfInfoEntityType),
    label: 'Cloud Foundry Info',
    labelPlural: 'Cloud Foundry Infos',
    endpoint: endpointDefinition
  };
  return new StratosCatalogueEntity<IFavoriteMetadata, APIResource<ICfV2Info>, CfInfoDefinitionActionBuilders>(
    cfInfoDefinition,
    {
      dataReducers: [
        endpointDisconnectRemoveEntitiesReducer()
      ],
      actionBuilders: cfInfoDefinitionActionBuilders,
      entityBuilder: {
        getMetadata: info => ({
          guid: info.entity.name,
          name: info.entity.name,
        }),
        getGuid: metadata => metadata.guid,
      }
    }
  );
}

function generateCFUserProvidedServiceInstanceEntity(endpointDefinition: StratosEndpointExtensionDefinition) {
  const definition: IStratosEntityDefinition = {
    type: userProvidedServiceInstanceEntityType,
    schema: cfEntityFactory(userProvidedServiceInstanceEntityType),
    label: 'User Provided Service Instance',
    labelPlural: 'User Provided Service Instances',
    endpoint: endpointDefinition,
  };
  return new StratosCatalogueEntity<IFavoriteMetadata, APIResource<IUserProvidedServiceInstance>>(
    definition,
    {
      actionBuilders: userProvidedServiceActionBuilder,
      dataReducers: [
        serviceInstanceReducer,
        endpointDisconnectRemoveEntitiesReducer()
      ],
      entityBuilder: {
        getMetadata: ent => ({
          name: ent.entity.name
        }),
        getGuid: metadata => metadata.guid,
      }
    }
  );
}

function generateCFAppStatsEntity(endpointDefinition: StratosEndpointExtensionDefinition) {
  const definition: IStratosEntityDefinition<any, AppStat> = {
    type: appStatsEntityType,
    schema: cfEntityFactory(appStatsEntityType),
    endpoint: endpointDefinition,
    paginationConfig: {
      getEntitiesFromResponse: (response) => {
        return Object.keys(response).map(key => {
          const stat = response[key];
          stat.guid = key;
          return stat;
        });
      },
      getTotalPages: (responses: JetstreamResponse) => Object.values(responses).length,
      getTotalEntities: (responses: JetstreamResponse) => Object.values(responses).reduce((count, response) => {
        return count + Object.keys(response).length;
      }, 0),
      getPaginationParameters: (page: number) => ({ page: page + '' })
    },
    successfulRequestDataMapper: (data, endpointGuid, guid, entityType, endpointType, action) => {
      if (data) {
        return {
          ...data,
          cfGuid: endpointGuid,
          guid: `${action.guid}-${guid}`
        };
      }
      return data;
    },
  };
  return new StratosCatalogueEntity<IFavoriteMetadata, AppStat>(definition, {
    dataReducers: [
      endpointDisconnectRemoveEntitiesReducer()
    ],
    actionBuilders: appStatsActionBuilders,
    entityBuilder: {
      getMetadata: ent => ({
        name: ent.guid
      }),
      getGuid: metadata => metadata.name,
    }
  });
}

function generateCFBuildPackEntity(endpointDefinition: StratosEndpointExtensionDefinition) {
  const definition: IStratosEntityDefinition = {
    type: buildpackEntityType,
    schema: cfEntityFactory(buildpackEntityType),
    endpoint: endpointDefinition
  };
  return new StratosCatalogueEntity<IFavoriteMetadata, APIResource<IBuildpack>>(definition, {
    dataReducers: [
      endpointDisconnectRemoveEntitiesReducer()
    ],
    actionBuilders: buildpackActionBuilders
  });
}

function generateCFServiceBrokerEntity(endpointDefinition: StratosEndpointExtensionDefinition) {
  const definition: IStratosEntityDefinition = {
    type: serviceBrokerEntityType,
    schema: cfEntityFactory(serviceBrokerEntityType),
    endpoint: endpointDefinition
  };
  return new StratosCatalogueEntity<IFavoriteMetadata, APIResource<IServiceBroker>>(definition, {
    dataReducers: [
      endpointDisconnectRemoveEntitiesReducer()
    ],
    actionBuilders: serviceBrokerActionBuilders
  });
}

function generateCFServicePlanVisibilityEntity(endpointDefinition: StratosEndpointExtensionDefinition) {
  const definition: IStratosEntityDefinition = {
    type: servicePlanVisibilityEntityType,
    schema: cfEntityFactory(servicePlanVisibilityEntityType),
    endpoint: endpointDefinition
  };
  return new StratosCatalogueEntity<IFavoriteMetadata, APIResource<ISecurityGroup>>(definition, {
    dataReducers: [
      endpointDisconnectRemoveEntitiesReducer()
    ],
    actionBuilders: servicePlanVisibilityActionBuilders
  });
}

function generateCFSecurityGroupEntity(endpointDefinition: StratosEndpointExtensionDefinition) {
  const definition: IStratosEntityDefinition = {
    type: securityGroupEntityType,
    schema: cfEntityFactory(securityGroupEntityType),
    label: 'Security Group',
    labelPlural: 'Security Groups',
    endpoint: endpointDefinition
  };
  return new StratosCatalogueEntity<IFavoriteMetadata, APIResource<ISecurityGroup>>(definition, {
    dataReducers: [
      endpointDisconnectRemoveEntitiesReducer()
    ],
    actionBuilders: securityGroupBuilders
  });
}

function generateCFServiceBindingEntity(endpointDefinition: StratosEndpointExtensionDefinition) {
  const definition: IStratosEntityDefinition = {
    type: serviceBindingEntityType,
    schema: {
      default: cfEntityFactory(serviceBindingEntityType),
      [serviceBindingNoBindingsEntityType]: cfEntityFactory(serviceBindingNoBindingsEntityType)
    },
    label: 'Service Binding',
    labelPlural: 'Service Bindings',
    endpoint: endpointDefinition
  };
  return new StratosCatalogueEntity<IFavoriteMetadata, APIResource<IServiceBinding>>(
    definition,
    {
      dataReducers: [
        endpointDisconnectRemoveEntitiesReducer()
      ],
      actionBuilders: serviceBindingActionBuilders,
      entityBuilder: {
        getMetadata: ent => ({
          name: ent.entity.guid
        }),
        getGuid: metadata => metadata.guid,
      }
    }
  );
}

function generateCFServiceEntity(endpointDefinition: StratosEndpointExtensionDefinition) {
  const definition: IStratosEntityDefinition = {
    type: serviceEntityType,
    schema: cfEntityFactory(serviceEntityType),
    label: 'Service',
    labelPlural: 'Services',
    endpoint: endpointDefinition
  };
  return new StratosCatalogueEntity<IFavoriteMetadata, APIResource<IService>>(
    definition,
    {
      dataReducers: [
        endpointDisconnectRemoveEntitiesReducer()
      ],
      actionBuilders: serviceActionBuilders,
      entityBuilder: {
        getMetadata: ent => ({
          name: ent.entity.label
        }),
        getGuid: metadata => metadata.guid,
      }
    }
  );
}

function generateCFServicePlanEntity(endpointDefinition: StratosEndpointExtensionDefinition) {
  const definition: IStratosEntityDefinition = {
    type: servicePlanEntityType,
    schema: cfEntityFactory(servicePlanEntityType),
    label: 'Service Plan',
    labelPlural: 'Service Plans',
    endpoint: endpointDefinition
  };
  return new StratosCatalogueEntity<IFavoriteMetadata, APIResource<IServicePlan>>(
    definition,
    {
      dataReducers: [
        endpointDisconnectRemoveEntitiesReducer()
      ],
      actionBuilders: servicePlanActionBuilders,
      entityBuilder: {
        getMetadata: ent => ({
          name: ent.entity.name
        }),
        getGuid: metadata => metadata.guid,
      }
    }
  );
}

function generateCFServiceInstanceEntity(endpointDefinition: StratosEndpointExtensionDefinition) {
  const definition: IStratosEntityDefinition = {
    type: serviceInstancesEntityType,
    schema: {
      default: cfEntityFactory(serviceInstancesEntityType),
      [serviceInstancesWithSpaceEntityType]: cfEntityFactory(serviceInstancesWithSpaceEntityType),
      [serviceInstancesWithNoBindingsEntityType]: cfEntityFactory(serviceInstancesWithNoBindingsEntityType),
    },
    label: 'Marketplace Service Instance',
    labelPlural: 'Marketplace Service Instances',
    endpoint: endpointDefinition,
  };
  return new StratosCatalogueEntity<IFavoriteMetadata, APIResource<IServiceInstance>>(
    definition,
    {
      dataReducers: [
        serviceInstanceReducer,
        endpointDisconnectRemoveEntitiesReducer()
      ],
      actionBuilders: serviceInstanceActionBuilders,
      entityBuilder: {
        getMetadata: ent => ({
          name: ent.entity.name
        }),
        getGuid: metadata => metadata.guid,
      }
    }
  );
}

function generateCFUserEntity(endpointDefinition: StratosEndpointExtensionDefinition) {
  const definition: IStratosEntityDefinition = {
    type: cfUserEntityType,
    schema: cfEntityFactory(cfUserEntityType),
    label: 'User',
    labelPlural: 'Users',
    endpoint: endpointDefinition,
  };
  return new StratosCatalogueEntity<IFavoriteMetadata, APIResource<CfUser>>(
    definition,
    {
      actionBuilders: userActionBuilders,
      dataReducers: [userReducer, endpointDisconnectUserReducer],
      entityBuilder: {
        getMetadata: ent => ({
          name: ent.entity.username || ent.entity.guid
        }),
        getGuid: metadata => metadata.guid,
      }
    }
  );
}

function generateCFDomainEntity(endpointDefinition: StratosEndpointExtensionDefinition) {
  const definition: IStratosEntityDefinition = {
    type: domainEntityType,
    schema: cfEntityFactory(domainEntityType),
    label: 'Domain',
    labelPlural: 'Domains',
    endpoint: endpointDefinition
  };
  return new StratosCatalogueEntity<IFavoriteMetadata, APIResource<IDomain>>(
    definition,
    {
      dataReducers: [
        endpointDisconnectRemoveEntitiesReducer()
      ],
      actionBuilders: domainActionBuilders,
      entityBuilder: {
        getMetadata: ent => ({
          name: ent.entity.name
        }),
        getGuid: metadata => metadata.guid,
      }
    }
  );
}

function generateGitCommitEntity(endpointDefinition: StratosEndpointExtensionDefinition) {
  const definition: IStratosEntityDefinition = {
    type: gitCommitEntityType,
    schema: cfEntityFactory(gitCommitEntityType),
    label: 'Git Commit',
    labelPlural: 'Git Commits',
    endpoint: endpointDefinition
  };
  return new StratosCatalogueEntity<IFavoriteMetadata, GitCommit, GitCommitActionBuildersConfig, GitCommitActionBuilders>(
    definition,
    {
      dataReducers: [
        endpointDisconnectRemoveEntitiesReducer()
      ],
      actionBuilders: gitCommitActionBuilders,
      entityBuilder: {
        getMetadata: ent => ({
          name: ent.commit ? ent.commit.message || ent.sha : ent.sha
        }),
        getGuid: metadata => metadata.guid,
      }
    }
  );
}

function generateGitRepoEntity(endpointDefinition: StratosEndpointExtensionDefinition) {
  const definition: IStratosEntityDefinition = {
    type: gitRepoEntityType,
    schema: cfEntityFactory(gitRepoEntityType),
    label: 'Git Repository',
    labelPlural: 'Git Repositories',
    endpoint: endpointDefinition
  };
  return new StratosCatalogueEntity<IFavoriteMetadata, APIResource<GitRepo>>(
    definition,
    {
      dataReducers: [
        endpointDisconnectRemoveEntitiesReducer()
      ],
      actionBuilders: gitRepoActionBuilders,
      entityBuilder: {
        getMetadata: ent => ({
          name: ent.entity.full_name
        }),
        getGuid: metadata => metadata.guid,
      }
    }
  );
}

function generateGitBranchEntity(endpointDefinition: StratosEndpointExtensionDefinition) {
  const definition: IStratosEntityDefinition = {
    type: gitBranchesEntityType,
    schema: cfEntityFactory(gitBranchesEntityType),
    label: 'Git Branch',
    labelPlural: 'Git Branches',
    endpoint: endpointDefinition
  };
  return new StratosCatalogueEntity<IBasicCFMetaData, APIResource<GitBranch>, GitBranchActionBuilders>(
    definition,
    {
      dataReducers: [
        endpointDisconnectRemoveEntitiesReducer()
      ],
      actionBuilders: gitBranchActionBuilders,
      entityBuilder: {
        getMetadata: ent => ({
          guid: ent.metadata.guid,
          name: ent.metadata.guid,
        }),
        getGuid: metadata => metadata.guid,
      }
    }
  );
}

function generateEventEntity(endpointDefinition: StratosEndpointExtensionDefinition) {
  const definition: IStratosEntityDefinition = {
    type: appEventEntityType,
    schema: cfEntityFactory(appEventEntityType),
    label: 'Application Event',
    labelPlural: 'Application Events',
    endpoint: endpointDefinition
  };
  return new StratosCatalogueEntity<IBasicCFMetaData, APIResource>(
    definition,
    {
      dataReducers: [
        endpointDisconnectRemoveEntitiesReducer()
      ],
      actionBuilders: applicationEventActionBuilders,
      entityBuilder: {
        getMetadata: app => ({
          guid: app.metadata.guid,
          name: app.metadata.guid,
        }),
        getGuid: metadata => metadata.guid,
      }
    }
  );
}

function generateRouteEntity(endpointDefinition: StratosEndpointExtensionDefinition) {
  const definition: IStratosEntityDefinition = {
    type: routeEntityType,
    schema: cfEntityFactory(routeEntityType),
    label: 'Application Route',
    labelPlural: 'Application Routes',
    endpoint: endpointDefinition
  };
  return new StratosCatalogueEntity<IBasicCFMetaData, APIResource<IRoute>>(
    definition,
    {
      actionBuilders: routesActionBuilders,
      dataReducers: [
        routeReducer,
        endpointDisconnectRemoveEntitiesReducer()
      ],
      entityBuilder: {
        getMetadata: app => ({
          guid: app.metadata.guid,
          name: app.entity.domain_url,
        }),
        getGuid: metadata => metadata.guid,
      }
    }
  );
}

function generateStackEntity(endpointDefinition: StratosEndpointExtensionDefinition) {
  const definition: IStratosEntityDefinition = {
    type: stackEntityType,
    schema: cfEntityFactory(stackEntityType),
    label: 'Stack',
    labelPlural: 'Stacks',
    endpoint: endpointDefinition
  };
  return new StratosCatalogueEntity<IBasicCFMetaData, APIResource<IStack>>(
    definition,
    {
      dataReducers: [
        endpointDisconnectRemoveEntitiesReducer()
      ],
      actionBuilders: stackActionBuilders,
      entityBuilder: {
        getMetadata: app => ({
          guid: app.metadata.guid,
          name: app.entity.name,
        }),
        getGuid: metadata => metadata.guid,
      }
    }
  );
}

function generateFeatureFlagEntity(endpointDefinition: StratosEndpointExtensionDefinition) {
  const featureFlagDefinition: IStratosEntityDefinition = {
    type: featureFlagEntityType,
    schema: cfEntityFactory(featureFlagEntityType),
    label: 'Feature Flag',
    labelPlural: 'Feature Flags',
    endpoint: endpointDefinition,
    successfulRequestDataMapper: (
      response,
      endpointGuid
    ) => {
      return {
        ...response,
        guid: `${endpointGuid}-${response.name}`
      };
    },
    paginationConfig: {
      getEntitiesFromResponse: (response) => {
        return response;
      },
      getTotalPages: (responses: JetstreamResponse) => 1,
      getTotalEntities: (responses: JetstreamResponse) => responses.length,
      getPaginationParameters: (page: number) => ({ page: page + '' })
    }
  };
  return new StratosCatalogueEntity<IBasicCFMetaData, IFeatureFlag>(
    featureFlagDefinition,
    {
      dataReducers: [
        endpointDisconnectRemoveEntitiesReducer()
      ],
      actionBuilders: featureFlagActionBuilders,
      entityBuilder: {
        getMetadata: ff => ({
          guid: ff.guid,
          name: ff.name,
        }),
        getGuid: metadata => metadata.guid,
      }
    }
  );
}

function generateCfEndpointEntity(endpointDefinition: StratosEndpointExtensionDefinition) {
  return new StratosCatalogueEndpointEntity(
    endpointDefinition,
    metadata => `/cloud-foundry/${metadata.guid}`,
  );
}

function generateCfApplicationEntity(endpointDefinition: StratosEndpointExtensionDefinition) {
  const applicationDefinition: IStratosEntityDefinition = {
    type: applicationEntityType,
    schema: cfEntityFactory(applicationEntityType),
    label: 'Application',
    labelPlural: 'Applications',
    endpoint: endpointDefinition,
  };

  return new StratosCatalogueEntity<IAppFavMetadata, APIResource<IApp>>(
    applicationDefinition,
    {
      dataReducers: [
        updateApplicationRoutesReducer(),
        endpointDisconnectRemoveEntitiesReducer()
      ],
      entityBuilder: {
        getMetadata: app => ({
          guid: app.metadata.guid,
          cfGuid: app.entity.cfGuid,
          name: app.entity.name,
        }),
        getLink: metadata => `/applications/${metadata.cfGuid}/${metadata.guid}/summary`,
        getGuid: metadata => metadata.guid,
      },
      actionBuilders: applicationActionBuilder
    },
  );
}

function generateCfSpaceEntity(endpointDefinition: StratosEndpointExtensionDefinition) {
  const spaceDefinition: IStratosEntityDefinition = {
    type: spaceEntityType,
    schema: {
      default: cfEntityFactory(spaceEntityType),
      [spaceWithOrgEntityType]: cfEntityFactory(spaceWithOrgEntityType)
    },
    label: 'Space',
    labelPlural: 'Spaces',
    endpoint: endpointDefinition,
  };
  return new StratosCatalogueEntity<ISpaceFavMetadata, APIResource<ISpace>>(
    spaceDefinition,
    {
      actionBuilders: spaceActionBuilders,
      dataReducers: [
        updateSpaceQuotaReducer,
        endpointDisconnectRemoveEntitiesReducer(),
        userSpaceOrgReducer(true)
      ],
      entityBuilder: {
        getMetadata: space => ({
          guid: space.metadata.guid,
          orgGuid: space.entity.organization_guid ? space.entity.organization_guid : space.entity.organization.metadata.guid,
          name: space.entity.name,
          cfGuid: space.entity.cfGuid,
        }),
        getLink: metadata => `/cloud-foundry/${metadata.cfGuid}/organizations/${metadata.orgGuid}/spaces/${metadata.guid}/summary`,
        getGuid: metadata => metadata.guid
      }
    }
  );
}

function generateCfOrgEntity(endpointDefinition: StratosEndpointExtensionDefinition) {
  const orgDefinition: IStratosEntityDefinition = {
    type: organizationEntityType,
    schema: cfEntityFactory(organizationEntityType),
    label: 'Organization',
    labelPlural: 'Organizations',
    endpoint: endpointDefinition,
  };
  return new StratosCatalogueEntity<IOrgFavMetadata, APIResource<IOrganization>>(
    orgDefinition,
    {
      actionBuilders: organizationActionBuilders,
      dataReducers: [
        updateOrganizationQuotaReducer,
        updateOrganizationSpaceReducer(),
        endpointDisconnectRemoveEntitiesReducer(),
        userSpaceOrgReducer(false)
      ],
      entityBuilder: {
        getMetadata: org => ({
          guid: org.metadata.guid,
          status: getOrgStatus(org),
          name: org.entity.name,
          cfGuid: org.entity.cfGuid,
        }),
        getLink: metadata => `/cloud-foundry/${metadata.cfGuid}/organizations/${metadata.guid}`,
        getGuid: metadata => metadata.guid
      }
    }
  );
}

function getOrgStatus(org: APIResource<IOrganization>) {
  if (!org || !org.entity || !org.entity.status) {
    return 'Unknown';
  }
  return org.entity.status.charAt(0).toUpperCase() + org.entity.status.slice(1);
}

function generateCFMetrics(endpointDefinition: StratosEndpointExtensionDefinition) {
  const definition: IStratosEntityDefinition = {
    type: metricEntityType,
    schema: cfEntityFactory(metricEntityType),
    label: 'CF Metric',
    labelPlural: 'CF Metrics',
    endpoint: endpointDefinition,
  };
  return new StratosCatalogueEntity<IOrgFavMetadata, APIResource<IOrganization>>(
    definition,
    {
      dataReducers: [
        endpointDisconnectRemoveEntitiesReducer(),
      ],
    }
  );
}<|MERGE_RESOLUTION|>--- conflicted
+++ resolved
@@ -127,38 +127,6 @@
 import { CFResponse } from './store/types/cf-api.types';
 import { GitBranch, GitCommit, GitRepo } from './store/types/git.types';
 import { CfUser } from './store/types/user.types';
-<<<<<<< HEAD
-
-
-// TODO: RC Location
-interface CfErrorObject {
-  code: number;
-  description: string;
-  error_code: string;
-}
-
-type CfErrorResponse = CfErrorObject | string | any;
-
-// TODO: RC location
-function isCfError(errorResponse: CfErrorResponse): CfErrorObject {
-  return !!errorResponse.code && !!errorResponse.description && !!errorResponse.error_code ? errorResponse as CfErrorObject : null;
-}
-
-function getCfError(errorResponse: CfErrorResponse): string {
-  const cfError = isCfError(errorResponse);
-  if (cfError) {
-    // TODO: RC test
-    return `${cfError.description}. Code: ${cfError.error_code}`;
-  } else if (typeof errorResponse === 'string') {
-    // TODO: RC test
-    return errorResponse;
-  } else {
-    // TODO: RC test
-    return `Unknown Cloud Foundry Error`;
-  }
-}
-=======
->>>>>>> ffc9e1d5
 
 export interface CFBasePipelineRequestActionMeta {
   includeRelations?: string[];
