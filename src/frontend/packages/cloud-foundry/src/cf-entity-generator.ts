--- conflicted
+++ resolved
@@ -524,16 +524,10 @@
   const definition = {
     type: routeEntityType,
     schema: cfEntityFactory(routeEntityType),
-<<<<<<< HEAD
-    label: 'Route',
-    labelPlural: 'Routes',
+    label: 'Application Route',
+    labelPlural: 'Application Routes',
     endpoint: endpointDefinition,
     reducers: { [getCFEntityKey(routeEntityType)]: [routeReducer] }
-=======
-    label: 'Application Route',
-    labelPlural: 'Application Routes',
-    endpoint: endpointDefinition
->>>>>>> 42c9e02e
   };
   return new StratosCatalogueEntity<IBasicCFMetaData, APIResource<IRoute>>(
     definition,
