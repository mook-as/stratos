import {
  IService,
  IServiceBinding,
  IServiceBroker,
  IServiceInstance,
  IServicePlan,
  IUserProvidedServiceInstance,
} from '../../core/src/core/cf-api-svc.types';
import {
  IApp,
  IBuildpack,
  IDomain,
  IFeatureFlag,
  IOrganization,
  IRoute,
  ISecurityGroup,
  ISpace,
  IStack,
} from '../../core/src/core/cf-api.types';
import {
  StratosBaseCatalogueEntity,
  StratosCatalogueEndpointEntity,
  StratosCatalogueEntity,
} from '../../core/src/core/entity-catalogue/entity-catalogue-entity';
import { entityCatalogue } from '../../core/src/core/entity-catalogue/entity-catalogue.service';
import { IStratosEndpointDefinition } from '../../core/src/core/entity-catalogue/entity-catalogue.types';
import { BaseEndpointAuth } from '../../core/src/features/endpoints/endpoint-auth';
<<<<<<< HEAD
import {
  appEnvVarsSchemaKey,
  appEventSchemaKey,
  applicationSchemaKey,
  appStatsSchemaKey,
  appSummarySchemaKey,
  buildpackSchemaKey,
  cfInfoSchemaKey,
  cfUserSchemaKey,
  domainSchemaKey,
  entityFactory,
  featureFlagSchemaKey,
  gitBranchesSchemaKey,
  gitCommitSchemaKey,
  gitRepoSchemaKey,
  organizationSchemaKey,
  privateDomainsSchemaKey,
  quotaDefinitionSchemaKey,
  routeSchemaKey,
  securityGroupSchemaKey,
  serviceBindingNoBindingsSchemaKey,
  serviceBindingSchemaKey,
  serviceBrokerSchemaKey,
  serviceInstancesSchemaKey,
  serviceInstancesWithNoBindingsSchemaKey,
  serviceInstancesWithSpaceSchemaKey,
  servicePlanSchemaKey,
  servicePlanVisibilitySchemaKey,
  serviceSchemaKey,
  spaceQuotaSchemaKey,
  spaceSchemaKey,
  spaceWithOrgKey,
  stackSchemaKey,
  userProvidedServiceInstanceSchemaKey,
} from '../../store/src/helpers/entity-factory';
=======
>>>>>>> f9ab3a17
import { APIResource } from '../../store/src/types/api.types';
import { AppStats } from '../../store/src/types/app-metadata.types';
import { GitBranch, GitCommit, GitRepo } from '../../store/src/types/git.types';
import { IFavoriteMetadata } from '../../store/src/types/user-favorites.types';
import { CfUser } from '../../store/src/types/user.types';
import { CF_ENDPOINT_TYPE } from '../cf-types';
<<<<<<< HEAD
=======
import {
  appEnvVarsEntityType,
  appEventEntityType,
  applicationEntityType,
  appStatsEntityType,
  appSummaryEntityType,
  buildpackEntityType,
  cfEntityFactory,
  cfInfoEntityType,
  cfUserEntityType,
  domainEntityType,
  featureFlagEntityType,
  gitBranchesEntityType,
  gitCommitEntityType,
  gitRepoEntityType,
  organizationEntityType,
  privateDomainsEntityType,
  quotaDefinitionEntityType,
  routeEntityType,
  securityGroupEntityType,
  serviceBindingEntityType,
  serviceBindingNoBindingsEntityType,
  serviceBrokerEntityType,
  serviceEntityType,
  serviceInstancesEntityType,
  serviceInstancesWithNoBindingsEntityType,
  serviceInstancesWithspaceEntityType,
  servicePlanEntityType,
  servicePlanVisibilityEntityType,
  spaceEntityType,
  spaceQuotaEntityType,
  spaceWithOrgEntityType,
  stackEntityType,
  userProvidedServiceInstanceEntityType,
} from './cf-entity-factory';
>>>>>>> f9ab3a17
import { IAppFavMetadata, IBasicCFMetaData, IOrgFavMetadata, ISpaceFavMetadata } from './cf-metadata-types';
import { CfEndpointDetailsComponent } from './shared/components/cf-endpoint-details/cf-endpoint-details.component';

export function registerCFEntities() {
  generateCFEntities().forEach(entity => entityCatalogue.register(entity));
}

export function generateCFEntities(): StratosBaseCatalogueEntity[] {
  const endpointDefinition = {
    type: CF_ENDPOINT_TYPE,
    label: 'Cloud Foundry',
    labelPlural: 'Cloud Foundry',
    icon: 'cloud_foundry',
    iconFont: 'stratos-icons',
    logoUrl: '/core/assets/endpoint-icons/cloudfoundry.png',
    authTypes: [BaseEndpointAuth.UsernamePassword, BaseEndpointAuth.SSO],
    listDetailsComponent: CfEndpointDetailsComponent,
  } as IStratosEndpointDefinition;
  return [
    generateCfEndpointEntity(endpointDefinition),
    generateCfApplicationEntity(endpointDefinition),
    generateCfSpaceEntity(endpointDefinition),
    generateCfOrgEntity(endpointDefinition),
    generateFeatureFlagEntity(endpointDefinition),
    generateStackEntity(endpointDefinition),
    generateRouteEntity(endpointDefinition),
    generateEventEntity(endpointDefinition),
    generateGitBranchEntity(endpointDefinition),
    generateGitRepoEntity(endpointDefinition),
    generateGitCommitEntity(endpointDefinition),
    generateCFDomainEntity(endpointDefinition),
    generateCFUserEntity(endpointDefinition),
    generateCFServiceInstanceEntity(endpointDefinition),
    generateCFServicePlanEntity(endpointDefinition),
    generateCFServiceEntity(endpointDefinition),
    generateCFServiceBindingEntity(endpointDefinition),
    generateCFSecurityGroupEntity(endpointDefinition),
    generateCFServicePlanVisibilityEntity(endpointDefinition),
    generateCFServiceBrokerEntity(endpointDefinition),
    generateCFBuildPackEntity(endpointDefinition),
    generateCFAppStatsEntity(endpointDefinition),
    generateCFUserProvidedServiceInstanceEntity(endpointDefinition),
    generateCFInfoEntity(endpointDefinition),
    generateCFPrivateDomainEntity(endpointDefinition),
    generateCFSpaceQuotaEntity(endpointDefinition),
    generateCFAppSummaryEntity(endpointDefinition),
    generateCFAppEnvVarEntity(endpointDefinition),
    generateCFQuotaDefinitionEntity(endpointDefinition),
  ];
}

function generateCFQuotaDefinitionEntity(endpointDefinition: IStratosEndpointDefinition) {
  const definition = {
    type: quotaDefinitionEntityType,
    schema: cfEntityFactory(quotaDefinitionEntityType),
    endpoint: endpointDefinition
  };
  return new StratosCatalogueEntity<IFavoriteMetadata, APIResource>(definition);
}

function generateCFAppEnvVarEntity(endpointDefinition: IStratosEndpointDefinition) {
  const definition = {
    type: appEnvVarsEntityType,
    schema: cfEntityFactory(appEnvVarsEntityType),
    endpoint: endpointDefinition
  };
  return new StratosCatalogueEntity<IFavoriteMetadata, APIResource>(definition);
}

function generateCFAppSummaryEntity(endpointDefinition: IStratosEndpointDefinition) {
  const definition = {
    type: appSummaryEntityType,
    schema: cfEntityFactory(appSummaryEntityType),
    endpoint: endpointDefinition
  };
  return new StratosCatalogueEntity<IFavoriteMetadata, APIResource>(definition);
}

function generateCFSpaceQuotaEntity(endpointDefinition: IStratosEndpointDefinition) {
  const definition = {
    type: spaceQuotaEntityType,
    schema: cfEntityFactory(spaceQuotaEntityType),
    endpoint: endpointDefinition
  };
  return new StratosCatalogueEntity<IFavoriteMetadata, APIResource>(definition);
}

function generateCFPrivateDomainEntity(endpointDefinition: IStratosEndpointDefinition) {
  const definition = {
    type: privateDomainsEntityType,
    schema: cfEntityFactory(privateDomainsEntityType),
    endpoint: endpointDefinition
  };
  return new StratosCatalogueEntity<IFavoriteMetadata, APIResource>(definition);
}

function generateCFInfoEntity(endpointDefinition: IStratosEndpointDefinition) {
  const definition = {
    type: cfInfoEntityType,
    schema: cfEntityFactory(cfInfoEntityType),
    endpoint: endpointDefinition
  };
  return new StratosCatalogueEntity<IFavoriteMetadata, APIResource>(definition);
}

function generateCFUserProvidedServiceInstanceEntity(endpointDefinition: IStratosEndpointDefinition) {
  const definition = {
    type: userProvidedServiceInstanceEntityType,
    schema: cfEntityFactory(userProvidedServiceInstanceEntityType),
    label: 'User Provided Service Instance',
    labelPlural: 'User Provided Service Instances',
    endpoint: endpointDefinition
  };
  return new StratosCatalogueEntity<IFavoriteMetadata, APIResource<IUserProvidedServiceInstance>>(
    definition,
    {
      getMetadata: ent => ({
        name: ent.entity.name
      }),
      getGuid: metadata => metadata.guid,
    }
  );
}

function generateCFAppStatsEntity(endpointDefinition: IStratosEndpointDefinition) {
  const definition = {
    type: appStatsEntityType,
    schema: cfEntityFactory(appStatsEntityType),
    endpoint: endpointDefinition
  };
  return new StratosCatalogueEntity<IFavoriteMetadata, APIResource<AppStats>>(definition);
}

function generateCFBuildPackEntity(endpointDefinition: IStratosEndpointDefinition) {
  const definition = {
    type: buildpackEntityType,
    schema: cfEntityFactory(buildpackEntityType),
    endpoint: endpointDefinition
  };
  return new StratosCatalogueEntity<IFavoriteMetadata, APIResource<IBuildpack>>(definition);
}
function generateCFServiceBrokerEntity(endpointDefinition: IStratosEndpointDefinition) {
  const definition = {
    type: serviceBrokerEntityType,
    schema: cfEntityFactory(serviceBrokerEntityType),
    endpoint: endpointDefinition
  };
  return new StratosCatalogueEntity<IFavoriteMetadata, APIResource<IServiceBroker>>(definition);
}

function generateCFServicePlanVisibilityEntity(endpointDefinition: IStratosEndpointDefinition) {
  const definition = {
    type: servicePlanVisibilityEntityType,
    schema: cfEntityFactory(servicePlanVisibilityEntityType),
    endpoint: endpointDefinition
  };
  return new StratosCatalogueEntity<IFavoriteMetadata, APIResource<ISecurityGroup>>(definition);
}

function generateCFSecurityGroupEntity(endpointDefinition: IStratosEndpointDefinition) {
  const definition = {
    type: securityGroupEntityType,
    schema: cfEntityFactory(securityGroupEntityType),
    label: 'Security Group',
    labelPlural: 'Security Groups',
    endpoint: endpointDefinition
  };
  return new StratosCatalogueEntity<IFavoriteMetadata, APIResource<ISecurityGroup>>(definition);
}

function generateCFServiceBindingEntity(endpointDefinition: IStratosEndpointDefinition) {
  const definition = {
    type: serviceBindingEntityType,
    schema: {
      default: cfEntityFactory(serviceBindingEntityType),
      [serviceBindingNoBindingsEntityType]: cfEntityFactory(serviceBindingNoBindingsEntityType)
    },
    label: 'Service Binding',
    labelPlural: 'Service Bindings',
    endpoint: endpointDefinition
  };
  return new StratosCatalogueEntity<IFavoriteMetadata, APIResource<IServiceBinding>>(
    definition,
    {
      getMetadata: ent => ({
        name: ent.entity.guid
      }),
      getGuid: metadata => metadata.guid,
    }
  );
}

function generateCFServiceEntity(endpointDefinition: IStratosEndpointDefinition) {
  const definition = {
    type: serviceEntityType,
    schema: cfEntityFactory(serviceEntityType),
    label: 'Service',
    labelPlural: 'Services',
    endpoint: endpointDefinition
  };
  return new StratosCatalogueEntity<IFavoriteMetadata, APIResource<IService>>(
    definition,
    {
      getMetadata: ent => ({
        name: ent.entity.label
      }),
      getGuid: metadata => metadata.guid,
    }
  );
}

function generateCFServicePlanEntity(endpointDefinition: IStratosEndpointDefinition) {
  const definition = {
    type: servicePlanEntityType,
    schema: cfEntityFactory(servicePlanEntityType),
    label: 'Service Plan',
    labelPlural: 'Service Plans',
    endpoint: endpointDefinition
  };
  return new StratosCatalogueEntity<IFavoriteMetadata, APIResource<IServicePlan>>(
    definition,
    {
      getMetadata: ent => ({
        name: ent.entity.name
      }),
      getGuid: metadata => metadata.guid,
    }
  );
}

function generateCFServiceInstanceEntity(endpointDefinition: IStratosEndpointDefinition) {
  const definition = {
    type: serviceInstancesEntityType,
    schema: {
      default: cfEntityFactory(serviceInstancesEntityType),
      [serviceInstancesWithspaceEntityType]: cfEntityFactory(serviceInstancesWithspaceEntityType),
      [serviceInstancesWithNoBindingsEntityType]: cfEntityFactory(serviceInstancesWithNoBindingsEntityType),
    },
    label: 'Marketplace Service Instance',
    labelPlural: 'Marketplace Service Instances',
    endpoint: endpointDefinition
  };
  return new StratosCatalogueEntity<IFavoriteMetadata, APIResource<IServiceInstance>>(
    definition,
    {
      getMetadata: ent => ({
        name: ent.entity.name
      }),
      getGuid: metadata => metadata.guid,
    }
  );
}

function generateCFUserEntity(endpointDefinition: IStratosEndpointDefinition) {
  const definition = {
    type: cfUserEntityType,
    schema: cfEntityFactory(cfUserEntityType),
    label: 'User',
    labelPlural: 'Users',
    endpoint: endpointDefinition
  };
  return new StratosCatalogueEntity<IFavoriteMetadata, APIResource<CfUser>>(
    definition,
    {
      getMetadata: ent => ({
        name: ent.entity.username || ent.entity.guid
      }),
      getGuid: metadata => metadata.guid,
    }
  );
}

function generateCFDomainEntity(endpointDefinition: IStratosEndpointDefinition) {
  const definition = {
    type: domainEntityType,
    schema: cfEntityFactory(domainEntityType),
    label: 'Domain',
    labelPlural: 'Domains',
    endpoint: endpointDefinition
  };
  return new StratosCatalogueEntity<IFavoriteMetadata, APIResource<IDomain>>(
    definition,
    {
      getMetadata: ent => ({
        name: ent.entity.name
      }),
      getGuid: metadata => metadata.guid,
    }
  );
}

function generateGitCommitEntity(endpointDefinition: IStratosEndpointDefinition) {
  const definition = {
    type: gitCommitEntityType,
    schema: cfEntityFactory(gitCommitEntityType),
    label: 'Git Commit',
    labelPlural: 'Git Commits',
    endpoint: endpointDefinition
  };
  return new StratosCatalogueEntity<IFavoriteMetadata, APIResource<GitCommit>>(
    definition,
    {
      getMetadata: ent => ({
        name: ent.entity.commit ? ent.entity.commit.message || ent.entity.sha : ent.entity.sha
      }),
      getGuid: metadata => metadata.guid,
    }
  );
}

function generateGitRepoEntity(endpointDefinition: IStratosEndpointDefinition) {
  const definition = {
    type: gitRepoEntityType,
    schema: cfEntityFactory(gitRepoEntityType),
    label: 'Git Repository',
    labelPlural: 'Git Repositories',
    endpoint: endpointDefinition
  };
  return new StratosCatalogueEntity<IFavoriteMetadata, APIResource<GitRepo>>(
    definition,
    {
      getMetadata: ent => ({
        name: ent.entity.full_name
      }),
      getGuid: metadata => metadata.guid,
    }
  );
}
function generateGitBranchEntity(endpointDefinition: IStratosEndpointDefinition) {
  const definition = {
    type: gitBranchesEntityType,
    schema: cfEntityFactory(gitBranchesEntityType),
    label: 'Git Branch',
    labelPlural: 'Git Branches',
    endpoint: endpointDefinition
  };
  return new StratosCatalogueEntity<IBasicCFMetaData, APIResource<GitBranch>>(
    definition,
    {
      getMetadata: ent => ({
        guid: ent.metadata.guid,
        name: ent.metadata.guid,
      }),
      getGuid: metadata => metadata.guid,
    }
  );
}
function generateEventEntity(endpointDefinition: IStratosEndpointDefinition) {
  const definition = {
    type: appEventEntityType,
    schema: cfEntityFactory(appEventEntityType),
    label: 'Application Event',
    labelPlural: 'Application Events',
    endpoint: endpointDefinition
  };
  return new StratosCatalogueEntity<IBasicCFMetaData, APIResource>(
    definition,
    {
      getMetadata: app => ({
        guid: app.metadata.guid,
        name: app.metadata.guid,
      }),
      getGuid: metadata => metadata.guid,
    }
  );
}
function generateRouteEntity(endpointDefinition: IStratosEndpointDefinition) {
  const definition = {
    type: routeEntityType,
    schema: cfEntityFactory(routeEntityType),
    label: 'Route',
    labelPlural: 'Routes',
    endpoint: endpointDefinition
  };
  return new StratosCatalogueEntity<IBasicCFMetaData, APIResource<IRoute>>(
    definition,
    {
      getMetadata: app => ({
        guid: app.metadata.guid,
        name: app.entity.domain_url,
      }),
      getGuid: metadata => metadata.guid,
    }
  );
}
function generateStackEntity(endpointDefinition: IStratosEndpointDefinition) {
  const definition = {
    type: stackEntityType,
    schema: cfEntityFactory(stackEntityType),
    label: 'Stack',
    labelPlural: 'Stacks',
    endpoint: endpointDefinition
  };
  return new StratosCatalogueEntity<IBasicCFMetaData, APIResource<IStack>>(
    definition,
    {
      getMetadata: app => ({
        guid: app.metadata.guid,
        name: app.entity.name,
      }),
      getGuid: metadata => metadata.guid,
    }
  );
}
function generateFeatureFlagEntity(endpointDefinition: IStratosEndpointDefinition) {
  const featureFlagDefinition = {
    type: featureFlagEntityType,
    schema: cfEntityFactory(featureFlagEntityType),
    label: 'Feature Flag',
    labelPlural: 'Feature Flags',
    endpoint: endpointDefinition
  };
  return new StratosCatalogueEntity<IBasicCFMetaData, APIResource<IFeatureFlag>>(
    featureFlagDefinition,
    {
      getMetadata: app => ({
        guid: app.metadata.guid,
        name: app.entity.name,
      }),
      getGuid: metadata => metadata.guid,
    }
  );
}
function generateCfEndpointEntity(endpointDefinition: IStratosEndpointDefinition) {
  return new StratosCatalogueEndpointEntity(
    endpointDefinition,
    metadata => `/cloud-foundry/${metadata.guid}`,
  );
}
function generateCfApplicationEntity(endpointDefinition: IStratosEndpointDefinition) {
  const applicationDefinition = {
    type: applicationEntityType,
    schema: cfEntityFactory(applicationEntityType),
    label: 'Application',
    labelPlural: 'Applications',
    endpoint: endpointDefinition
  };
  return new StratosCatalogueEntity<IAppFavMetadata, APIResource<IApp>>(
    applicationDefinition,
    {
      getMetadata: app => ({
        guid: app.metadata.guid,
        cfGuid: app.entity.cfGuid,
        name: app.entity.name,
      }),
      getLink: metadata => `/applications/${metadata.cfGuid}/${metadata.guid}/summary`,
      getGuid: metadata => metadata.guid,
    }
  );
}
function generateCfSpaceEntity(endpointDefinition: IStratosEndpointDefinition) {
  const spaceDefinition = {
    type: spaceEntityType,
    schema: {
      default: cfEntityFactory(spaceEntityType),
      [spaceWithOrgEntityType]: cfEntityFactory(spaceWithOrgEntityType)
    },
    label: 'Space',
    labelPlural: 'Spaces',
    endpoint: endpointDefinition
  };
  return new StratosCatalogueEntity<ISpaceFavMetadata, APIResource<ISpace>>(
    spaceDefinition,
    {
      getMetadata: space => ({
        guid: space.metadata.guid,
        orgGuid: space.entity.organization_guid ? space.entity.organization_guid : space.entity.organization.metadata.guid,
        name: space.entity.name,
        cfGuid: space.entity.cfGuid,
      }),
      getLink: metadata => `/cloud-foundry/${metadata.cfGuid}/organizations/${metadata.orgGuid}/spaces/${metadata.guid}/summary`,
      getGuid: metadata => metadata.guid
    }
  );
}
function generateCfOrgEntity(endpointDefinition: IStratosEndpointDefinition) {
  const orgDefinition = {
    type: organizationEntityType,
    schema: cfEntityFactory(organizationEntityType),
    label: 'Organization',
    labelPlural: 'Organizations',
    endpoint: endpointDefinition
  };
  return new StratosCatalogueEntity<IOrgFavMetadata, APIResource<IOrganization>>(
    orgDefinition,
    {
      getMetadata: org => ({
        guid: org.metadata.guid,
        status: getOrgStatus(org),
        name: org.entity.name,
        cfGuid: org.entity.cfGuid,
      }),
      getLink: metadata => `/cloud-foundry/${metadata.cfGuid}/organizations/${metadata.guid}`,
      getGuid: metadata => metadata.guid
    }
  );
}
function getOrgStatus(org: APIResource<IOrganization>) {
  if (!org || !org.entity || !org.entity.status) {
    return 'Unknown';
  }
  return org.entity.status.charAt(0).toUpperCase() + org.entity.status.slice(1);
}<|MERGE_RESOLUTION|>--- conflicted
+++ resolved
@@ -25,52 +25,12 @@
 import { entityCatalogue } from '../../core/src/core/entity-catalogue/entity-catalogue.service';
 import { IStratosEndpointDefinition } from '../../core/src/core/entity-catalogue/entity-catalogue.types';
 import { BaseEndpointAuth } from '../../core/src/features/endpoints/endpoint-auth';
-<<<<<<< HEAD
-import {
-  appEnvVarsSchemaKey,
-  appEventSchemaKey,
-  applicationSchemaKey,
-  appStatsSchemaKey,
-  appSummarySchemaKey,
-  buildpackSchemaKey,
-  cfInfoSchemaKey,
-  cfUserSchemaKey,
-  domainSchemaKey,
-  entityFactory,
-  featureFlagSchemaKey,
-  gitBranchesSchemaKey,
-  gitCommitSchemaKey,
-  gitRepoSchemaKey,
-  organizationSchemaKey,
-  privateDomainsSchemaKey,
-  quotaDefinitionSchemaKey,
-  routeSchemaKey,
-  securityGroupSchemaKey,
-  serviceBindingNoBindingsSchemaKey,
-  serviceBindingSchemaKey,
-  serviceBrokerSchemaKey,
-  serviceInstancesSchemaKey,
-  serviceInstancesWithNoBindingsSchemaKey,
-  serviceInstancesWithSpaceSchemaKey,
-  servicePlanSchemaKey,
-  servicePlanVisibilitySchemaKey,
-  serviceSchemaKey,
-  spaceQuotaSchemaKey,
-  spaceSchemaKey,
-  spaceWithOrgKey,
-  stackSchemaKey,
-  userProvidedServiceInstanceSchemaKey,
-} from '../../store/src/helpers/entity-factory';
-=======
->>>>>>> f9ab3a17
 import { APIResource } from '../../store/src/types/api.types';
 import { AppStats } from '../../store/src/types/app-metadata.types';
 import { GitBranch, GitCommit, GitRepo } from '../../store/src/types/git.types';
 import { IFavoriteMetadata } from '../../store/src/types/user-favorites.types';
 import { CfUser } from '../../store/src/types/user.types';
 import { CF_ENDPOINT_TYPE } from '../cf-types';
-<<<<<<< HEAD
-=======
 import {
   appEnvVarsEntityType,
   appEventEntityType,
@@ -106,7 +66,6 @@
   stackEntityType,
   userProvidedServiceInstanceEntityType,
 } from './cf-entity-factory';
->>>>>>> f9ab3a17
 import { IAppFavMetadata, IBasicCFMetaData, IOrgFavMetadata, ISpaceFavMetadata } from './cf-metadata-types';
 import { CfEndpointDetailsComponent } from './shared/components/cf-endpoint-details/cf-endpoint-details.component';
 
