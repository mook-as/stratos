import { DatePipe } from '@angular/common';
import { Component } from '@angular/core';
import { ActivatedRoute } from '@angular/router';
import { Store } from '@ngrx/store';
import { Observable, of as observableOf, ReplaySubject } from 'rxjs';
import { filter, map } from 'rxjs/operators';

import { CF_ENDPOINT_TYPE } from '../../../../../cloud-foundry/cf-types';
import { GetServiceInstance } from '../../../../../cloud-foundry/src/actions/service-instances.actions';
import { CFAppState } from '../../../../../cloud-foundry/src/cf-app-state';
import { serviceBindingEntityType, serviceInstancesEntityType } from '../../../../../cloud-foundry/src/cf-entity-factory';
import {
  ServiceActionHelperService,
} from '../../../../../cloud-foundry/src/shared/data-services/service-action-helper.service';
import { IServiceBinding, IServiceInstance } from '../../../../../core/src/core/cf-api-svc.types';
import { entityCatalogue } from '../../../../../core/src/core/entity-catalogue/entity-catalogue.service';
import { EntityServiceFactory } from '../../../../../core/src/core/entity-service-factory.service';
import {
  AppMonitorComponentTypes,
} from '../../../../../core/src/shared/components/app-action-monitor-icon/app-action-monitor-icon.component';
import { ITableColumn } from '../../../../../core/src/shared/components/list/list-table/table.types';
import { RouterNav } from '../../../../../store/src/actions/router.actions';
import { APIResource } from '../../../../../store/src/types/api.types';

@Component({
  selector: 'app-detach-service-instance',
  templateUrl: './detach-service-instance.component.html',
  styleUrls: ['./detach-service-instance.component.scss']
})
export class DetachServiceInstanceComponent {

  title$: Observable<string>;
  cfGuid: string;
  selectedBindings: APIResource<IServiceBinding>[];
  deleteStarted: boolean;
  public siBindingCatalogueEntity = entityCatalogue.getEntity(CF_ENDPOINT_TYPE, serviceBindingEntityType);

  public confirmColumns: ITableColumn<APIResource<IServiceBinding>>[] = [
    {
      headerCell: () => 'Name',
      columnId: 'name',
      cellDefinition: {
        getValue: row => row.entity.app.entity.name,
        getLink: row => `/applications/${row.entity.app.metadata.guid}`,
        newTab: true,
      },
    },
    {
      columnId: 'creation',
      headerCell: () => 'Binding Date',
      cellDefinition: {
        getValue: (row: APIResource) => this.datePipe.transform(row.metadata.created_at, 'medium')
      }
    }
  ];

  deletingState = AppMonitorComponentTypes.DELETE;

  public selectedBindings$ = new ReplaySubject<APIResource<IServiceBinding>[]>(1);

  constructor(
    private store: Store<CFAppState>,
    private datePipe: DatePipe,
    private serviceActionHelperService: ServiceActionHelperService,
    private activatedRoute: ActivatedRoute,
    private entityServiceFactory: EntityServiceFactory
  ) {
    this.cfGuid = activatedRoute.snapshot.params.endpointId;
    const serviceInstanceId = activatedRoute.snapshot.params.serviceInstanceId;

    const serviceIntanceEntity = entityCatalogue.getEntity(CF_ENDPOINT_TYPE, serviceInstancesEntityType);
    const actionBuilder = serviceIntanceEntity.actionOrchestrator.getActionBuilder('get');
    const getServiceInstanceAction = actionBuilder(serviceInstanceId, this.cfGuid); 
    const serviceBindingEntityService = this.entityServiceFactory.create<APIResource<IServiceInstance>>(
      serviceInstanceId,
<<<<<<< HEAD
      getServiceInstanceAction,
      true
=======
      new GetServiceInstance(serviceInstanceId, this.cfGuid)
>>>>>>> 16804518
    );
    this.title$ = serviceBindingEntityService.waitForEntity$.pipe(
      filter(o => !!o && !!o.entity),
      map(o => `Unbind apps from '${o.entity.entity.name}'`),
    );

  }

  getId = (el: APIResource) => el.metadata.guid;
  setSelectedBindings = (selectedBindings: APIResource<IServiceBinding>[]) => {
    this.selectedBindings = selectedBindings;
    this.selectedBindings$.next(selectedBindings);
  }

  public startDelete = () => {

    if (this.deleteStarted) {
      return this.store.dispatch(new RouterNav({ path: '/services' }));
    }
    this.deleteStarted = true;
    if (this.selectedBindings && this.selectedBindings.length) {
      this.selectedBindings.forEach(binding => {
        this.serviceActionHelperService.detachServiceBinding([binding], binding.entity.service_instance_guid, this.cfGuid, true);
      });
    }
    return observableOf({ success: true });
  }

}<|MERGE_RESOLUTION|>--- conflicted
+++ resolved
@@ -6,7 +6,6 @@
 import { filter, map } from 'rxjs/operators';
 
 import { CF_ENDPOINT_TYPE } from '../../../../../cloud-foundry/cf-types';
-import { GetServiceInstance } from '../../../../../cloud-foundry/src/actions/service-instances.actions';
 import { CFAppState } from '../../../../../cloud-foundry/src/cf-app-state';
 import { serviceBindingEntityType, serviceInstancesEntityType } from '../../../../../cloud-foundry/src/cf-entity-factory';
 import {
@@ -70,15 +69,10 @@
 
     const serviceIntanceEntity = entityCatalogue.getEntity(CF_ENDPOINT_TYPE, serviceInstancesEntityType);
     const actionBuilder = serviceIntanceEntity.actionOrchestrator.getActionBuilder('get');
-    const getServiceInstanceAction = actionBuilder(serviceInstanceId, this.cfGuid); 
+    const getServiceInstanceAction = actionBuilder(serviceInstanceId, this.cfGuid);
     const serviceBindingEntityService = this.entityServiceFactory.create<APIResource<IServiceInstance>>(
       serviceInstanceId,
-<<<<<<< HEAD
-      getServiceInstanceAction,
-      true
-=======
-      new GetServiceInstance(serviceInstanceId, this.cfGuid)
->>>>>>> 16804518
+      getServiceInstanceAction
     );
     this.title$ = serviceBindingEntityService.waitForEntity$.pipe(
       filter(o => !!o && !!o.entity),
