--- conflicted
+++ resolved
@@ -18,10 +18,6 @@
       imports: generateCfBaseTestModules(),
       providers: [
         CloudFoundryEndpointService,
-<<<<<<< HEAD
-        CloudFoundryCellService,
-        ActiveRouteCfOrgSpace,
-=======
         CloudFoundryCellService, {
           provide: ActiveRouteCfOrgSpace,
           useValue: {
@@ -30,7 +26,6 @@
             spaceGuid: 'spaceGuid'
           }
         },
->>>>>>> b85c6d0a
         TabNavService,
         CfUserService
       ]
