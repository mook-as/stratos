import { Component, OnInit } from '@angular/core';
import { AbstractControl, FormControl, FormGroup, Validators } from '@angular/forms';
import { ErrorStateMatcher, ShowOnDirtyErrorStateMatcher } from '@angular/material';
import { Store } from '@ngrx/store';
import { combineLatest, Observable, of as observableOf } from 'rxjs';
import { catchError, filter, first, map, mergeMap, switchMap, tap } from 'rxjs/operators';

import { AssignRouteToApplication } from '../../../../../../cloud-foundry/src/actions/application-service-routes.actions';
import { CreateNewApplication } from '../../../../../../cloud-foundry/src/actions/application.actions';
import { GetOrganization } from '../../../../../../cloud-foundry/src/actions/organization.actions';
import { CreateRoute } from '../../../../../../cloud-foundry/src/actions/route.actions';
import { CFAppState } from '../../../../../../cloud-foundry/src/cf-app-state';
import {
  applicationEntityType,
  domainEntityType,
  organizationEntityType,
  routeEntityType,
} from '../../../../../../cloud-foundry/src/cf-entity-factory';
import { selectNewAppState } from '../../../../../../cloud-foundry/src/store/effects/create-app-effects';
import { selectCfRequestInfo } from '../../../../../../cloud-foundry/src/store/selectors/api.selectors';
import { CreateNewApplicationState } from '../../../../../../cloud-foundry/src/store/types/create-application.types';
import { IDomain } from '../../../../../../core/src/core/cf-api.types';
import { EntityServiceFactory } from '../../../../../../core/src/core/entity-service-factory.service';
import { StepOnNextFunction } from '../../../../../../core/src/shared/components/stepper/step/step.component';
import { RouterNav } from '../../../../../../store/src/actions/router.actions';
import { getDefaultRequestState, RequestInfoState } from '../../../../../../store/src/reducers/api-request-reducer/types';
import { APIResource } from '../../../../../../store/src/types/api.types';
import { createEntityRelationKey } from '../../../../entity-relations/entity-relations.types';
<<<<<<< HEAD
import { CFEntityServiceFactory } from '../../../../cf-entity-service-factory.service';
import { entityCatalogue } from '../../../../../../core/src/core/entity-catalogue/entity-catalogue.service';
import { CF_ENDPOINT_TYPE } from '../../../../../cf-types';
=======
import { createGetApplicationAction } from '../../application.service';
>>>>>>> 16804518


@Component({
  selector: 'app-create-application-step3',
  templateUrl: './create-application-step3.component.html',
  styleUrls: ['./create-application-step3.component.scss'],
  providers: [
    { provide: ErrorStateMatcher, useClass: ShowOnDirtyErrorStateMatcher }
  ]
})
export class CreateApplicationStep3Component implements OnInit {

  setDomainHost: FormGroup;

  constructor(private store: Store<CFAppState>, private entityServiceFactory: EntityServiceFactory) {
    this.setDomainHost = new FormGroup({
      domain: new FormControl('', [Validators.required]),
      host: new FormControl({ disabled: true }, [Validators.required, Validators.maxLength(63)]),
    });
  }

  domains$: Observable<IDomain[]>;

  message = null;

  newAppData: CreateNewApplicationState;
  onNext: StepOnNextFunction = () => {
    const { cloudFoundryDetails, name } = this.newAppData;

    const { cloudFoundry } = cloudFoundryDetails;
    return this.createApp().pipe(
      switchMap(app => {
        return combineLatest(
          observableOf(app),
          this.createRoute()
        );
      }),
      switchMap(([app, route]: [RequestInfoState, RequestInfoState]) => {
        // Did we create a route?
        const createdRoute = !app.error && !route.error && route.message !== 'NO_ROUTE';
        // Then assign it to the application
        const obs$ = createdRoute ?
          this.associateRoute(app.response.result[0], route.response.result[0], cloudFoundry) :
          observableOf(null);
        return obs$.pipe(
          map(() => app.response.result[0] as string)
        );
      }),
      map(appGuid => {
        this.store.dispatch(createGetApplicationAction(appGuid, cloudFoundry));
        this.store.dispatch(new RouterNav({ path: ['applications', cloudFoundry, appGuid, 'summary'] }));
        return { success: true };
      }),
      catchError((err: Error) => {
        return observableOf({ success: false, message: err.message });
      })
    );
  }

  validate(): boolean {
    return this.setDomainHost.valid;
  }

  createApp(): Observable<RequestInfoState> {
    const { cloudFoundryDetails, name } = this.newAppData;

    const { cloudFoundry, space } = cloudFoundryDetails;
    const newAppGuid = name + space;

    this.store.dispatch(new CreateNewApplication(
      newAppGuid,
      cloudFoundry, {
        name,
        space_guid: space
      }
    ));
    return this.wrapObservable(this.store.select(selectCfRequestInfo(applicationEntityType, newAppGuid)), 'Could not create application');
  }

  createRoute(): Observable<RequestInfoState> {
    const { cloudFoundryDetails } = this.newAppData;

    const { cloudFoundry, space } = cloudFoundryDetails;
    const hostName = this.hostControl().value;
    const selectedDomainGuid = this.domainControl().value;
    const shouldCreate = selectedDomainGuid && hostName;
    const newRouteGuid = hostName + selectedDomainGuid;

    if (shouldCreate) {
      const routeEntity = entityCatalogue.getEntity(CF_ENDPOINT_TYPE, routeEntityType);
      const actionBuilder = routeEntity.actionOrchestrator.getActionBuilder('create');
      const createRouteAction = actionBuilder( newRouteGuid,
        cloudFoundry,
        {
          space_guid: space,
          domain_guid: selectedDomainGuid,
          host: hostName
        });
      this.store.dispatch(createRouteAction);
      return this.wrapObservable(this.store.select(selectCfRequestInfo(routeEntityType, newRouteGuid)),
        'Application created. Could not create route');
    }
    return observableOf({
      ...getDefaultRequestState(),
      message: 'NO_ROUTE'
    });
  }

  associateRoute(appGuid: string, routeGuid: string, endpointGuid: string): Observable<RequestInfoState> {
    const appEntity = entityCatalogue.getEntity(CF_ENDPOINT_TYPE, applicationEntityType);
    const actionBuilder = appEntity.actionOrchestrator.getActionBuilder('assignRoute');
    const assignRouteAction = actionBuilder(appGuid, routeGuid, endpointGuid);
    this.store.dispatch(assignRouteAction);
    return this.wrapObservable(this.store.select(selectCfRequestInfo(applicationEntityType, appGuid)),
      'Application and route created. Could not associated route with app');
  }

  private wrapObservable(obs$: Observable<RequestInfoState>, errorString: string): Observable<RequestInfoState> {
    return obs$.pipe(
      filter((state: RequestInfoState) => state && !state.creating),
      first(),
      tap(state => {
        if (state.error) {
          const fullErrorString = errorString + (state.message ? `: ${state.message}` : '');
          throw new Error(fullErrorString);
        }
      })
    );
  }

  ngOnInit() {
    this.domains$ = this.store.select(selectNewAppState).pipe(
      filter(state => state.cloudFoundryDetails && state.cloudFoundryDetails.cloudFoundry && state.cloudFoundryDetails.org),
      mergeMap(state => {
        this.hostControl().setValue(state.name.split(' ').join('-').toLowerCase());
        this.hostControl().markAsDirty();
        this.newAppData = state;
        const orgEntity = entityCatalogue.getEntity(CF_ENDPOINT_TYPE, organizationEntityType);
        const getOrgActionBuilder = orgEntity.actionOrchestrator.getActionBuilder('get');
        const getOrgAction = getOrgActionBuilder( state.cloudFoundryDetails.org, state.cloudFoundryDetails.cloudFoundry, [
                                                  createEntityRelationKey(organizationEntityType, domainEntityType) ]);
  
        const orgEntService = this.entityServiceFactory.create<APIResource<any>>(
          state.cloudFoundryDetails.org,
<<<<<<< HEAD
          getOrgAction,
          true
=======
          new GetOrganization(state.cloudFoundryDetails.org, state.cloudFoundryDetails.cloudFoundry, [
            createEntityRelationKey(organizationEntityType, domainEntityType)
          ])
>>>>>>> 16804518
        );
        return orgEntService.waitForEntity$.pipe(
          map(({ entity }) => {
            if (!this.domainControl().value && entity.entity.domains && entity.entity.domains.length) {
              this.domainControl().setValue(entity.entity.domains[0].entity.guid);
              this.hostControl().enable();
            }
            return entity.entity.domains;
          })
        );
      })
    );
  }

  private domainControl(): AbstractControl {
    return this.setDomainHost.controls.domain;
  }

  private hostControl(): AbstractControl {
    return this.setDomainHost.controls.host;
  }

}<|MERGE_RESOLUTION|>--- conflicted
+++ resolved
@@ -26,13 +26,9 @@
 import { getDefaultRequestState, RequestInfoState } from '../../../../../../store/src/reducers/api-request-reducer/types';
 import { APIResource } from '../../../../../../store/src/types/api.types';
 import { createEntityRelationKey } from '../../../../entity-relations/entity-relations.types';
-<<<<<<< HEAD
-import { CFEntityServiceFactory } from '../../../../cf-entity-service-factory.service';
 import { entityCatalogue } from '../../../../../../core/src/core/entity-catalogue/entity-catalogue.service';
 import { CF_ENDPOINT_TYPE } from '../../../../../cf-types';
-=======
 import { createGetApplicationAction } from '../../application.service';
->>>>>>> 16804518
 
 
 @Component({
@@ -124,7 +120,7 @@
     if (shouldCreate) {
       const routeEntity = entityCatalogue.getEntity(CF_ENDPOINT_TYPE, routeEntityType);
       const actionBuilder = routeEntity.actionOrchestrator.getActionBuilder('create');
-      const createRouteAction = actionBuilder( newRouteGuid,
+      const createRouteAction = actionBuilder(newRouteGuid,
         cloudFoundry,
         {
           space_guid: space,
@@ -172,19 +168,12 @@
         this.newAppData = state;
         const orgEntity = entityCatalogue.getEntity(CF_ENDPOINT_TYPE, organizationEntityType);
         const getOrgActionBuilder = orgEntity.actionOrchestrator.getActionBuilder('get');
-        const getOrgAction = getOrgActionBuilder( state.cloudFoundryDetails.org, state.cloudFoundryDetails.cloudFoundry, [
-                                                  createEntityRelationKey(organizationEntityType, domainEntityType) ]);
-  
+        const getOrgAction = getOrgActionBuilder(state.cloudFoundryDetails.org, state.cloudFoundryDetails.cloudFoundry, [
+          createEntityRelationKey(organizationEntityType, domainEntityType)]);
+
         const orgEntService = this.entityServiceFactory.create<APIResource<any>>(
           state.cloudFoundryDetails.org,
-<<<<<<< HEAD
-          getOrgAction,
-          true
-=======
-          new GetOrganization(state.cloudFoundryDetails.org, state.cloudFoundryDetails.cloudFoundry, [
-            createEntityRelationKey(organizationEntityType, domainEntityType)
-          ])
->>>>>>> 16804518
+          getOrgAction
         );
         return orgEntService.waitForEntity$.pipe(
           map(({ entity }) => {
