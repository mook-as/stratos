import { Injectable } from '@angular/core';
import { ActivatedRoute } from '@angular/router';
import { Store } from '@ngrx/store';
import { BehaviorSubject, combineLatest as observableCombineLatest, Observable, of as observableOf } from 'rxjs';
import { combineLatest, filter, first, map, publishReplay, refCount, switchMap } from 'rxjs/operators';

import { CFAppState } from '../../../../cloud-foundry/src/cf-app-state';
import {
  cfEntityFactory,
  serviceBrokerEntityType,
  servicePlanVisibilityEntityType,
  spaceEntityType,
} from '../../../../cloud-foundry/src/cf-entity-factory';
import {
  IService,
  IServiceBroker,
  IServiceExtra,
  IServiceInstance,
  IServicePlan,
  IServicePlanVisibility,
} from '../../../../core/src/core/cf-api-svc.types';
import { ISpace } from '../../../../core/src/core/cf-api.types';
import { EntityService } from '../../../../core/src/core/entity-service';
import { EntityServiceFactory } from '../../../../core/src/core/entity-service-factory.service';
import { PaginationMonitorFactory } from '../../../../core/src/shared/monitors/pagination-monitor.factory';
import { getPaginationObservables } from '../../../../store/src/reducers/pagination-reducer/pagination-reducer.helper';
import { APIResource } from '../../../../store/src/types/api.types';
import { GetServiceBrokers } from '../../actions/service-broker.actions';
import { GetServicePlanVisibilities } from '../../actions/service-plan-visibility.actions';
import { GetSpace } from '../../actions/space.actions';
import { createEntityRelationPaginationKey } from '../../entity-relations/entity-relations.types';
<<<<<<< HEAD
import { CFEntityServiceFactory } from '../../cf-entity-service-factory.service';
import { entityCatalogue } from '../../../../core/src/core/entity-catalogue/entity-catalogue.service';
import { CF_ENDPOINT_TYPE } from '../../../cf-types';
import { EntityServiceFactory } from '../../../../core/src/core/entity-service-factory.service';
=======
import { getIdFromRoute } from '../cloud-foundry/cf.helpers';
import { getCfService, getServiceInstancesInCf, getServicePlans } from './services-helper';
>>>>>>> 16804518

export interface ServicePlanAccessibility {
  spaceScoped?: boolean;
  hasVisibilities?: boolean;
  isPublic: boolean;
  guid?: string;
  spaceGuid?: string;
}

export interface SpaceScopedService {
  isSpaceScoped: boolean;
  spaceGuid?: string;
  orgGuid?: string;
}

@Injectable()
export class ServicesService {
  isSpaceScoped$: Observable<SpaceScopedService>;
  allServiceInstances$: Observable<APIResource<IServiceInstance>[]>;
  serviceInstances$: Observable<APIResource<IServiceInstance>[]>;
  serviceGuid: any;
  cfGuid: any;
  serviceBrokers$: Observable<APIResource<IServiceBroker>[]>;
  serviceBroker$: Observable<APIResource<IServiceBroker>>;
  servicePlanVisibilities$: Observable<APIResource<IServicePlanVisibility>[]>;
  servicePlans$: Observable<APIResource<IServicePlan>[]>;
  serviceExtraInfo$: Observable<IServiceExtra>;
  service$: Observable<APIResource<IService>>;
  serviceEntityService: EntityService<APIResource<IService>>;
  initialised$ = new BehaviorSubject(false);

  constructor(
    private store: Store<CFAppState>,
    private entityServiceFactory: EntityServiceFactory,
    public activatedRoute: ActivatedRoute,
    private paginationMonitorFactory: PaginationMonitorFactory

  ) {

    this.cfGuid = getIdFromRoute(activatedRoute, 'endpointId');
    this.serviceGuid = getIdFromRoute(activatedRoute, 'serviceId');

    this.serviceEntityService = getCfService(this.serviceGuid, this.cfGuid, this.entityServiceFactory);
    this.service$ = this.serviceEntityService.waitForEntity$.pipe(
      filter(o => !!o && !!o.entity),
      map(o => o.entity),
      publishReplay(1),
      refCount()
    );

    this.initBaseObservables();
  }

  getServicePlanVisibilities = () => {
    const paginationKey = createEntityRelationPaginationKey(servicePlanVisibilityEntityType, this.cfGuid);
    const servicePlanVisibilityEntity = entityCatalogue.getEntity(CF_ENDPOINT_TYPE, servicePlanVisibilityEntityType);
    const actionBuilder = servicePlanVisibilityEntity.actionOrchestrator.getActionBuilder('getMultiple');
    const getServicePlanVisibilitiesAction = actionBuilder(this.cfGuid, paginationKey);
    return getPaginationObservables<APIResource<IServicePlanVisibility>>(
      {
        store: this.store,
        action: getServicePlanVisibilitiesAction,
        paginationMonitor: this.paginationMonitorFactory.create(
          paginationKey,
          cfEntityFactory(servicePlanVisibilityEntityType)
        )
      },
      true
    ).entities$;
  }
  private getServiceInstances = () => {
    return getServiceInstancesInCf(this.cfGuid, this.store, this.paginationMonitorFactory);
  }

  private getServiceBrokers = () => {
    const paginationKey = createEntityRelationPaginationKey(serviceBrokerEntityType, this.cfGuid);
    const serviceBrokerEntity = entityCatalogue.getEntity(CF_ENDPOINT_TYPE, serviceBrokerEntityType);
    const actionBuilder = serviceBrokerEntity.actionOrchestrator.getActionBuilder('getMultiple');
    const getServiceBrokersAction = actionBuilder(this.cfGuid, paginationKey);
    return getPaginationObservables<APIResource<IServiceBroker>>(
      {
        store: this.store,
        action: getServiceBrokersAction,
        paginationMonitor: this.paginationMonitorFactory.create(
          paginationKey,
          cfEntityFactory(serviceBrokerEntityType)
        )
      },
      true
    ).entities$;
  }

  getServiceBrokerById = (guid: string): Observable<APIResource<IServiceBroker>> => this.serviceBrokers$
    .pipe(
      filter(p => !!p),
      map(brokers => brokers.filter(b => b.metadata.guid === guid)),
      filter(s => s && s.length === 1),
      map(s => s[0]),
      first()
    )

  getServiceName = () => {
    return observableCombineLatest(this.serviceExtraInfo$, this.service$)
      .pipe(
        map(([extraInfo, service]) => {
          if (extraInfo && extraInfo.displayName) {
            return extraInfo.displayName;
          } else {
            return service.entity.label;
          }
        }));
  }

  getServiceProviderName = () => {
    return observableCombineLatest(this.serviceExtraInfo$, this.service$)
      .pipe(
        map(([extraInfo, service]) => {
          if (extraInfo && extraInfo.providerDisplayName) {
            return extraInfo.providerDisplayName;
          } else {
            return '';
          }
        }));
  }

  getServiceDescription = () => {
    return observableCombineLatest(this.serviceExtraInfo$, this.service$)
      .pipe(
        map(([extraInfo, service]) => {
          if (extraInfo && extraInfo.longDescription) {
            return extraInfo.longDescription;
          } else {
            return service.entity.description;
          }
        }));
  }


  getDocumentationUrl = () => this.serviceExtraInfo$.pipe(
    map(p => p ? p.documentationUrl : null)
  )

  getSupportUrl = () => this.serviceExtraInfo$.pipe(
    map(p => p ? p.supportUrl : null)
  )

  hasSupportUrl = () => this.getSupportUrl().pipe(
    map(p => !!p)
  )

  hasDocumentationUrl = () => this.getDocumentationUrl().pipe(
    map(p => !!p)
  )

  getServiceTags = () => this.service$.pipe(
    first(),
    map(service =>
      service.entity.tags.map(t => ({
        value: t,
        hideClearButton$: observableOf(true)
      }))
    )
  )

  private initBaseObservables() {
    this.servicePlanVisibilities$ = this.getServicePlanVisibilities();
    this.serviceExtraInfo$ = this.service$.pipe(map(o => JSON.parse(o.entity.extra)));
    this.servicePlans$ = getServicePlans(this.service$, this.cfGuid, this.store, this.paginationMonitorFactory);
    this.serviceBrokers$ = this.getServiceBrokers();
    this.serviceBroker$ = this.serviceBrokers$.pipe(
      filter(p => !!p && p.length > 0),
      combineLatest(this.service$),
      map(([brokers, service]) => brokers.filter(broker => broker.metadata.guid === service.entity.service_broker_guid)),
      map(o => (o.length === 0 ? null : o[0]))
    );
    this.isSpaceScoped$ = this.serviceBroker$.pipe(
      map(o => o ? o.entity.space_guid : null),
      switchMap(spaceGuid => {
        if (!spaceGuid) {
          // Its possible the user is unable to see service broker,
          // therefore, we can't know if this service is space-scoped or not.
          // We are assuming it's not, since we dont have any other means of determining that.
          return observableOf({
            isSpaceScoped: false
          });
        } else {
          const spaceEntity = entityCatalogue.getEntity(CF_ENDPOINT_TYPE, spaceEntityType);
          const actionBuilder = spaceEntity.actionOrchestrator.getActionBuilder('get');
          const getSpaceAction = actionBuilder(spaceGuid, this.cfGuid);
          const spaceEntityService = this.entityServiceFactory.create<APIResource<ISpace>>(
            spaceGuid,
<<<<<<< HEAD
            getSpaceAction,
            true
=======
            new GetSpace(spaceGuid, this.cfGuid)
>>>>>>> 16804518
          );
          return spaceEntityService.waitForEntity$.pipe(
            filter(o => !!o && !!o.entity),
            map(o => ({
              isSpaceScoped: true,
              spaceGuid,
              orgGuid: o.entity.entity.organization_guid
            })),
          );
        }
      })
    );
    this.allServiceInstances$ = this.getServiceInstances();
    this.serviceInstances$ = this.allServiceInstances$.pipe(
      map(instances => instances.filter(instance => instance.entity.service_guid === this.serviceGuid))
    );
  }
}<|MERGE_RESOLUTION|>--- conflicted
+++ resolved
@@ -25,19 +25,11 @@
 import { PaginationMonitorFactory } from '../../../../core/src/shared/monitors/pagination-monitor.factory';
 import { getPaginationObservables } from '../../../../store/src/reducers/pagination-reducer/pagination-reducer.helper';
 import { APIResource } from '../../../../store/src/types/api.types';
-import { GetServiceBrokers } from '../../actions/service-broker.actions';
-import { GetServicePlanVisibilities } from '../../actions/service-plan-visibility.actions';
-import { GetSpace } from '../../actions/space.actions';
 import { createEntityRelationPaginationKey } from '../../entity-relations/entity-relations.types';
-<<<<<<< HEAD
-import { CFEntityServiceFactory } from '../../cf-entity-service-factory.service';
 import { entityCatalogue } from '../../../../core/src/core/entity-catalogue/entity-catalogue.service';
 import { CF_ENDPOINT_TYPE } from '../../../cf-types';
-import { EntityServiceFactory } from '../../../../core/src/core/entity-service-factory.service';
-=======
 import { getIdFromRoute } from '../cloud-foundry/cf.helpers';
 import { getCfService, getServiceInstancesInCf, getServicePlans } from './services-helper';
->>>>>>> 16804518
 
 export interface ServicePlanAccessibility {
   spaceScoped?: boolean;
@@ -229,12 +221,7 @@
           const getSpaceAction = actionBuilder(spaceGuid, this.cfGuid);
           const spaceEntityService = this.entityServiceFactory.create<APIResource<ISpace>>(
             spaceGuid,
-<<<<<<< HEAD
-            getSpaceAction,
-            true
-=======
-            new GetSpace(spaceGuid, this.cfGuid)
->>>>>>> 16804518
+            getSpaceAction
           );
           return spaceEntityService.waitForEntity$.pipe(
             filter(o => !!o && !!o.entity),
