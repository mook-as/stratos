import { ActivatedRoute } from '@angular/router';
import { Store } from '@ngrx/store';
import { Observable, of as observableOf } from 'rxjs';
import { combineLatest, filter, first, map, share, switchMap } from 'rxjs/operators';

import { createEntityRelationPaginationKey } from '../../../../cloud-foundry/src/entity-relations/entity-relations.types';
import {
  IService,
  IServiceBroker,
  IServiceInstance,
  IServicePlan,
  IServicePlanExtra,
  IServicePlanVisibility,
} from '../../../../core/src/core/cf-api-svc.types';
import { EntityService } from '../../../../core/src/core/entity-service';
import { EntityServiceFactory } from '../../../../core/src/core/entity-service-factory.service';
import { safeStringToObj } from '../../../../core/src/core/utils.service';
import { PaginationMonitorFactory } from '../../../../core/src/shared/monitors/pagination-monitor.factory';
import { StratosStatus } from '../../../../core/src/shared/shared.types';
import { QParam, QParamJoiners } from '../../../../store/src/q-param';
import { getPaginationObservables } from '../../../../store/src/reducers/pagination-reducer/pagination-reducer.helper';
import { APIResource } from '../../../../store/src/types/api.types';
import { GetServiceBroker } from '../../actions/service-broker.actions';
import { GetServiceInstances } from '../../actions/service-instances.actions';
import { GetService, GetServicePlansForService } from '../../actions/service.actions';
import { CFAppState } from '../../cf-app-state';
import {
  cfEntityFactory,
  organizationEntityType,
  serviceInstancesEntityType,
  servicePlanEntityType,
<<<<<<< HEAD
  cfEntityFactory,
  serviceBrokerEntityType,
  serviceEntityType
=======
  spaceEntityType,
>>>>>>> 16804518
} from '../../cf-entity-factory';
import { fetchTotalResults, getIdFromRoute } from '../cloud-foundry/cf.helpers';
import { ServicePlanAccessibility } from './services.service';
<<<<<<< HEAD
import { StratosStatus } from '../../../../core/src/shared/shared.types';
import { safeStringToObj } from '../../../../core/src/core/utils.service';
import { EntityServiceFactory } from '../../../../core/src/core/entity-service-factory.service';
import { EntityService } from '../../../../core/src/core/entity-service';
import { GetServiceBroker } from '../../actions/service-broker.actions';
import { entityCatalogue } from '../../../../core/src/core/entity-catalogue/entity-catalogue.service';
import { CF_ENDPOINT_TYPE } from '../../../cf-types';
import { PaginatedAction } from '../../../../store/src/types/pagination.types';
import { EntityRequestAction } from '../../../../store/src/types/request.types';
=======
>>>>>>> 16804518

export const getSvcAvailability = (
  servicePlan: APIResource<IServicePlan>,
  serviceBroker: APIResource<IServiceBroker>,
  allServicePlanVisibilities: APIResource<IServicePlanVisibility>[]) => {
  const svcAvailability = {
    isPublic: false, spaceScoped: false, hasVisibilities: false, guid: servicePlan.metadata.guid, spaceGuid: null
  };
  if (serviceBroker && serviceBroker.entity.space_guid) {
    svcAvailability.spaceScoped = true;
    svcAvailability.spaceGuid = serviceBroker.entity.space_guid;
  } else {
    const servicePlanVisibilities = allServicePlanVisibilities.filter(
      s => s.entity.service_plan_guid === servicePlan.metadata.guid
    );
    if (servicePlanVisibilities.length > 0) {
      svcAvailability.hasVisibilities = true;
    }
  }
  return svcAvailability;
};

export const isMarketplaceMode = (activatedRoute: ActivatedRoute) => {
  const serviceId = getIdFromRoute(activatedRoute, 'serviceId');
  const cfId = getIdFromRoute(activatedRoute, 'endpointId');
  return !!serviceId && !!cfId;
};

export const isAppServicesMode = (activatedRoute: ActivatedRoute) => {
  const id = getIdFromRoute(activatedRoute, 'id');
  const cfId = getIdFromRoute(activatedRoute, 'endpointId');
  return !!id && !!cfId;
};
export const isServicesWallMode = (activatedRoute: ActivatedRoute) => {
  const cfId = getIdFromRoute(activatedRoute, 'endpointId');
  return !cfId;
};

export const isEditServiceInstanceMode = (activatedRoute: ActivatedRoute) => {
  const serviceInstanceId = getIdFromRoute(activatedRoute, 'serviceInstanceId');
  const cfId = getIdFromRoute(activatedRoute, 'endpointId');
  return !!cfId && !!serviceInstanceId;
};

export const getServiceInstancesInCf = (cfGuid: string, store: Store<CFAppState>, paginationMonitorFactory: PaginationMonitorFactory) => {
  const paginationKey = createEntityRelationPaginationKey(serviceInstancesEntityType, cfGuid);
  const serviceIntanceEntity = entityCatalogue.getEntity(CF_ENDPOINT_TYPE, serviceInstancesEntityType);
  const actionBuilder = serviceIntanceEntity.actionOrchestrator.getActionBuilder('getMultiple');
  const action = actionBuilder(cfGuid, paginationKey);
  return getPaginationObservables<APIResource<IServiceInstance>>({
    store,
    action,
    paginationMonitor: paginationMonitorFactory.create(paginationKey, action)
  }, true).entities$;
};

export const fetchServiceInstancesCount = (
  cfGuid: string,
  orgGuid: string = null,
  spaceGuid: string = null,
  store: Store<CFAppState>,
  paginationMonitorFactory: PaginationMonitorFactory): Observable<number> => {
  const parentSchemaKey = spaceGuid ? spaceEntityType : orgGuid ? organizationEntityType : 'cf';
  const uniqueKey = spaceGuid || orgGuid || cfGuid;
  const serviceInstanceEntity = entityCatalogue.getEntity(CF_ENDPOINT_TYPE, serviceInstancesEntityType);
  const actionBuilder = serviceInstanceEntity.actionOrchestrator.getActionBuilder('getMultiple');
  const action = actionBuilder(
    cfGuid,
    createEntityRelationPaginationKey(parentSchemaKey, uniqueKey),
    { includeRelations: [], populateMissing: false }
  );
  action.initialParams.q = [];
  if (orgGuid) {
    action.initialParams.q.push(new QParam('organization_guid', orgGuid, QParamJoiners.in).toString());
  }
  if (spaceGuid) {
    action.initialParams.q.push(new QParam('space_guid', spaceGuid, QParamJoiners.in).toString());
  }
  return fetchTotalResults(action, store, paginationMonitorFactory);
};

export const getServicePlans = (
  service$: Observable<APIResource<IService>>,
  cfGuid: string,
  store: Store<CFAppState>,
  paginationMonitorFactory: PaginationMonitorFactory
): Observable<APIResource<IServicePlan>[]> => {
  return service$.pipe(
    filter(p => !!p),
    switchMap(service => {
      if (service.entity.service_plans && service.entity.service_plans.length > 0) {
        return observableOf(service.entity.service_plans);
      } else {
        const guid = service.metadata.guid;
        const paginationKey = createEntityRelationPaginationKey(servicePlanEntityType, guid);
        const servicePlanEntity = entityCatalogue.getEntity(CF_ENDPOINT_TYPE, servicePlanEntityType);
        const actionBuilder = servicePlanEntity.actionOrchestrator.getActionBuilder('getAllForServiceInstance');
        const getServicePlansAction = actionBuilder(guid, cfGuid, paginationKey) as PaginatedAction;
        // Could be a space-scoped service, make a request to fetch the plan
        return getPaginationObservables<APIResource<IServicePlan>>({
          store,
          action: getServicePlansAction,
          paginationMonitor: paginationMonitorFactory.create(getServicePlansAction.paginationKey, cfEntityFactory(servicePlanEntityType))
        }, true)
          .entities$.pipe(share(), first());
      }
    }));
};

export const getServicePlanName = (plan: { name: string, extraTyped?: IServicePlanExtra }): string =>
  plan.extraTyped && plan.extraTyped.displayName ? plan.extraTyped.displayName : plan.name;

export const getServicePlanAccessibility = (
  servicePlan: APIResource<IServicePlan>,
  servicePlanVisibilities$: Observable<APIResource<IServicePlanVisibility>[]>,
  serviceBroker$: Observable<APIResource<IServiceBroker>>): Observable<ServicePlanAccessibility> => {
  if (servicePlan.entity.public) {
    return observableOf({
      isPublic: true,
      guid: servicePlan.metadata.guid
    });
  }
  const safeServiceBroker$ = serviceBroker$.pipe(filter(sb => !!sb));
  const safeServicePlanVisibilities$ = servicePlanVisibilities$.pipe(filter(spv => !!spv));
  return safeServiceBroker$.pipe(
    combineLatest(safeServicePlanVisibilities$),
    map(([serviceBroker, allServicePlanVisibilities]) => getSvcAvailability(servicePlan, serviceBroker, allServicePlanVisibilities))
  );
};

export const getServicePlanAccessibilityCardStatus = (
  servicePlan: APIResource<IServicePlan>,
  servicePlanVisibilities$: Observable<APIResource<IServicePlanVisibility>[]>,
  serviceBroker$: Observable<APIResource<IServiceBroker>>): Observable<StratosStatus> => {
  return getServicePlanAccessibility(servicePlan, servicePlanVisibilities$, serviceBroker$).pipe(
    map((servicePlanAccessibility: ServicePlanAccessibility) => {
      if (servicePlanAccessibility.isPublic) {
        return StratosStatus.OK;
      } else if (servicePlanAccessibility.spaceScoped || servicePlanAccessibility.hasVisibilities) {
        return StratosStatus.WARNING;
      } else {
        return StratosStatus.ERROR;
      }
    }),
    first()
  );
};

/*
* Show service plan costs if the object is in the open service broker format, otherwise ignore them
*/
export const canShowServicePlanCosts = (servicePlan: APIResource<IServicePlan>): boolean => {
  if (!servicePlan || servicePlan.entity.free) {
    return false;
  }
  const extra = servicePlan.entity.extraTyped;
  return !!extra && !!extra.costs && !!extra.costs[0] && !!extra.costs[0].amount;
};

export const populateServicePlanExtraTyped = (servicePlan: APIResource<IServicePlan>): APIResource<IServicePlan> => {
  if (servicePlan.entity.extraTyped) {
    return servicePlan;
  }
  return {
    ...servicePlan,
    entity: {
      ...servicePlan.entity,
      extraTyped: servicePlan.entity.extra ? safeStringToObj<IServicePlanExtra>(servicePlan.entity.extra) : null
    }
  };
};

export const getServiceBroker = (
  serviceBrokerGuid: string,
  cfGuid: string,
<<<<<<< HEAD
  entityServiceFactory: EntityServiceFactory | CFEntityServiceFactory): EntityService<APIResource<IServiceBroker>> => {
  const serviceBrokerEntity = entityCatalogue.getEntity(CF_ENDPOINT_TYPE, serviceBrokerEntityType);
  const actionBuilder = serviceBrokerEntity.actionOrchestrator.getActionBuilder('get');
  const getServiceBrokerAction = actionBuilder(serviceBrokerGuid, cfGuid);
  return getEntityService(serviceBrokerGuid, getServiceBrokerAction, entityServiceFactory);
=======
  entityServiceFactory: EntityServiceFactory): EntityService<APIResource<IServiceBroker>> => {
  return entityServiceFactory.create<APIResource<IServiceBroker>>(
    serviceBrokerGuid,
    new GetServiceBroker(serviceBrokerGuid, cfGuid)
  );
>>>>>>> 16804518
};

export const getCfService = (
  serviceGuid: string,
  cfGuid: string,
<<<<<<< HEAD
  entityServiceFactory: EntityServiceFactory | CFEntityServiceFactory): EntityService<APIResource<IService>> => {
  const serviceEntity = entityCatalogue.getEntity(CF_ENDPOINT_TYPE, serviceEntityType);
  const actionBuilder = serviceEntity.actionOrchestrator.getActionBuilder('get');
  const getServiceAction = actionBuilder(serviceGuid, cfGuid);

  return getEntityService(serviceGuid, getServiceAction, entityServiceFactory);
};

export const getEntityService = <T extends IService | IServiceBroker>(
  serviceGuid: string,
  entityRequestAction: EntityRequestAction,
  entityServiceFactory: EntityServiceFactory | CFEntityServiceFactory): EntityService<APIResource<T>> => {

  if (entityServiceFactory instanceof EntityServiceFactory) {
    return entityServiceFactory.create<APIResource<T>>(
      serviceGuid,
      entityRequestAction
    );
  }
  return entityServiceFactory.create<APIResource<T>>(
    serviceGuid,
    entityRequestAction
=======
  entityServiceFactory: EntityServiceFactory): EntityService<APIResource<IService>> => {
  return entityServiceFactory.create<APIResource<IService>>(
    serviceGuid,
    new GetService(serviceGuid, cfGuid)
>>>>>>> 16804518
  );
};<|MERGE_RESOLUTION|>--- conflicted
+++ resolved
@@ -20,37 +20,22 @@
 import { QParam, QParamJoiners } from '../../../../store/src/q-param';
 import { getPaginationObservables } from '../../../../store/src/reducers/pagination-reducer/pagination-reducer.helper';
 import { APIResource } from '../../../../store/src/types/api.types';
-import { GetServiceBroker } from '../../actions/service-broker.actions';
-import { GetServiceInstances } from '../../actions/service-instances.actions';
-import { GetService, GetServicePlansForService } from '../../actions/service.actions';
 import { CFAppState } from '../../cf-app-state';
 import {
   cfEntityFactory,
   organizationEntityType,
   serviceInstancesEntityType,
   servicePlanEntityType,
-<<<<<<< HEAD
-  cfEntityFactory,
   serviceBrokerEntityType,
-  serviceEntityType
-=======
-  spaceEntityType,
->>>>>>> 16804518
+  serviceEntityType,
+  spaceEntityType
 } from '../../cf-entity-factory';
 import { fetchTotalResults, getIdFromRoute } from '../cloud-foundry/cf.helpers';
 import { ServicePlanAccessibility } from './services.service';
-<<<<<<< HEAD
-import { StratosStatus } from '../../../../core/src/shared/shared.types';
-import { safeStringToObj } from '../../../../core/src/core/utils.service';
-import { EntityServiceFactory } from '../../../../core/src/core/entity-service-factory.service';
-import { EntityService } from '../../../../core/src/core/entity-service';
-import { GetServiceBroker } from '../../actions/service-broker.actions';
 import { entityCatalogue } from '../../../../core/src/core/entity-catalogue/entity-catalogue.service';
 import { CF_ENDPOINT_TYPE } from '../../../cf-types';
 import { PaginatedAction } from '../../../../store/src/types/pagination.types';
 import { EntityRequestAction } from '../../../../store/src/types/request.types';
-=======
->>>>>>> 16804518
 
 export const getSvcAvailability = (
   servicePlan: APIResource<IServicePlan>,
@@ -223,55 +208,35 @@
   };
 };
 
+export const getEntityService = <T extends IService | IServiceBroker>(
+  serviceGuid: string,
+  entityRequestAction: EntityRequestAction,
+  entityServiceFactory: EntityServiceFactory
+): EntityService<APIResource<T>> => {
+  return entityServiceFactory.create<APIResource<T>>(
+    serviceGuid,
+    entityRequestAction
+  );
+};
+
 export const getServiceBroker = (
   serviceBrokerGuid: string,
   cfGuid: string,
-<<<<<<< HEAD
-  entityServiceFactory: EntityServiceFactory | CFEntityServiceFactory): EntityService<APIResource<IServiceBroker>> => {
+  entityServiceFactory: EntityServiceFactory
+): EntityService<APIResource<IServiceBroker>> => {
   const serviceBrokerEntity = entityCatalogue.getEntity(CF_ENDPOINT_TYPE, serviceBrokerEntityType);
   const actionBuilder = serviceBrokerEntity.actionOrchestrator.getActionBuilder('get');
   const getServiceBrokerAction = actionBuilder(serviceBrokerGuid, cfGuid);
   return getEntityService(serviceBrokerGuid, getServiceBrokerAction, entityServiceFactory);
-=======
-  entityServiceFactory: EntityServiceFactory): EntityService<APIResource<IServiceBroker>> => {
-  return entityServiceFactory.create<APIResource<IServiceBroker>>(
-    serviceBrokerGuid,
-    new GetServiceBroker(serviceBrokerGuid, cfGuid)
-  );
->>>>>>> 16804518
 };
 
 export const getCfService = (
   serviceGuid: string,
   cfGuid: string,
-<<<<<<< HEAD
-  entityServiceFactory: EntityServiceFactory | CFEntityServiceFactory): EntityService<APIResource<IService>> => {
+  entityServiceFactory: EntityServiceFactory
+): EntityService<APIResource<IService>> => {
   const serviceEntity = entityCatalogue.getEntity(CF_ENDPOINT_TYPE, serviceEntityType);
   const actionBuilder = serviceEntity.actionOrchestrator.getActionBuilder('get');
   const getServiceAction = actionBuilder(serviceGuid, cfGuid);
-
   return getEntityService(serviceGuid, getServiceAction, entityServiceFactory);
-};
-
-export const getEntityService = <T extends IService | IServiceBroker>(
-  serviceGuid: string,
-  entityRequestAction: EntityRequestAction,
-  entityServiceFactory: EntityServiceFactory | CFEntityServiceFactory): EntityService<APIResource<T>> => {
-
-  if (entityServiceFactory instanceof EntityServiceFactory) {
-    return entityServiceFactory.create<APIResource<T>>(
-      serviceGuid,
-      entityRequestAction
-    );
-  }
-  return entityServiceFactory.create<APIResource<T>>(
-    serviceGuid,
-    entityRequestAction
-=======
-  entityServiceFactory: EntityServiceFactory): EntityService<APIResource<IService>> => {
-  return entityServiceFactory.create<APIResource<IService>>(
-    serviceGuid,
-    new GetService(serviceGuid, cfGuid)
->>>>>>> 16804518
-  );
 };