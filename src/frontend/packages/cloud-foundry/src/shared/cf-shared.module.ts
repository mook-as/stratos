--- conflicted
+++ resolved
@@ -372,10 +372,6 @@
   ],
   providers: [
     ApplicationStateService,
-<<<<<<< HEAD
-    GitSCMService,
-=======
->>>>>>> a4b3fa6b
     CloudFoundryUserProvidedServicesService
   ]
 })
