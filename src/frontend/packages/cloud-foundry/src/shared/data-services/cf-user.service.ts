import { Injectable } from '@angular/core';
import { Store } from '@ngrx/store';
import { Observable, of as observableOf } from 'rxjs';
import { filter, first, map, publishReplay, refCount, switchMap } from 'rxjs/operators';

import { CFAppState } from '../../../../cloud-foundry/src/cf-app-state';
import { cfUserEntityType, organizationEntityType, spaceEntityType } from '../../../../cloud-foundry/src/cf-entity-types';
import { createEntityRelationPaginationKey } from '../../../../cloud-foundry/src/entity-relations/entity-relations.types';
import { getCurrentUserCFGlobalStates } from '../../../../cloud-foundry/src/store/selectors/cf-current-user-role.selectors';
import {
  CfUser,
  createUserRoleInOrg,
  createUserRoleInSpace,
  IUserPermissionInOrg,
  IUserPermissionInSpace,
  UserRoleInOrg,
  UserRoleInSpace,
} from '../../../../cloud-foundry/src/store/types/user.types';
import { IOrganization, ISpace } from '../../../../core/src/core/cf-api.types';
import { entityCatalog } from '../../../../store/src/entity-catalog/entity-catalog.service';
import { EntityServiceFactory } from '../../../../store/src/entity-service-factory.service';
import { PaginationMonitorFactory } from '../../../../core/src/shared/monitors/pagination-monitor.factory';
import {
  getPaginationObservables,
  PaginationObservables,
} from '../../../../store/src/reducers/pagination-reducer/pagination-reducer.helper';
import { APIResource } from '../../../../store/src/types/api.types';
import { PaginatedAction } from '../../../../store/src/types/pagination.types';
import { CF_ENDPOINT_TYPE } from '../../../cf-types';
import { cfEntityFactory } from '../../cf-entity-factory';
import { ActiveRouteCfOrgSpace } from '../../features/cloud-foundry/cf-page.types';
import {
  fetchTotalResults,
  filterEntitiesByGuid,
  isOrgAuditor,
  isOrgBillingManager,
  isOrgManager,
  isOrgUser,
  isSpaceAuditor,
  isSpaceDeveloper,
  isSpaceManager,
  waitForCFPermissions,
} from '../../features/cloud-foundry/cf.helpers';

@Injectable()
export class CfUserService {
  private allUsers$: Observable<PaginationObservables<APIResource<CfUser>>>;

  private userCatalogueEntity = entityCatalogue.getEntity(CF_ENDPOINT_TYPE, cfUserEntityType);

  users: { [guid: string]: Observable<APIResource<CfUser>> } = {};

  constructor(
    private store: Store<CFAppState>,
    public paginationMonitorFactory: PaginationMonitorFactory,
    public activeRouteCfOrgSpace: ActiveRouteCfOrgSpace,
    private entityServiceFactory: EntityServiceFactory,
  ) { }

  getUsers = (endpointGuid: string, filterEmpty = true): Observable<APIResource<CfUser>[]> =>
    this.getAllUsers(endpointGuid).pipe(
      switchMap(paginationObservables => paginationObservables.entities$),
      publishReplay(1),
      refCount(),
      filter(p => {
        return filterEmpty ? !!p : true;
      }),
      map(users => {
        return filterEmpty ? users.filter(p => p.entity.cfGuid === endpointGuid) : null;
      }),
      filter(p => {
        return filterEmpty ? p.length > 0 : true;
      }),
    )

  getUser = (endpointGuid: string, userGuid: string): Observable<any> => {
    // Attempt to get user from all users first, this better covers case when a non-admin can't his /users
    return this.getUsers(endpointGuid, false).pipe(
      switchMap(users => {
        // `users` will be null if we can't handle the fetch (connected as non-admin with lots of orgs). For those case fall back on the
        // user entity. Why not just use the user entity? There's a lot of these requests.. in parallel if we're fetching a list of users
        // at the same time
        if (users) {
          return observableOf(users.filter(o => o.metadata.guid === userGuid)[0]);
        }
        if (!this.users[userGuid]) {
<<<<<<< HEAD
          const userEntity = entityCatalog.getEntity(CF_ENDPOINT_TYPE, cfUserEntityType);
          const actionBuilder = userEntity.actionOrchestrator.getActionBuilder('get');
=======
          const actionBuilder = this.userCatalogueEntity.actionOrchestrator.getActionBuilder('get');
>>>>>>> d9e7fc53
          const getUserAction = actionBuilder(userGuid, endpointGuid);
          this.users[userGuid] = this.entityServiceFactory.create<APIResource<CfUser>>(
            userGuid,
            getUserAction
          ).waitForEntity$.pipe(
            filter(entity => !!entity),
            map(entity => entity.entity)
          );
        }
        return this.users[userGuid];
      }));
  }

  private parseOrgRole(
    user: CfUser,
    processedOrgs: Set<string>,
    orgsToProcess: APIResource<IOrganization>[],
    result: IUserPermissionInOrg[]) {
    orgsToProcess.forEach(org => {
      const orgGuid = org.entity.guid;
      if (processedOrgs.has(orgGuid)) {
        return;
      }
      result.push({
        name: org.entity.name as string,
        orgGuid: org.metadata.guid,
        permissions: createUserRoleInOrg(
          isOrgManager(user, orgGuid),
          isOrgBillingManager(user, orgGuid),
          isOrgAuditor(user, orgGuid),
          isOrgUser(user, orgGuid)
        )
      });
      processedOrgs.add(orgGuid);
    });
  }

  getOrgRolesFromUser(user: CfUser, org?: APIResource<IOrganization>): IUserPermissionInOrg[] {
    const res: IUserPermissionInOrg[] = [];
    const orgGuids = new Set<string>();
    if (org) {
      // Discover user's roles in this specific org
      this.parseOrgRole(user, orgGuids, [org], res);
    } else {
      // Discover user's roles for each org via each of the 4 org role types
      this.parseOrgRole(user, orgGuids, user.organizations || [], res);
      this.parseOrgRole(user, orgGuids, user.audited_organizations || [], res);
      this.parseOrgRole(user, orgGuids, user.billing_managed_organizations || [], res);
      this.parseOrgRole(user, orgGuids, user.managed_organizations || [], res);
    }
    return res;
  }

  private parseSpaceRole(
    user: CfUser,
    processedSpaces: Set<string>,
    spacesToProcess: APIResource<ISpace>[],
    result: IUserPermissionInSpace[]) {
    spacesToProcess.forEach(space => {
      const spaceGuid = space.entity.guid;
      if (processedSpaces.has(spaceGuid)) {
        return;
      }
      result.push({
        name: space.entity.name as string,
        orgGuid: space.entity.organization_guid,
        orgName: null,
        spaceGuid,
        permissions: createUserRoleInSpace(
          isSpaceManager(user, spaceGuid),
          isSpaceAuditor(user, spaceGuid),
          isSpaceDeveloper(user, spaceGuid)
        )
      });
      processedSpaces.add(spaceGuid);
    });
  }

  /**
   * Get the space roles for a user
   * @param spaces Only fetch roles for these specific spaces. If missing fetch roles for all spaces
   */
  getSpaceRolesFromUser(user: CfUser, spaces?: APIResource<ISpace>[]): IUserPermissionInSpace[] {
    const res: IUserPermissionInSpace[] = [];
    const spaceGuids = new Set<string>();
    if (spaces) {
      // Discover user's roles in this specific space
      this.parseSpaceRole(user, spaceGuids, spaces, res);
    } else {
      // User might have unique spaces in any of the space role collections, so loop through each
      this.parseSpaceRole(user, spaceGuids, user.spaces || [], res);
      this.parseSpaceRole(user, spaceGuids, user.audited_spaces || [], res);
      this.parseSpaceRole(user, spaceGuids, user.managed_spaces || [], res);
    }
    return res;
  }

  private populatedArray(array?: Array<any>): boolean {
    return array && !!array.length;
  }

  /**
   * Helper to determine if user has roles other than Org User
   */
  hasRolesInOrg(user: CfUser, orgGuid: string, excludeOrgUser = true): boolean {

    // Check org roles
    if (this.populatedArray(filterEntitiesByGuid(orgGuid, user.audited_organizations)) ||
      this.populatedArray(filterEntitiesByGuid(orgGuid, user.billing_managed_organizations)) ||
      this.populatedArray(filterEntitiesByGuid(orgGuid, user.managed_organizations)) ||
      (!excludeOrgUser && this.populatedArray(filterEntitiesByGuid(orgGuid, user.organizations)))) {
      return true;
    }

    // Check space roles
    return this.hasSpaceRolesInOrg(user, orgGuid);
  }

  private filterByOrg(orgGuid: string, array?: Array<APIResource<ISpace>>): Array<APIResource<ISpace>> {
    return array ? array.filter(space => space.entity.organization_guid === orgGuid) : null;
  }

  /**
   * Helper to determine if user has space roles in an organization
   */
  hasSpaceRolesInOrg(user: CfUser, orgGuid: string): boolean {
    return this.populatedArray(this.filterByOrg(orgGuid, user.audited_spaces)) ||
      this.populatedArray(this.filterByOrg(orgGuid, user.managed_spaces)) ||
      this.populatedArray(this.filterByOrg(orgGuid, user.spaces));
  }

  hasSpaceRoles(user: CfUser, spaceGuid: string): boolean {
    return this.populatedArray(filterEntitiesByGuid(spaceGuid, user.audited_spaces)) ||
      this.populatedArray(filterEntitiesByGuid(spaceGuid, user.managed_spaces)) ||
      this.populatedArray(filterEntitiesByGuid(spaceGuid, user.spaces));
  }

  getUserRoleInOrg = (
    userGuid: string,
    orgGuid: string,
    cfGuid: string
  ): Observable<UserRoleInOrg> => {
    return this.getUser(cfGuid, userGuid).pipe(
      filter(user => !!user && !!user.metadata),
      map(user => {
        return createUserRoleInOrg(
          isOrgManager(user.entity, orgGuid),
          isOrgBillingManager(user.entity, orgGuid),
          isOrgAuditor(user.entity, orgGuid),
          isOrgUser(user.entity, orgGuid)
        );
      }),
      first()
    );
  }

  getUserRoleInSpace = (
    userGuid: string,
    spaceGuid: string,
    cfGuid: string
  ): Observable<UserRoleInSpace> => {
    return this.getUser(cfGuid, userGuid).pipe(
      map(user => {
        return createUserRoleInSpace(
          isSpaceManager(user.entity, spaceGuid),
          isSpaceAuditor(user.entity, spaceGuid),
          isSpaceDeveloper(user.entity, spaceGuid)
        );
      })
    );
  }

  fetchTotalUsers(cfGuid: string, orgGuid?: string, spaceGuid?: string): Observable<number> {
    return this.isConnectedUserAdmin(cfGuid).pipe(
      switchMap(isAdmin => {
        // Non-admins at the cf level cannot fetch a list of all users easily (non-admins cannot access /users list)
        return (isAdmin || orgGuid || spaceGuid) ? fetchTotalResults(
          this.createPaginationActionFromLevel(isAdmin, cfGuid, orgGuid, spaceGuid),
          this.store,
          this.paginationMonitorFactory
        ) : observableOf(null);
      })
    );
  }

  private getAllUsers(endpointGuid: string): Observable<PaginationObservables<APIResource<CfUser>>> {
    if (!this.allUsers$) {
      this.allUsers$ = waitForCFPermissions(this.store, endpointGuid).pipe(
        switchMap(cf => {
          const isAdmin = cf.global.isAdmin;
          // Note - This service is used at cf, org and space level of the cf pages.
          // We shouldn't attempt to fetch all users if at the cf level
          if (
            this.activeRouteCfOrgSpace.cfGuid &&
            (
              isAdmin ||
              this.activeRouteCfOrgSpace.orgGuid ||
              this.activeRouteCfOrgSpace.spaceGuid
            )
          ) {
            return this.createPaginationAction(
              isAdmin,
              this.activeRouteCfOrgSpace.cfGuid,
              this.activeRouteCfOrgSpace.orgGuid,
              this.activeRouteCfOrgSpace.spaceGuid
            ).pipe(
              map(allUsersAction => getPaginationObservables({
                store: this.store,
                action: allUsersAction,
                paginationMonitor: this.paginationMonitorFactory.create(
                  allUsersAction.paginationKey,
                  cfEntityFactory(cfUserEntityType)
                )
              }))
            );

          } else {
            return observableOf<PaginationObservables<APIResource<CfUser>>>({
              pagination$: observableOf(null),
              entities$: observableOf(null),
              hasEntities$: observableOf(false),
              totalEntities$: observableOf(0),
              fetchingEntities$: observableOf(false),
            });
          }
        }),
        publishReplay(1),
        refCount()
      );
    }
    return this.allUsers$;
  }

  /**
   * Create a paginated action that will fetch a list of users. For admins attempt to fetch all users regardless of cf/org/space level if
   * there's not too many, otherwise fetch list with respect to cf/org/level
   * @param orgGuid Populated if user is at org level
   * @param spaceGuid Populated if user is at space level
   */
  public createPaginationAction(isAdmin: boolean, cfGuid: string, orgGuid?: string, spaceGuid?: string): Observable<PaginatedAction> {
    if (isAdmin) {

      const action = this.createCfGetUsersAction(cfGuid);
      if (!orgGuid) {
        return observableOf(action);
      }
      return this.fetchTotalUsers(cfGuid).pipe(
        first(),
        map(count => {
          if (count < action.flattenPaginationMax) {
            // We can safely show all users regardless of what cf/org/level list we're showing
            return action;
          }
          // We can't fetch all users, fall back on org or space lists
          return !spaceGuid ?
            this.createOrgGetUsersAction(isAdmin, cfGuid, orgGuid) :
            this.createSpaceGetUsersAction(isAdmin, cfGuid, spaceGuid);
        })
      );
    }
    return observableOf(this.createPaginationActionFromLevel(isAdmin, cfGuid, orgGuid, spaceGuid));
  }

  /**
   * Create a paginated action that will fetch a list of users with respect to the level (cf, org or space)
   * @param orgGuid Populated if user is at org level
   * @param spaceGuid Populated if user is at space level
   */
  private createPaginationActionFromLevel(isAdmin: boolean, cfGuid: string, orgGuid?: string, spaceGuid?: string): PaginatedAction {
    if (!orgGuid) {
      // Create an action to fetch all users across the entire cf
      if (isAdmin) {
        return this.createCfGetUsersAction(cfGuid);
      }
      // Non-admins at cf level should never reach here, this is a genuine issue that if we hit the extra feed back will help
      throw new Error('Unsupported: Cloud Foundry non-administrators cannot access all users list');
    } else if (!spaceGuid) {
      // Create an action to fetch all users in an organisation
      return this.createOrgGetUsersAction(isAdmin, cfGuid, orgGuid);
    }

    // Create an action to fetch all users in a space
    return this.createSpaceGetUsersAction(isAdmin, cfGuid, spaceGuid);
  }

  private createCfGetUsersAction = (cfGuid: string): PaginatedAction => {
<<<<<<< HEAD
    const userEntity = entityCatalog.getEntity(CF_ENDPOINT_TYPE, cfUserEntityType);
    const actionBuilder = userEntity.actionOrchestrator.getActionBuilder('getMultiple');
    const action = actionBuilder(undefined, cfGuid) as GetAllUsersAsAdmin;
    return action;
  }

  private createOrgGetUsersAction = (isAdmin: boolean, cfGuid: string, orgGuid: string): PaginatedAction => {
    const userEntity = entityCatalog.getEntity(CF_ENDPOINT_TYPE, cfUserEntityType);
    const actionBuilder = userEntity.actionOrchestrator.getActionBuilder('getAllInOrganization');
    const action = actionBuilder(
=======
    return this.userCatalogueEntity.actionOrchestrator.getActionBuilder('getMultiple')(cfGuid, null);
  }

  private createOrgGetUsersAction = (isAdmin: boolean, cfGuid: string, orgGuid: string): PaginatedAction => {
    return this.userCatalogueEntity.actionOrchestrator.getActionBuilder('getAllInOrganization')(
>>>>>>> d9e7fc53
      orgGuid,
      cfGuid,
      createEntityRelationPaginationKey(organizationEntityType, orgGuid),
      isAdmin
    ) as PaginatedAction;
  }

  private createSpaceGetUsersAction = (isAdmin: boolean, cfGuid: string, spaceGuid: string, ): PaginatedAction => {
<<<<<<< HEAD
    const userEntity = entityCatalog.getEntity(CF_ENDPOINT_TYPE, cfUserEntityType);
    const actionBuilder = userEntity.actionOrchestrator.getActionBuilder('getAllInSpace');
    const action = actionBuilder(
=======
    return this.userCatalogueEntity.actionOrchestrator.getActionBuilder('getAllInSpace')(
>>>>>>> d9e7fc53
      spaceGuid,
      cfGuid,
      createEntityRelationPaginationKey(spaceEntityType, spaceGuid),
      isAdmin
    ) as PaginatedAction;
  }

  public isConnectedUserAdmin = (cfGuid: string): Observable<boolean> =>
    this.store.select(getCurrentUserCFGlobalStates(cfGuid)).pipe(
      filter(state => !!state),
      map(state => state.isAdmin),
      first()
    )
}<|MERGE_RESOLUTION|>--- conflicted
+++ resolved
@@ -84,12 +84,7 @@
           return observableOf(users.filter(o => o.metadata.guid === userGuid)[0]);
         }
         if (!this.users[userGuid]) {
-<<<<<<< HEAD
-          const userEntity = entityCatalog.getEntity(CF_ENDPOINT_TYPE, cfUserEntityType);
-          const actionBuilder = userEntity.actionOrchestrator.getActionBuilder('get');
-=======
-          const actionBuilder = this.userCatalogueEntity.actionOrchestrator.getActionBuilder('get');
->>>>>>> d9e7fc53
+          const actionBuilder = this.userCatalogEntity.actionOrchestrator.getActionBuilder('get');
           const getUserAction = actionBuilder(userGuid, endpointGuid);
           this.users[userGuid] = this.entityServiceFactory.create<APIResource<CfUser>>(
             userGuid,
@@ -376,24 +371,11 @@
   }
 
   private createCfGetUsersAction = (cfGuid: string): PaginatedAction => {
-<<<<<<< HEAD
-    const userEntity = entityCatalog.getEntity(CF_ENDPOINT_TYPE, cfUserEntityType);
-    const actionBuilder = userEntity.actionOrchestrator.getActionBuilder('getMultiple');
-    const action = actionBuilder(undefined, cfGuid) as GetAllUsersAsAdmin;
-    return action;
+    return this.userCatalogEntity.actionOrchestrator.getActionBuilder('getMultiple')(cfGuid, null);
   }
 
   private createOrgGetUsersAction = (isAdmin: boolean, cfGuid: string, orgGuid: string): PaginatedAction => {
-    const userEntity = entityCatalog.getEntity(CF_ENDPOINT_TYPE, cfUserEntityType);
-    const actionBuilder = userEntity.actionOrchestrator.getActionBuilder('getAllInOrganization');
-    const action = actionBuilder(
-=======
-    return this.userCatalogueEntity.actionOrchestrator.getActionBuilder('getMultiple')(cfGuid, null);
-  }
-
-  private createOrgGetUsersAction = (isAdmin: boolean, cfGuid: string, orgGuid: string): PaginatedAction => {
-    return this.userCatalogueEntity.actionOrchestrator.getActionBuilder('getAllInOrganization')(
->>>>>>> d9e7fc53
+    return this.userCatalogEntity.actionOrchestrator.getActionBuilder('getAllInOrganization')(
       orgGuid,
       cfGuid,
       createEntityRelationPaginationKey(organizationEntityType, orgGuid),
@@ -402,13 +384,7 @@
   }
 
   private createSpaceGetUsersAction = (isAdmin: boolean, cfGuid: string, spaceGuid: string, ): PaginatedAction => {
-<<<<<<< HEAD
-    const userEntity = entityCatalog.getEntity(CF_ENDPOINT_TYPE, cfUserEntityType);
-    const actionBuilder = userEntity.actionOrchestrator.getActionBuilder('getAllInSpace');
-    const action = actionBuilder(
-=======
-    return this.userCatalogueEntity.actionOrchestrator.getActionBuilder('getAllInSpace')(
->>>>>>> d9e7fc53
+    return this.userCatalogEntity.actionOrchestrator.getActionBuilder('getAllInSpace')(
       spaceGuid,
       cfGuid,
       createEntityRelationPaginationKey(spaceEntityType, spaceGuid),
