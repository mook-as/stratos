--- conflicted
+++ resolved
@@ -1,12 +1,7 @@
 import { Injectable } from '@angular/core';
 import { Store } from '@ngrx/store';
-<<<<<<< HEAD
 import { combineLatest, Observable, of as observableOf, ReplaySubject } from 'rxjs';
-import { filter, first, map, multicast, publishReplay, refCount, switchMap } from 'rxjs/operators';
-=======
-import { combineLatest, Observable, of as observableOf } from 'rxjs';
-import { filter, first, map, publishReplay, refCount, startWith, switchMap } from 'rxjs/operators';
->>>>>>> 861b9d68
+import { filter, first, map, multicast, publishReplay, refCount, startWith, switchMap } from 'rxjs/operators';
 
 import { CFAppState } from '../../../../cloud-foundry/src/cf-app-state';
 import { cfUserEntityType, organizationEntityType, spaceEntityType } from '../../../../cloud-foundry/src/cf-entity-types';
@@ -35,10 +30,7 @@
 import { PaginatedAction } from '../../../../store/src/types/pagination.types';
 import { cfEntityFactory } from '../../cf-entity-factory';
 import { CF_ENDPOINT_TYPE } from '../../cf-types';
-<<<<<<< HEAD
 import { UserActionBuilders } from '../../entity-action-builders/user.action-builders';
-=======
->>>>>>> 861b9d68
 import { ActiveRouteCfOrgSpace } from '../../features/cloud-foundry/cf-page.types';
 import {
   fetchTotalResults,
@@ -68,11 +60,6 @@
     private entityServiceFactory: EntityServiceFactory,
   ) { }
 
-<<<<<<< HEAD
-  getUsers = (endpointGuid: string): Observable<APIResource<CfUser>[]> => {
-    return this.getAllUsers(endpointGuid).pipe(
-      switchMap(paginationObservables => combineLatest(paginationObservables.entities$, paginationObservables.pagination$)),
-=======
   getUsers = (endpointGuid: string, filterEmpty = true): Observable<APIResource<CfUser>[]> =>
     this.getAllUsers(endpointGuid).pipe(
       switchMap(paginationObservables => combineLatest(
@@ -83,26 +70,10 @@
         ),
         paginationObservables.pagination$
       )),
->>>>>>> 861b9d68
       publishReplay(1),
       refCount(),
       filter(([users, pagination]) => {
         // Filter until we have a result
-<<<<<<< HEAD
-        const currentPage = pagination.pageRequests[pagination.currentPage];
-        if (!currentPage) {
-          return false;
-        }
-        return !currentPage.busy && (!!users || currentPage.error);
-      }),
-      map(([users, pagination]) => {
-        // Include only the users from the required endpoint
-        // (Think this is now a no-op as the actions have since been fixed to return only users from a single cf but keeping for the moment)
-        return !!users ? users.filter(p => p.entity.cfGuid === endpointGuid) : null;
-      })
-    );
-  }
-=======
         const currentPage = getCurrentPageRequestInfo(pagination, null);
         if (!currentPage) {
           return false;
@@ -122,7 +93,6 @@
       }),
       filter(users => filterEmpty ? !!users : true)
     )
->>>>>>> 861b9d68
 
   getUser = (endpointGuid: string, userGuid: string): Observable<any> => {
     // Attempt to get user from all users first, this better covers the case when a non-admin can't hit /users
