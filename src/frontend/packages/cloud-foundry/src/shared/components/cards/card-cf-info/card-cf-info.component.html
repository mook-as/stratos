<div class="usage-card">
  <mat-card>
    <mat-card-header>
      <mat-card-title>Summary</mat-card-title>
    </mat-card-header>
    <mat-card-content>
      <div class="app-metadata">
        <div class="app-metadata__two-cols">
<<<<<<< HEAD
          <app-metadata-item icon="title" label="Description">{{ cfEndpointService.description$ | async }}</app-metadata-item>
          <app-metadata-item icon="link" label="Instance Address">{{ cfEndpointService.apiUrl$ | async }}</app-metadata-item>
=======
          <app-metadata-item icon="title" label="Description">{{ (description$ | async) }}</app-metadata-item>
          <app-metadata-item icon="link" label="Instance Address" [clipboardValue]="apiUrl">
            <div class="app-metadata__address">
              <div class="app-metadata__address__value">{{ apiUrl }}</div>
            </div>
          </app-metadata-item>
>>>>>>> 281c2f08
          <app-metadata-item icon="info_outline" label="CF API Version">
            {{ (cfEndpointService.info$ | async)?.entity.entity.api_version }}</app-metadata-item>
          <app-metadata-item *ngIf="autoscalerVersion$ | async as autoscalerVersion" icon="meter"
            iconFont="stratos-icons" label="Autoscaler Version">
            {{ autoscalerVersion }}</app-metadata-item>
        </div>
        <div class="app-metadata__two-cols">
          <app-metadata-item icon="person" label="Account Username">
            {{ (cfEndpointService.endpoint$ | async )?.entity.user.name }}
            <span *ngIf="(cfEndpointService.endpoint$ | async )?.entity.user.admin"> (Administrator)</span>
          </app-metadata-item>
          <app-metadata-item icon="developer_mode" label="SSH Access">
            {{ (cfEndpointService.hasSSHAccess$ | async) ? 'Available' : 'Not available'}}</app-metadata-item>
          <app-metadata-item icon="email" label="User Invitation Support">
            <div class="user-invites">
              <ng-container *ngIf="(userInviteService.canConfigure$ | async) else cannotConfigure">
                <ng-container *ngIf="(userInviteService.configured$ | async); else inviteNotConfigured">
                  Configured - <button color="primary" mat-button (click)="deConfigureUserInvites()"
                    [disabled]="userInviteBusy">Disable</button>
                </ng-container>
                <ng-template #inviteNotConfigured>
                  Not Configured - <button color="primary" mat-button
                    (click)="configureUserInvites()">Configure</button>
                </ng-template>
              </ng-container>
              <ng-template #cannotConfigure>
                {{ (userInviteService.configured$ | async) ? 'Enabled' : 'Disabled' }}
              </ng-template>
            </div>
          </app-metadata-item>
        </div>
      </div>
    </mat-card-content>
  </mat-card>
</div><|MERGE_RESOLUTION|>--- conflicted
+++ resolved
@@ -6,17 +6,12 @@
     <mat-card-content>
       <div class="app-metadata">
         <div class="app-metadata__two-cols">
-<<<<<<< HEAD
-          <app-metadata-item icon="title" label="Description">{{ cfEndpointService.description$ | async }}</app-metadata-item>
-          <app-metadata-item icon="link" label="Instance Address">{{ cfEndpointService.apiUrl$ | async }}</app-metadata-item>
-=======
           <app-metadata-item icon="title" label="Description">{{ (description$ | async) }}</app-metadata-item>
           <app-metadata-item icon="link" label="Instance Address" [clipboardValue]="apiUrl">
             <div class="app-metadata__address">
               <div class="app-metadata__address__value">{{ apiUrl }}</div>
             </div>
           </app-metadata-item>
->>>>>>> 281c2f08
           <app-metadata-item icon="info_outline" label="CF API Version">
             {{ (cfEndpointService.info$ | async)?.entity.entity.api_version }}</app-metadata-item>
           <app-metadata-item *ngIf="autoscalerVersion$ | async as autoscalerVersion" icon="meter"
