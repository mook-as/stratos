--- conflicted
+++ resolved
@@ -1,3 +1,4 @@
+// tslint:disable:max-line-length
 import { CommonModule } from '@angular/common';
 import { ApplicationModule, NgModule } from '@angular/core';
 import { MaterialDesignFrameworkModule } from 'stratos-angular6-json-schema-form';
@@ -163,7 +164,7 @@
 import { ServicePlanPriceComponent } from './service-plan-price/service-plan-price.component';
 import { ServicePlanPublicComponent } from './service-plan-public/service-plan-public.component';
 
-// tslint:disable:max-line-length
+
 // tslint:enable:max-line-length
 
 @NgModule({
@@ -254,14 +255,11 @@
     TableCellEventDetailComponent,
     TableCellUsageComponent,
     TableCellQuotaComponent,
-<<<<<<< HEAD
     TableCellEventActeeComponent,
     CloudFoundryEventsListComponent,
-    EventMetadataComponent
-=======
+    EventMetadataComponent,
     TableCellServiceComponent,
     TableCellServiceLastOpComponent
->>>>>>> cfeffa97
   ],
   exports: [
     ServiceIconComponent,
@@ -347,14 +345,11 @@
     TableCellEventDetailComponent,
     TableCellUsageComponent,
     TableCellQuotaComponent,
-<<<<<<< HEAD
     TableCellEventActeeComponent,
+    TableCellServiceComponent,
+    TableCellServiceLastOpComponent,
 
     EventMetadataComponent
-=======
-    TableCellServiceComponent,
-    TableCellServiceLastOpComponent
->>>>>>> cfeffa97
   ]
 })
 export class CloudFoundryComponentsModule { }