--- conflicted
+++ resolved
@@ -275,11 +275,8 @@
     TableCellUsageComponent,
     TableCellQuotaComponent,
     TableCellEventActeeComponent,
-<<<<<<< HEAD
-=======
     CloudFoundryEventsListComponent,
     EventMetadataComponent,
->>>>>>> 33770f25
     TableCellServiceComponent,
     TableCellServiceLastOpComponent,
     TableCellServiceTagsComponent,
