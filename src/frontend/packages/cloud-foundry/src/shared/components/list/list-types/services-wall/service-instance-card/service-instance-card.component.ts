import { Component, Input } from '@angular/core';
import { Store } from '@ngrx/store';
import { BehaviorSubject, Observable, of as observableOf } from 'rxjs';

import { CFAppState } from '../../../../../../../../cloud-foundry/src/cf-app-state';
import { serviceInstancesEntityType } from '../../../../../../../../cloud-foundry/src/cf-entity-types';
import { IServiceInstance } from '../../../../../../../../core/src/core/cf-api-svc.types';
import { CurrentUserPermissions } from '../../../../../../../../core/src/core/current-user-permissions.config';
import { CurrentUserPermissionsService } from '../../../../../../../../core/src/core/current-user-permissions.service';
import { AppChip } from '../../../../../../../../core/src/shared/components/chips/chips.component';
import {
  MetaCardMenuItem,
} from '../../../../../../../../core/src/shared/components/list/list-cards/meta-card/meta-card-base/meta-card.component';
import { CardCell } from '../../../../../../../../core/src/shared/components/list/list.types';
import { CfOrgSpaceLabelService } from '../../../../../../../../core/src/shared/services/cf-org-space-label.service';
import { ComponentEntityMonitorConfig } from '../../../../../../../../core/src/shared/shared.types';
import { EntityServiceFactory } from '../../../../../../../../store/src/entity-service-factory.service';
import { APIResource } from '../../../../../../../../store/src/types/api.types';
import { cfEntityFactory } from '../../../../../../cf-entity-factory';
import {
  getServiceBrokerName,
  getServiceName,
  getServicePlanName,
  getServiceSummaryUrl,
} from '../../../../../../features/service-catalog/services-helper';
import { ServiceActionHelperService } from '../../../../../data-services/service-action-helper.service';

@Component({
  selector: 'app-service-instance-card',
  templateUrl: './service-instance-card.component.html',
  styleUrls: ['./service-instance-card.component.scss'],
})
export class ServiceInstanceCardComponent extends CardCell<APIResource<IServiceInstance>> {

  @Input('row')
  set row(row: APIResource<IServiceInstance>) {

    if (row) {
      this.serviceInstanceEntity = row;
      const schema = cfEntityFactory(serviceInstancesEntityType);
      this.entityConfig = new ComponentEntityMonitorConfig(row.metadata.guid, schema);
      this.serviceInstanceTags = row.entity.tags.map(t => ({
        value: t
      }));
      this.cfGuid = row.entity.cfGuid;
      this.hasMultipleBindings.next(!(row.entity.service_bindings && row.entity.service_bindings.length > 0));
      this.cardMenu = [
        {
          label: 'Edit',
          action: this.edit,
          can: this.currentUserPermissionsService.can(
            CurrentUserPermissions.SERVICE_INSTANCE_EDIT,
            this.serviceInstanceEntity.entity.cfGuid,
            this.serviceInstanceEntity.entity.space_guid
          )
        },
        {
          label: 'Unbind',
          action: this.detach,
          disabled: observableOf(this.serviceInstanceEntity.entity.service_bindings.length === 0),
          can: this.currentUserPermissionsService.can(
            CurrentUserPermissions.SERVICE_INSTANCE_EDIT,
            this.serviceInstanceEntity.entity.cfGuid,
            this.serviceInstanceEntity.entity.space_guid
          )
        },
        {
          label: 'Delete',
          action: this.delete,
          can: this.currentUserPermissionsService.can(
            CurrentUserPermissions.SERVICE_INSTANCE_DELETE,
            this.serviceInstanceEntity.entity.cfGuid,
            this.serviceInstanceEntity.entity.space_guid
          )
        }
      ];
      if (!this.cfOrgSpace) {
        this.cfOrgSpace = new CfOrgSpaceLabelService(
          this.store,
          this.cfGuid,
          row.entity.space.entity.organization_guid,
          row.entity.space_guid);
      }

      if (!this.serviceBrokerName$) {
        this.serviceBrokerName$ = getServiceBrokerName(
          this.serviceInstanceEntity.entity.service_plan.entity.service.entity.service_broker_guid,
          this.serviceInstanceEntity.entity.cfGuid,
          this.entityServiceFactory
        );
      }
    }
  }

  constructor(
    private store: Store<CFAppState>,
    private serviceActionHelperService: ServiceActionHelperService,
    private currentUserPermissionsService: CurrentUserPermissionsService,
    private entityServiceFactory: EntityServiceFactory
  ) {
    super();
  }

  static done = false;
  serviceInstanceEntity: APIResource<IServiceInstance>;
  cfGuid: string;
  cardMenu: MetaCardMenuItem[];

  serviceInstanceTags: AppChip[];
  hasMultipleBindings = new BehaviorSubject(true);
  entityConfig: ComponentEntityMonitorConfig;

  cfOrgSpace: CfOrgSpaceLabelService;
  serviceBrokerName$: Observable<string>;

  detach = () => {
    this.serviceActionHelperService.detachServiceBinding(
      this.serviceInstanceEntity.entity.service_bindings,
      this.serviceInstanceEntity.metadata.guid,
      this.serviceInstanceEntity.entity.cfGuid,
      false
    );
  }

  delete = () => this.serviceActionHelperService.deleteServiceInstance(
    this.serviceInstanceEntity.metadata.guid,
    this.serviceInstanceEntity.entity.name,
    this.serviceInstanceEntity.entity.cfGuid
  )

  edit = () => this.serviceActionHelperService.editServiceBinding(
    this.serviceInstanceEntity.metadata.guid,
    this.serviceInstanceEntity.entity.cfGuid,
    null
  )

  getServiceName = () => {
    return getServiceName(this.serviceInstanceEntity.entity.service_plan.entity.service);
  }

  getServicePlanName = () => {
    if (!this.serviceInstanceEntity.entity.service_plan) {
      return null;
    }
    return getServicePlanName(this.serviceInstanceEntity.entity.service_plan.entity);
  }

  getSpaceBreadcrumbs = () => ({ breadcrumbs: 'services-wall' });

  getServiceUrl = () => {
<<<<<<< HEAD
    return getServiceSummaryUrl(this.serviceInstanceEntity.entity.cfGuid, this.serviceInstanceEntity.entity.service.metadata.guid);
=======
    return getServiceSummaryUrl(
      this.serviceInstanceEntity.entity.cfGuid,
      this.serviceInstanceEntity.entity.service_plan.entity.service.entity.guid
    );
>>>>>>> a67f7a19
  }
}<|MERGE_RESOLUTION|>--- conflicted
+++ resolved
@@ -148,13 +148,9 @@
   getSpaceBreadcrumbs = () => ({ breadcrumbs: 'services-wall' });
 
   getServiceUrl = () => {
-<<<<<<< HEAD
-    return getServiceSummaryUrl(this.serviceInstanceEntity.entity.cfGuid, this.serviceInstanceEntity.entity.service.metadata.guid);
-=======
     return getServiceSummaryUrl(
       this.serviceInstanceEntity.entity.cfGuid,
-      this.serviceInstanceEntity.entity.service_plan.entity.service.entity.guid
+      this.serviceInstanceEntity.entity.service_plan.entity.service.metadata.guid
     );
->>>>>>> a67f7a19
   }
 }