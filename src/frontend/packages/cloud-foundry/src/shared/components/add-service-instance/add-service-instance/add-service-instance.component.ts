--- conflicted
+++ resolved
@@ -40,24 +40,10 @@
 import {
   selectCreateServiceInstance,
 } from '../../../../../../cloud-foundry/src/store/selectors/create-service-instance.selectors';
-<<<<<<< HEAD
-=======
-import { IApp, ISpace } from '../../../../../../core/src/core/cf-api.types';
->>>>>>> b85c6d0a
 import { getIdFromRoute } from '../../../../../../core/src/core/utils.service';
 import { APIResource } from '../../../../../../store/src/types/api.types';
-<<<<<<< HEAD
-import { PaginatedAction } from '../../../../../../store/src/types/pagination.types';
-import { IServiceInstance } from '../../../../cf-api-svc.types';
 import { IApp, ISpace } from '../../../../cf-api.types';
-import { cfEntityFactory } from '../../../../cf-entity-factory';
-import { CF_ENDPOINT_TYPE } from '../../../../cf-types';
-import { ApplicationActionBuilders } from '../../../../entity-action-builders/application.action-builders';
-import { ServiceInstanceActionBuilders } from '../../../../entity-action-builders/service-instance.action.builders';
-import { SpaceActionBuilders } from '../../../../entity-action-builders/space.action-builders';
-=======
 import { cfEntityCatalog } from '../../../../cf-entity-catalog';
->>>>>>> b85c6d0a
 import { SERVICE_INSTANCE_TYPES } from '../add-service-instance-base-step/add-service-instance.types';
 import { CreateServiceInstanceHelperServiceFactory } from '../create-service-instance-helper-service-factory.service';
 import { CreateServiceInstanceHelper } from '../create-service-instance-helper.service';
@@ -190,8 +176,8 @@
     return cfEntityCatalog.application.store.getEntityService(
       appId,
       cfId, {
-      includeRelations: [createEntityRelationKey(applicationEntityType, spaceEntityType)]
-    }
+        includeRelations: [createEntityRelationKey(applicationEntityType, spaceEntityType)]
+      }
     ).waitForEntity$.pipe(
       filter(p => !!p),
       tap(app => {
