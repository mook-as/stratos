--- conflicted
+++ resolved
@@ -334,40 +334,6 @@
   return new CFEntitySchema(schemaKey, entity, { idAttribute: getAPIResourceGuid }, relationKey);
 }
 
-<<<<<<< HEAD
-=======
-const CFUserSchema = new CFUserEntitySchema({
-  entity: {
-    organizations: [createUserOrgSpaceSchema(organizationEntityType, orgUserEntity, CfUserRoleParams.ORGANIZATIONS)],
-    audited_organizations: [createUserOrgSpaceSchema(organizationEntityType, orgUserEntity, CfUserRoleParams.AUDITED_ORGS)],
-    managed_organizations: [createUserOrgSpaceSchema(organizationEntityType, orgUserEntity, CfUserRoleParams.MANAGED_ORGS)],
-    billing_managed_organizations: [createUserOrgSpaceSchema(organizationEntityType, orgUserEntity, CfUserRoleParams.BILLING_MANAGER_ORGS)],
-    spaces: [createUserOrgSpaceSchema(spaceEntityType, {}, CfUserRoleParams.SPACES)],
-    managed_spaces: [createUserOrgSpaceSchema(spaceEntityType, {}, CfUserRoleParams.MANAGED_SPACES)],
-    audited_spaces: [createUserOrgSpaceSchema(spaceEntityType, {}, CfUserRoleParams.AUDITED_SPACES)],
-  }
-}, {
-    idAttribute: getAPIResourceGuid,
-    processStrategy: (user: APIResource<CfUser>) => {
-      if (user.entity.username) {
-        return user;
-      }
-      const entity = {
-        ...user.entity,
-        username: user.metadata.guid
-      };
-
-      return user.metadata ? {
-        entity,
-        metadata: user.metadata
-      } : {
-          entity
-        };
-    }
-  });
-entityCache[cfUserEntityType] = CFUserSchema;
-
->>>>>>> 21951b5e
 
 const UserProvidedServiceInstanceSchema = new CFEntitySchema(userProvidedServiceInstanceEntityType, {
   entity: {
