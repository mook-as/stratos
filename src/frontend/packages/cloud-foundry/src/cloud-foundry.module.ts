--- conflicted
+++ resolved
@@ -8,12 +8,8 @@
 
 @NgModule({
   imports: [
-<<<<<<< HEAD
+    CloudFoundryStoreModule,
     // FIXME: Ensure that anything lazy loaded is not included here - #3675
-=======
-    CloudFoundryStoreModule,
-    // TODO: NJ split out anything lazy loaded into seperate module
->>>>>>> 8e89905c
     CloudFoundryComponentsModule,
     // FIXME: Move cf effects into cf module - #3675
     // EffectsModule.forRoot([
