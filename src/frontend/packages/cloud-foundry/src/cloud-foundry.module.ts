--- conflicted
+++ resolved
@@ -5,12 +5,6 @@
 import { MDAppModule } from '../../core/src/core/md.module';
 import { SharedModule } from '../../core/src/shared/shared.module';
 import { generateCFEntities } from './cf-entity-generator';
-<<<<<<< HEAD
-import { ENTITY_INFO_HANDLER } from '../../core/src/core/entity-service';
-import { ICFAction } from '../../store/src/types/request.types';
-import { EntityInfo } from '../../store/src/types/api.types';
-import { ValidateEntitiesStart } from '../../store/src/actions/request.actions';
-=======
 import { ApplicationsModule } from './features/applications/applications.module';
 import { CloudFoundryModule } from './features/cloud-foundry/cloud-foundry.module';
 import { ServiceCatalogModule } from './features/service-catalog/service-catalog.module';
@@ -20,7 +14,11 @@
 import { CloudFoundryService } from './shared/data-services/cloud-foundry.service';
 import { ServiceActionHelperService } from './shared/data-services/service-action-helper.service';
 import { CloudFoundryStoreModule } from './store/cloud-foundry.store.module';
->>>>>>> 417d0c7a
+import { ENTITY_INFO_HANDLER } from '../../core/src/core/entity-service';
+import { RequestInfoState } from '../../store/src/reducers/api-request-reducer/types';
+import { ICFAction } from '../../store/src/types/request.types';
+import { EntityInfo } from '../../store/src/types/api.types';
+import { ValidateEntitiesStart } from '../../store/src/actions/request.actions';
 
 export function shouldValidate(shouldSkip: boolean, isValidated: boolean, entityInfo: RequestInfoState) {
   if (!entityInfo || shouldSkip || isValidated) {
@@ -66,17 +64,12 @@
     //   PermissionEffects
     // ])
   ],
-<<<<<<< HEAD
-  providers: [
-
-    { provide: ENTITY_INFO_HANDLER, useExisting: infoValidator }
-=======
 
   providers: [
+    { provide: ENTITY_INFO_HANDLER, useExisting: infoValidator },
     CfUserService,
     CloudFoundryService,
     ServiceActionHelperService,
->>>>>>> 417d0c7a
   ]
 })
 export class CloudFoundryPackageModule { }