--- conflicted
+++ resolved
@@ -6,10 +6,10 @@
 import { distinctUntilChanged, filter, first, map, pairwise, publishReplay, refCount } from 'rxjs/operators';
 
 import { applicationEntityType } from '../../../../cloud-foundry/src/cf-entity-factory';
+import { createEntityRelationPaginationKey } from '../../../../cloud-foundry/src/entity-relations/entity-relations.types';
 import { ApplicationMonitorService } from '../../../../cloud-foundry/src/features/applications/application-monitor.service';
 import { ApplicationService } from '../../../../cloud-foundry/src/features/applications/application.service';
 import { getGuids } from '../../../../cloud-foundry/src/features/applications/application/application-base.component';
-import { entityCatalogue } from '../../../../core/src/core/entity-catalogue/entity-catalogue.service';
 import { EntityService } from '../../../../core/src/core/entity-service';
 import { EntityServiceFactory } from '../../../../core/src/core/entity-service-factory.service';
 import { StratosTab, StratosTabType } from '../../../../core/src/core/extension/extension-service';
@@ -39,30 +39,8 @@
   AppScalingTrigger,
 } from '../../store/app-autoscaler.types';
 import { appAutoscalerAppMetricEntityType, autoscalerEntityFactory } from '../../store/autoscaler-entity-factory';
-import { createEntityRelationPaginationKey } from '../../../../cloud-foundry/src/entity-relations/entity-relations.types';
-
-<<<<<<< HEAD
-const enableAutoscaler = (appGuid: string, endpointGuid: string, esf: EntityServiceFactory): Observable<boolean> => {
-  // This will eventual be moved out into a service and made generic to the cf (one call per cf, rather than one call per app - See #3583)
-  const action = new GetAppAutoscalerPolicyAction(appGuid, endpointGuid);
-  const entityService = esf.create<AppAutoscalerPolicy>(action.guid, action);
-  return entityService.entityObs$.pipe(
-    filter(entityInfo =>
-      !!entityInfo && !!entityInfo.entityRequestInfo && !!entityInfo.entityRequestInfo.response &&
-      !entityInfo.entityRequestInfo.fetching),
-    map(entityInfo => {
-      // Autoscaler feature should be enabled if either ..
-      // 1) There's an autoscaler policy
-      // 2) There's a 404 no policy error (as opposed to a 404 url not found error)
-      const noPolicySet = (entityInfo.entityRequestInfo.response as AppAutoscalerFetchPolicyFailedResponse).noPolicy;
-      return !!entityInfo.entity || noPolicySet;
-    }),
-    startWith(true)
-  );
-};
-
-=======
->>>>>>> 82a7b964
+import { appAutoscalerPolicySchemaKey } from '../../store/autoscaler.store.module';
+
 @StratosTab({
   type: StratosTabType.Application,
   label: 'Autoscale',
@@ -242,18 +220,8 @@
     }
 
     this.appAutoscalerPolicyErrorSub = this.appAutoscalerPolicyService.entityMonitor.entityRequest$.pipe(
-<<<<<<< HEAD
-      filter(request => !!request.error && !request.fetching),
-      map(request => {
-        const msg = request.message;
-        request.error = false;
-        request.message = '';
-        return msg;
-      }),
-=======
       filter(response => !!response.error && (!response.response || !response.response.noPolicy)),
       map(response => response.message),
->>>>>>> 82a7b964
       distinctUntilChanged(),
     ).subscribe(errorMessage => {
       if (this.appAutoscalerPolicySnackBarRef) {
@@ -297,14 +265,6 @@
   }
 
   detachPolicy(): Observable<ActionState> {
-<<<<<<< HEAD
-    const action = new DetachAppAutoscalerPolicyAction(this.applicationService.appGuid, this.applicationService.cfGuid);
-    this.store.dispatch(action);
-
-    const catalogueEntity = entityCatalogue.getEntity(action);
-    const actionState = selectDeletionInfo(catalogueEntity.entityKey, this.applicationService.appGuid);
-    return this.store.select(actionState).pipe(filter(item => !item.deleted));
-=======
     this.store.dispatch(
       new DetachAppAutoscalerPolicyAction(this.applicationService.appGuid, this.applicationService.cfGuid)
     );
@@ -313,7 +273,6 @@
       filter(([oldV, newV]) => oldV.busy && !newV.busy),
       map(([, newV]) => newV)
     );
->>>>>>> 82a7b964
   }
 
   updatePolicyPage = (isCreate = false) => {
