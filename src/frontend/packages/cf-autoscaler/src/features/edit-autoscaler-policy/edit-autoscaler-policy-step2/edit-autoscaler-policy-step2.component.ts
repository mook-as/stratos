import { Component, OnDestroy, OnInit } from '@angular/core';
import { AbstractControl, FormBuilder, FormGroup, ValidatorFn, Validators } from '@angular/forms';
import { ErrorStateMatcher, ShowOnDirtyErrorStateMatcher } from '@angular/material';
<<<<<<< HEAD
=======
import { ActivatedRoute } from '@angular/router';
>>>>>>> 48e8e496
import { BehaviorSubject, Observable, Subscription } from 'rxjs';
import { map } from 'rxjs/operators';

import { safeUnsubscribe } from '../../../../../core/src/core/utils.service';
import { ApplicationService } from '../../../../../core/src/features/applications/application.service';
import {
  AutoscalerConstants,
  getAdjustmentType,
  getScaleType,
  PolicyAlert,
} from '../../../core/autoscaler-helpers/autoscaler-util';
import {
  getThresholdMax,
  getThresholdMin,
  numberWithFractionOrExceedRange,
} from '../../../core/autoscaler-helpers/autoscaler-validation';
import { AppAutoscalerInvalidPolicyError, AppAutoscalerPolicyLocal } from '../../../store/app-autoscaler.types';
import { EditAutoscalerPolicy } from '../edit-autoscaler-policy-base-step';
import { EditAutoscalerPolicyService } from '../edit-autoscaler-policy-service';

@Component({
  selector: 'app-edit-autoscaler-policy-step2',
  templateUrl: './edit-autoscaler-policy-step2.component.html',
  styleUrls: ['./edit-autoscaler-policy-step2.component.scss'],
  providers: [
    { provide: ErrorStateMatcher, useClass: ShowOnDirtyErrorStateMatcher }
  ]
})
export class EditAutoscalerPolicyStep2Component extends EditAutoscalerPolicy implements OnInit, OnDestroy {

  policyAlert = PolicyAlert;
  metricTypes = AutoscalerConstants.MetricTypes;
  private metricUnitSubject = new BehaviorSubject(this.metricTypes[0]);
  metricUnit$: Observable<string>;
  operatorTypes = AutoscalerConstants.UpperOperators.concat(AutoscalerConstants.LowerOperators);
  editTriggerForm: FormGroup;
  // appAutoscalerPolicy$: Observable<AppAutoscalerPolicy>;

  public currentPolicy: AppAutoscalerPolicyLocal;
  public testing = false;
  private editIndex = -1;
  private editMetricType = '';
  private editScaleType = 'upper';
  private editAdjustmentType = 'value';
  private subs: Subscription[] = [];

  constructor(
    public applicationService: ApplicationService,
    private fb: FormBuilder,
    service: EditAutoscalerPolicyService,
    route: ActivatedRoute
  ) {
    super(service, route);
    this.editTriggerForm = this.fb.group({
      metric_type: [0, this.validateTriggerMetricType()],
      operator: [0, this.validateTriggerOperator()],
      threshold: [0, [Validators.required, Validators.min(1), this.validateTriggerThreshold()]],
      adjustment: [0, [Validators.required, Validators.min(1), this.validateTriggerAdjustment()]],
      breach_duration_secs: [0, [
        Validators.min(AutoscalerConstants.PolicyDefaultSetting.breach_duration_secs_min),
        Validators.max(AutoscalerConstants.PolicyDefaultSetting.breach_duration_secs_max)
      ]],
      cool_down_secs: [0, [
        Validators.min(AutoscalerConstants.PolicyDefaultSetting.cool_down_secs_min),
        Validators.max(AutoscalerConstants.PolicyDefaultSetting.cool_down_secs_max)
      ]],
      adjustment_type: [0, this.validateTriggerAdjustmentType()]
    });

    this.metricUnit$ = this.metricUnitSubject.asObservable();

    this.subs.push(this.editTriggerForm.get('metric_type').valueChanges.pipe(
      map(value => this.getMetricUnit(value)),
    ).subscribe(unit => this.metricUnitSubject.next(unit)));
  }

  addTrigger = () => {
    const { ...newTrigger } = AutoscalerConstants.PolicyDefaultTrigger;
    this.currentPolicy.scaling_rules_form.push(newTrigger);
    this.editTrigger(this.currentPolicy.scaling_rules_form.length - 1);
  }

  removeTrigger(index: number) {
    if (this.editIndex === index) {
      this.editIndex = -1;
    }
    this.currentPolicy.scaling_rules_form.splice(index, 1);
  }

  editTrigger(index: number) {
    this.editIndex = index;
    this.editMetricType = this.currentPolicy.scaling_rules_form[index].metric_type;
    this.editScaleType = getScaleType(this.currentPolicy.scaling_rules_form[index].operator);
    this.editAdjustmentType = getAdjustmentType(this.currentPolicy.scaling_rules_form[index].adjustment);
    this.editTriggerForm.setValue({
      metric_type: this.editMetricType,
      operator: this.currentPolicy.scaling_rules_form[index].operator,
      threshold: this.currentPolicy.scaling_rules_form[index].threshold,
      adjustment: Math.abs(Number(this.currentPolicy.scaling_rules_form[index].adjustment)),
      breach_duration_secs: this.currentPolicy.scaling_rules_form[index].breach_duration_secs,
      cool_down_secs: this.currentPolicy.scaling_rules_form[index].cool_down_secs,
      adjustment_type: this.editAdjustmentType
    });
    this.metricUnitSubject.next(this.getMetricUnit(this.editMetricType));
  }

  finishTrigger() {
    const adjustmentP = this.editTriggerForm.get('adjustment_type').value === 'value' ? '' : '%';
    const adjustmentI = this.editTriggerForm.get('adjustment').value;
    const adjustmentM = this.editScaleType === 'upper' ? `+${adjustmentI}${adjustmentP}` : `-${adjustmentI}${adjustmentP}`;
    this.currentPolicy.scaling_rules_form[this.editIndex].metric_type = this.editTriggerForm.get('metric_type').value;
    this.currentPolicy.scaling_rules_form[this.editIndex].operator = this.editTriggerForm.get('operator').value;
    this.currentPolicy.scaling_rules_form[this.editIndex].threshold = this.editTriggerForm.get('threshold').value;
    this.currentPolicy.scaling_rules_form[this.editIndex].adjustment = adjustmentM;
    if (this.editTriggerForm.get('breach_duration_secs').value) {
      this.currentPolicy.scaling_rules_form[this.editIndex].breach_duration_secs =
        this.editTriggerForm.get('breach_duration_secs').value;
    } else {
      this.currentPolicy.scaling_rules_form[this.editIndex].breach_duration_secs =
        AutoscalerConstants.PolicyDefaultSetting.breach_duration_secs_default;
    }
    if (this.editTriggerForm.get('cool_down_secs').value) {
      this.currentPolicy.scaling_rules_form[this.editIndex].cool_down_secs = this.editTriggerForm.get('cool_down_secs').value;
    } else {
      this.currentPolicy.scaling_rules_form[this.editIndex].cool_down_secs =
        AutoscalerConstants.PolicyDefaultSetting.cool_down_secs_default;
    }
    this.editIndex = -1;
  }

  validateTriggerMetricType(): ValidatorFn {
    return (control: AbstractControl): { [key: string]: any } => {
      if (this.editTriggerForm) {
        this.editMetricType = control.value;
        this.editTriggerForm.controls.threshold.updateValueAndValidity();
      }
      return null;
    };
  }

  validateTriggerOperator(): ValidatorFn {
    return (control: AbstractControl): { [key: string]: any } => {
      if (this.editTriggerForm) {
        this.editScaleType = getScaleType(control.value);
        this.editTriggerForm.controls.threshold.updateValueAndValidity();
      }
      return null;
    };
  }

  validateTriggerThreshold(): ValidatorFn {
    return (control: AbstractControl): { [key: string]: any } => {
      if (!this.editTriggerForm) {
        return null;
      }
      const errors: AppAutoscalerInvalidPolicyError = {};
      if (AutoscalerConstants.MetricPercentageTypes.indexOf(this.editMetricType) >= 0) {
        if (numberWithFractionOrExceedRange(control.value, 1, 100, true)) {
          errors.alertInvalidPolicyTriggerThreshold100 = { value: control.value };
        }
      }
      const thresholdMin = getThresholdMin(this.currentPolicy.scaling_rules_form, this.editMetricType, this.editScaleType, this.editIndex);
      const thresholdMax = getThresholdMax(this.currentPolicy.scaling_rules_form, this.editMetricType, this.editScaleType, this.editIndex);
      if (numberWithFractionOrExceedRange(control.value, thresholdMin, thresholdMax, true)) {
        errors.alertInvalidPolicyTriggerThresholdRange = { value: control.value };
      }
      return Object.keys(errors).length === 0 ? null : errors;
    };
  }

  validateTriggerAdjustment(): ValidatorFn {
    return (control: AbstractControl): { [key: string]: any } => {
      if (!this.editTriggerForm) {
        return null;
      }
      const errors: AppAutoscalerInvalidPolicyError = {};
      const max = this.editAdjustmentType === 'value' ? this.currentPolicy.instance_max_count - 1 : Number.MAX_VALUE;
      if (numberWithFractionOrExceedRange(control.value, 1, max, true)) {
        errors.alertInvalidPolicyTriggerStepRange = {};
      }
      return Object.keys(errors).length === 0 ? null : errors;
    };
  }

  validateTriggerAdjustmentType(): ValidatorFn {
    return (control: AbstractControl): { [key: string]: any } => {
      if (this.editTriggerForm) {
        this.editAdjustmentType = control.value;
        this.editTriggerForm.controls.adjustment.updateValueAndValidity();
      }
      return null;
    };
  }

  getMetricUnit(metricType: string) {
    return AutoscalerConstants.getMetricUnit(metricType);
  }

  ngOnDestroy() {
    safeUnsubscribe(...this.subs);
  }
}<|MERGE_RESOLUTION|>--- conflicted
+++ resolved
@@ -1,10 +1,7 @@
 import { Component, OnDestroy, OnInit } from '@angular/core';
 import { AbstractControl, FormBuilder, FormGroup, ValidatorFn, Validators } from '@angular/forms';
 import { ErrorStateMatcher, ShowOnDirtyErrorStateMatcher } from '@angular/material';
-<<<<<<< HEAD
-=======
 import { ActivatedRoute } from '@angular/router';
->>>>>>> 48e8e496
 import { BehaviorSubject, Observable, Subscription } from 'rxjs';
 import { map } from 'rxjs/operators';
 
