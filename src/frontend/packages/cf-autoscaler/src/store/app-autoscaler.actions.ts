--- conflicted
+++ resolved
@@ -1,11 +1,13 @@
 import { RequestOptions } from '@angular/http';
 
 import { applicationEntityType } from '../../../cloud-foundry/src/cf-entity-factory';
+import { createEntityRelationPaginationKey } from '../../../cloud-foundry/src/entity-relations/entity-relations.types';
+import { entityFactory } from '../../../store/src/helpers/entity-factory';
 import { ApiRequestTypes } from '../../../store/src/reducers/api-request-reducer/request-helpers';
 import { PaginatedAction, PaginationParam } from '../../../store/src/types/pagination.types';
+import { EntityRequestAction } from '../../../store/src/types/request.types';
 import { AppAutoscalerPolicyLocal, AppScalingTrigger } from './app-autoscaler.types';
 import {
-<<<<<<< HEAD
   appAutoscalerAppMetricEntityType,
   appAutoscalerHealthEntityType,
   appAutoscalerPolicyEntityType,
@@ -14,17 +16,7 @@
   AUTOSCALER_ENDPOINT_TYPE,
   autoscalerEntityFactory,
 } from './autoscaler-entity-factory';
-import { createEntityRelationPaginationKey } from '../../../cloud-foundry/src/entity-relations/entity-relations.types';
-import { EntityRequestAction } from '../../../store/src/types/request.types';
-=======
-  appAutoscalerAppMetricSchemaKey,
-  appAutoscalerHealthSchemaKey,
-  appAutoscalerInfoSchemaKey,
-  appAutoscalerPolicySchemaKey,
-  appAutoscalerPolicyTriggerSchemaKey,
-  appAutoscalerScalingHistorySchemaKey,
-} from './autoscaler.store.module';
->>>>>>> 82a7b964
+import { appAutoscalerInfoSchemaKey, appAutoscalerPolicySchemaKey } from './autoscaler.store.module';
 
 export const AppAutoscalerPolicyEvents = {
   GET_APP_AUTOSCALER_POLICY: '[App Autoscaler] Get autoscaler policy',
@@ -61,10 +53,7 @@
 
 export const UPDATE_APP_AUTOSCALER_POLICY_STEP = '[Edit Autoscaler Policy] Step';
 
-<<<<<<< HEAD
-export class GetAppAutoscalerHealthAction implements EntityRequestAction {
-=======
-export class GetAppAutoscalerInfoAction implements IRequestAction {
+export class GetAppAutoscalerInfoAction implements EntityRequestAction {
   public guid: string;
   constructor(
     public endpointGuid: string,
@@ -73,12 +62,12 @@
   }
   type = AUTOSCALER_INFO;
   entity = entityFactory(appAutoscalerInfoSchemaKey);
-  entityKey = appAutoscalerInfoSchemaKey;
-}
-
-export class GetAppAutoscalerHealthAction implements IRequestAction {
+  entityType = appAutoscalerInfoSchemaKey;
+  endpointType = AUTOSCALER_ENDPOINT_TYPE;
+}
+
+export class GetAppAutoscalerHealthAction implements EntityRequestAction {
   public guid: string;
->>>>>>> 82a7b964
   constructor(
     public endpointGuid: string,
   ) {
@@ -110,13 +99,8 @@
   ) { }
   updatingKey = UpdateAppAutoscalerPolicyAction.updateKey;
   type = UPDATE_APP_AUTOSCALER_POLICY;
-<<<<<<< HEAD
-  entityType = appAutoscalerPolicyEntityType;
-  endpointType = AUTOSCALER_ENDPOINT_TYPE;
-=======
-  entityKey = appAutoscalerPolicySchemaKey;
-  updatingKey = UpdateAppAutoscalerPolicyAction.updateKey;
->>>>>>> 82a7b964
+  entityType = appAutoscalerPolicySchemaKey;
+  endpointType = AUTOSCALER_ENDPOINT_TYPE;
 }
 
 export class DetachAppAutoscalerPolicyAction implements EntityRequestAction {
