--- conflicted
+++ resolved
@@ -140,7 +140,6 @@
   @Effect()
   updateAppAutoscalerPolicy$ = this.actions$.pipe(
     ofType<UpdateAppAutoscalerPolicyAction>(UPDATE_APP_AUTOSCALER_POLICY),
-<<<<<<< HEAD
     mergeMap(action => {
       const actionType = 'update';
       this.store.dispatch(new StartRequestAction(action, actionType));
@@ -167,9 +166,6 @@
             new WrapperRequestActionFailed(createAutoscalerRequestMessage('update policy', err), action, actionType)
           ]));
     }));
-=======
-    mergeMap(action => this.createUpdatePolicy(action, 'update')));
->>>>>>> e2e4b23b
 
   @Effect()
   getAppAutoscalerPolicy$ = this.actions$.pipe(
