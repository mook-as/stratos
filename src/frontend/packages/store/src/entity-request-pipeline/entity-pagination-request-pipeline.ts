import { HttpRequest } from '@angular/common/http';
import { Action, Store } from '@ngrx/store';
import { isObservable, Observable, of } from 'rxjs';
import { first, map, switchMap } from 'rxjs/operators';

import {
  StratosBaseCatalogueEntity,
  StratosCatalogueEntity,
} from '../../../core/src/core/entity-catalogue/entity-catalogue-entity';
import { IStratosEntityDefinition } from '../../../core/src/core/entity-catalogue/entity-catalogue.types';
import { AppState, InternalAppState } from '../app-state';
import { PaginationFlattenerConfig } from '../helpers/paginated-request-helpers';
import { PaginatedAction } from '../types/pagination.types';
import { buildRequestEntityPipe } from './entity-request-base-handlers/build-entity-request.pipe';
import { handleMultiEndpointsPipeFactory } from './entity-request-base-handlers/handle-multi-endpoints.pipe';
import { makeRequestEntityPipe } from './entity-request-base-handlers/make-request-entity-request.pipe';
import { mapMultiEndpointResponses } from './entity-request-base-handlers/map-multi-endpoint.pipes';
import {
  BasePipelineConfig,
  EntityRequestPipeline,
  PagedJetstreamResponse,
  PipelineResult,
} from './entity-request-pipeline.types';
import { getPaginationParamsPipe } from './pagination-request-base-handlers/get-params.pipe';
import { PaginationPageIterator } from './pagination-request-base-handlers/pagination-iterator.pipe';
import { mergeHttpParams, singleRequestToPaged } from './pipeline-helpers';
import { PipelineHttpClient } from './pipline-http-client.service';

function getRequestObjectObservable(request: HttpRequest<any> | Observable<HttpRequest<any>>): Observable<HttpRequest<any>> {
  return isObservable(request) ? request : of(request);
}

function getPrePaginatedRequestFunction(catalogueEntity: StratosBaseCatalogueEntity) {
  const definition = catalogueEntity.definition as IStratosEntityDefinition;
  return definition.prePaginationRequest || definition.endpoint.globalPrePaginationRequest || null;
}

function getRequestObservable(
  httpClient: PipelineHttpClient,
  action: PaginatedAction,
  request: HttpRequest<any>,
  paginationPageIterator?: PaginationPageIterator
): Observable<PagedJetstreamResponse> {
  const initialRequest = makeRequestEntityPipe(
    httpClient,
    request,
    action.endpointType,
    action.endpointGuid,
    action.externalRequest
  );
  if (action.flattenPagination && !paginationPageIterator) {
    console.warn('Action requires all request pages but no page flattener was given.');
  }
  if (!action.flattenPagination || !paginationPageIterator) {
    return initialRequest.pipe(map(response => singleRequestToPaged(response)));
  }
  return paginationPageIterator.mergeAllPagesEntities();
}
export interface PaginatedRequestPipelineConfig<T extends AppState = InternalAppState> extends BasePipelineConfig<T> {
  action: PaginatedAction;
  pageFlattenerConfig: PaginationFlattenerConfig;
}
export const basePaginatedRequestPipeline: EntityRequestPipeline = (
  store: Store<AppState>,
  httpClient: PipelineHttpClient,
  { action, requestType, catalogueEntity, appState }: PaginatedRequestPipelineConfig
): Observable<PipelineResult> => {
  const prePaginatedRequestFunction = getPrePaginatedRequestFunction(catalogueEntity);
  const actionDispatcher = (actionToDispatch: Action) => store.dispatch(actionToDispatch);
  const entity = catalogueEntity as StratosCatalogueEntity;
  const flattenerConfig = entity.definition.paginationConfig ?
    entity.definition.paginationConfig :
    entity.definition.endpoint ? entity.definition.endpoint.paginationConfig : null;
  const paramsFromStore = getPaginationParamsPipe(action, catalogueEntity, appState);
  const requestFromAction = buildRequestEntityPipe(requestType, action.options);
  const allParams = mergeHttpParams(paramsFromStore, requestFromAction.params);
  const requestFromStore = requestFromAction.clone({
    params: allParams
  });
<<<<<<< HEAD
  const request = prePaginatedRequestFunction ? prePaginatedRequestFunction(requestFromStore, action, catalogueEntity) : requestFromStore;
=======
  const request = prePaginatedRequestFunction ?
    prePaginatedRequestFunction(requestFromStore, action, catalogueEntity, appState) :
    requestFromStore;
>>>>>>> 28248d28

  const handleMultiEndpointsPipe = handleMultiEndpointsPipeFactory(
    action.options.url,
    flattenerConfig
  );
  return getRequestObjectObservable(request).pipe(
    first(),
    switchMap(requestObject => {
      const pageIterator = flattenerConfig ?
        new PaginationPageIterator(httpClient, requestObject, action, actionDispatcher, flattenerConfig) : null;
      return getRequestObservable(
        httpClient,
        action,
        requestObject,
        pageIterator
      ).pipe(
        // Convert { [endpointGuid]: <raw response> } to { { errors: [], successes: [] } }
        map(handleMultiEndpointsPipe),
        // Convert { { errors: [], successes: [] } } to { response: NoramlisedResponse, success: boolean }
        map(multiEndpointResponses => mapMultiEndpointResponses(
          action,
          catalogueEntity,
          requestType,
          multiEndpointResponses,
          actionDispatcher
        ))
      );
    })
  );
};<|MERGE_RESOLUTION|>--- conflicted
+++ resolved
@@ -77,13 +77,9 @@
   const requestFromStore = requestFromAction.clone({
     params: allParams
   });
-<<<<<<< HEAD
-  const request = prePaginatedRequestFunction ? prePaginatedRequestFunction(requestFromStore, action, catalogueEntity) : requestFromStore;
-=======
   const request = prePaginatedRequestFunction ?
     prePaginatedRequestFunction(requestFromStore, action, catalogueEntity, appState) :
     requestFromStore;
->>>>>>> 28248d28
 
   const handleMultiEndpointsPipe = handleMultiEndpointsPipeFactory(
     action.options.url,
