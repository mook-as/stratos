--- conflicted
+++ resolved
@@ -1,14 +1,9 @@
 import { HttpRequest } from '@angular/common/http';
-<<<<<<< HEAD
-import { range, of, Observable, combineLatest } from 'rxjs';
-import { mergeMap, reduce, map } from 'rxjs/operators';
-=======
 import { combineLatest, Observable, of, range } from 'rxjs';
 import { map, mergeMap, reduce } from 'rxjs/operators';
 
 import { entityCatalogue } from '../../../../core/src/core/entity-catalogue/entity-catalogue.service';
 import { UpdatePaginationMaxedState } from '../../actions/pagination.actions';
->>>>>>> 28248d28
 import { PaginatedAction } from '../../types/pagination.types';
 import {
   ActionDispatcher,
@@ -17,6 +12,7 @@
   SuccessfulApiResponseDataMapper,
 } from '../entity-request-pipeline.types';
 import { PipelineHttpClient } from '../pipline-http-client.service';
+
 
 export interface PaginationPageIteratorConfig<R = any, E = any> {
   // TODO This should also pass page size for apis that use start=&end= params.
