import { RecursiveDeleteFailed } from '../../effects/recursive-entity-delete.effect';
import { WrapperRequestActionFailed } from '../../types/request.types';

export function failedEntityHandler(
  actionDispatcher,
  catalogueEntity,
  requestType,
  action,
  response,
  recursivelyDeleting = false
) {
  const entityAction = catalogueEntity.getRequestAction('failure', requestType, action);
  actionDispatcher(entityAction);
<<<<<<< HEAD
  actionDispatcher(new WrapperRequestActionFailed('Api Request Failed', action, requestType));
  if (recursivelyDeleting && recursivelyDeleting.response) {
=======
  actionDispatcher(new WrapperRequestActionFailed('Api Request Failed', action, requestType, null, response));
  if (recursivelyDeleting) {
>>>>>>> 16804518
    actionDispatcher(
      new RecursiveDeleteFailed(
        action.guid,
        action.endpointGuid,
        catalogueEntity.getSchema(action.schemaKey)
      ),
    );
  }
};<|MERGE_RESOLUTION|>--- conflicted
+++ resolved
@@ -11,13 +11,8 @@
 ) {
   const entityAction = catalogueEntity.getRequestAction('failure', requestType, action);
   actionDispatcher(entityAction);
-<<<<<<< HEAD
-  actionDispatcher(new WrapperRequestActionFailed('Api Request Failed', action, requestType));
-  if (recursivelyDeleting && recursivelyDeleting.response) {
-=======
   actionDispatcher(new WrapperRequestActionFailed('Api Request Failed', action, requestType, null, response));
   if (recursivelyDeleting) {
->>>>>>> 16804518
     actionDispatcher(
       new RecursiveDeleteFailed(
         action.guid,
