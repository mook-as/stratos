--- conflicted
+++ resolved
@@ -7,13 +7,8 @@
 export const makeRequestEntityPipe: MakeEntityRequestPipe = (
   httpClient,
   requestOrObservable,
-<<<<<<< HEAD
   endpointConfig: StratosCatalogEndpointEntity,
-  endpointGuids: string[],
-=======
-  endpointConfig: StratosCatalogueEndpointEntity,
   endpointGuids: string | string[],
->>>>>>> d9e7fc53
   externalRequest: boolean = false
 ) => {
   if (requestOrObservable instanceof HttpRequest) {
