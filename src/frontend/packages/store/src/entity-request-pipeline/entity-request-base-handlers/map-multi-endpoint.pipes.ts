--- conflicted
+++ resolved
@@ -60,11 +60,7 @@
 function getNormalizedEntityData(
   entities: any[],
   action: EntityRequestAction,
-<<<<<<< HEAD
-  catalogueEntity: StratosBaseCatalogueEntity) {
-=======
   catalogueEntity: StratosBaseCatalogEntity) {
->>>>>>> 281c2f08
   // Can patchActionWithForcedConfig be done outside of the pipe?
   // This pipe shouldn't have to worry about the multi entity lists.
   const patchedAction = patchActionWithForcedConfig(action);
@@ -97,22 +93,14 @@
   } else {
     const responses = multiEndpointResponses.successes
       .map((responseData: MultiEndpointResponse<any>) => ({
-<<<<<<< HEAD
-        normalizedEntities: getNormalizedEntityData(responseData.entities, action, catalogueEntity),
-=======
         normalizedEntities: getNormalizedEntityData(responseData.entities, action, catalogEntity),
->>>>>>> 281c2f08
         endpointGuid: responseData.endpointGuid,
         totalResults: responseData.totalResults,
         totalPages: responseData.totalPages
       }))
       .map(endpointResponse => {
         const entities = getEntities(endpointResponse, action);
-<<<<<<< HEAD
-        const parentEntities = entities[catalogueEntity.entityKey];
-=======
         const parentEntities = entities[catalogEntity.entityKey];
->>>>>>> 281c2f08
         return {
           response: {
             entities,
