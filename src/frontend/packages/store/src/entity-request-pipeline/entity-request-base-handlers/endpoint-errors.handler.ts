import { StratosBaseCatalogueEntity } from '../../../../core/src/core/entity-catalogue/entity-catalogue-entity';
import { SendEventAction } from '../../actions/internal-events.actions';
import { endpointSchemaKey } from '../../helpers/entity-factory';
import { ApiRequestTypes } from '../../reducers/api-request-reducer/request-helpers';
import { InternalEventSeverity, InternalEventStateMetadata } from '../../types/internal-events.types';
import { APISuccessOrFailedAction, EntityRequestAction } from '../../types/request.types';
import { ActionDispatcher } from '../entity-request-pipeline.types';
import { JetstreamError } from './handle-multi-endpoints.pipe';

export const endpointErrorsHandlerFactory = (actionDispatcher: ActionDispatcher) => (
  action: EntityRequestAction,
  catalogueEntity: StratosBaseCatalogueEntity,
  requestType: ApiRequestTypes,
  errors: JetstreamError[]
) => {
  errors.forEach(error => {
    const entityErrorAction = catalogueEntity.getRequestAction('failure', action, requestType);
    // Dispatch a error action for the specific endpoint that's failed
    const fakedAction = { ...action, endpointGuid: error.guid };
    const errorMessage = error.jetstreamErrorResponse
      ? error.jetstreamErrorResponse.error.status || error.errorCode
      : error.errorCode;
    actionDispatcher(
      new APISuccessOrFailedAction(
        entityErrorAction.type,
        fakedAction,
        errorMessage,
      )
    );
    actionDispatcher(
      new SendEventAction<InternalEventStateMetadata>(endpointSchemaKey, error.guid, {
        eventCode: error.errorCode,
        severity: InternalEventSeverity.ERROR,
        message: 'API request error',
        metadata: {
          url: error.url,
<<<<<<< HEAD
          httpMethod: (action.options) ? action.options.method as string : '',
=======
          httpMethod: action.options ? action.options.method as string : '',
>>>>>>> a88eebfd
          errorResponse: error.jetstreamErrorResponse,
        },
      }),
    );
  });
};<|MERGE_RESOLUTION|>--- conflicted
+++ resolved
@@ -34,11 +34,7 @@
         message: 'API request error',
         metadata: {
           url: error.url,
-<<<<<<< HEAD
-          httpMethod: (action.options) ? action.options.method as string : '',
-=======
           httpMethod: action.options ? action.options.method as string : '',
->>>>>>> a88eebfd
           errorResponse: error.jetstreamErrorResponse,
         },
       }),
