--- conflicted
+++ resolved
@@ -39,11 +39,7 @@
   ) { }
 }
 
-<<<<<<< HEAD
-// TODO: Metrics - Where should it live?. How do we handle metrics across endpoint types?
-=======
 // FIXME: Final solution for Metrics - STRAT-152
->>>>>>> 3d755223
 export class MetricsAction implements IRequestAction {
   constructor(
     guid: string,
