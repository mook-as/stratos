--- conflicted
+++ resolved
@@ -15,37 +15,6 @@
 export const GET_ALL_DOMAIN_FAILED = '[domain] Get all domain failed';
 
 export class FetchDomain extends CFStartAction implements ICFAction {
-<<<<<<< HEAD
-    constructor(public guid: string, public endpointGuid: string) {
-        super();
-        this.options = new RequestOptions();
-        this.options.url = `shared_domains/${guid}`;
-        this.options.method = 'get';
-        this.options.params = new URLSearchParams();
-    }
-    actions = [GET_DOMAIN, GET_DOMAIN_SUCCESS, GET_DOMAIN_FAILED];
-    entity = [cfEntityFactory(domainEntityType)];
-    entityType = domainEntityType;
-    options: RequestOptions;
-}
-export class FetchAllDomains extends CFStartAction implements PaginatedAction {
-    constructor(public endpointGuid: string, public flattenPagination = true) {
-        super();
-        this.options = new RequestOptions();
-        this.options.url = 'shared_domains';
-        this.options.method = 'get';
-        this.options.params = new URLSearchParams();
-        this.paginationKey = createEntityRelationPaginationKey(endpointSchemaKey, endpointGuid);
-    }
-    actions = [GET_ALL_DOMAIN, GET_ALL_DOMAIN_SUCCESS, GET_ALL_DOMAIN_FAILED];
-    entity = [cfEntityFactory(domainEntityType)];
-    entityType = domainEntityType;
-    options: RequestOptions;
-    paginationKey = 'all-domains';
-    initialParams = {
-        'results-per-page': 100,
-    };
-=======
   constructor(public guid: string, public endpointGuid: string) {
     super();
     this.options = new RequestOptions();
@@ -75,5 +44,4 @@
   initialParams = {
     'results-per-page': 100,
   };
->>>>>>> 4f0d587e
 }