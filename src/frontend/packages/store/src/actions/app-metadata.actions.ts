import { RequestOptions } from '@angular/http';

import {
  appEnvVarsEntityType,
  applicationEntityType,
  appStatsEntityType,
  appSummaryEntityType,
  cfEntityFactory,
} from '../../../cloud-foundry/src/cf-entity-factory';
import { createEntityRelationPaginationKey } from '../helpers/entity-relations/entity-relations.types';
import { PaginatedAction } from '../types/pagination.types';
import { CFStartAction, ICFAction, RequestEntityLocation } from '../types/request.types';

export enum AppMetadataTypes {
  STATS,
  ENV_VARS,
  SUMMARY
}

export class GetAppStatsAction extends CFStartAction implements PaginatedAction, ICFAction {
<<<<<<< HEAD
    options: RequestOptions;
    paginationKey: string;
    constructor(
        public guid: string,
        public endpointGuid: string
    ) {
        super();
        this.options = new RequestOptions({
            url: `apps/${guid}/stats`,
            method: 'get'
        });
        this.paginationKey = createEntityRelationPaginationKey(applicationEntityType, guid);
    }
    entity = [cfEntityFactory(appStatsEntityType)];
    entityType = appStatsEntityType;
    actions = [
        '[App Metadata] Stats start',
        '[App Metadata] Stats success',
        '[App Metadata] Stats failed',
    ];
    flattenPagination = false;
    initialParams = {
        'order-direction': 'desc',
        'order-direction-field': 'index',
    };
    entityLocation = RequestEntityLocation.ARRAY;
}

export class GetAppEnvVarsAction extends CFStartAction implements PaginatedAction, ICFAction {
    options: RequestOptions;
    paginationKey: string;
    constructor(
        public guid: string,
        public endpointGuid: string,
    ) {
        super();
        this.options = new RequestOptions({
            url: `apps/${guid}/env`,
            method: 'get'
        });
        this.paginationKey = createEntityRelationPaginationKey(applicationEntityType, guid);
    }
    entity = [cfEntityFactory(appEnvVarsEntityType)];
    entityType = appEnvVarsEntityType;
    actions = [
        '[App Metadata] EnvVars start',
        '[App Metadata] EnvVars success',
        '[App Metadata] EnvVars failed',
    ];
    flattenPagination: false;
    initialParams = {
        'order-direction': 'desc',
        'order-direction-field': 'name',
    };
}

export class GetAppSummaryAction extends CFStartAction implements ICFAction {
    options: RequestOptions;
    constructor(
        public guid: string,
        public endpointGuid: string,
    ) {
        super();
        this.options = new RequestOptions({
            url: `apps/${guid}/summary`,
            method: 'get'
        });
    }
    entity = [cfEntityFactory(appSummaryEntityType)];
    entityType = appSummaryEntityType;
    paginationKey: string;
    actions = [
        '[App Metadata] Summary start',
        '[App Metadata] Summary success',
        '[App Metadata] Summary failed',
    ];
=======
  options: RequestOptions;
  paginationKey: string;
  constructor(
    public guid: string,
    public endpointGuid: string
  ) {
    super();
    this.options = new RequestOptions({
      url: `apps/${guid}/stats`,
      method: 'get'
    });
    this.paginationKey = createEntityRelationPaginationKey(applicationEntityType, guid);
  }
  entity = [cfEntityFactory(appStatsEntityType)];
  entityType = appStatsEntityType;
  actions = [
    '[App Metadata] Stats start',
    '[App Metadata] Stats success',
    '[App Metadata] Stats failed',
  ];
  flattenPagination = false;
  initialParams = {
    'order-direction': 'desc',
    'order-direction-field': 'index',
  };
  entityLocation = RequestEntityLocation.ARRAY;
}

export class GetAppEnvVarsAction extends CFStartAction implements PaginatedAction, ICFAction {
  options: RequestOptions;
  paginationKey: string;
  constructor(
    public guid: string,
    public endpointGuid: string,
  ) {
    super();
    this.options = new RequestOptions({
      url: `apps/${guid}/env`,
      method: 'get'
    });
    this.paginationKey = createEntityRelationPaginationKey(applicationEntityType, guid);
  }
  entity = [cfEntityFactory(appEnvVarsEntityType)];
  entityType = appEnvVarsEntityType;
  actions = [
    '[App Metadata] EnvVars start',
    '[App Metadata] EnvVars success',
    '[App Metadata] EnvVars failed',
  ];
  flattenPagination: false;
  initialParams = {
    'order-direction': 'desc',
    'order-direction-field': 'name',
  };
}

export class GetAppSummaryAction extends CFStartAction implements ICFAction {
  options: RequestOptions;
  constructor(
    public guid: string,
    public endpointGuid: string,
  ) {
    super();
    this.options = new RequestOptions({
      url: `apps/${guid}/summary`,
      method: 'get'
    });
  }
  entity = [cfEntityFactory(appSummaryEntityType)];
  entityType = appSummaryEntityType;
  paginationKey: string;
  actions = [
    '[App Metadata] Summary start',
    '[App Metadata] Summary success',
    '[App Metadata] Summary failed',
  ];
>>>>>>> 4f0d587e
}<|MERGE_RESOLUTION|>--- conflicted
+++ resolved
@@ -18,84 +18,6 @@
 }
 
 export class GetAppStatsAction extends CFStartAction implements PaginatedAction, ICFAction {
-<<<<<<< HEAD
-    options: RequestOptions;
-    paginationKey: string;
-    constructor(
-        public guid: string,
-        public endpointGuid: string
-    ) {
-        super();
-        this.options = new RequestOptions({
-            url: `apps/${guid}/stats`,
-            method: 'get'
-        });
-        this.paginationKey = createEntityRelationPaginationKey(applicationEntityType, guid);
-    }
-    entity = [cfEntityFactory(appStatsEntityType)];
-    entityType = appStatsEntityType;
-    actions = [
-        '[App Metadata] Stats start',
-        '[App Metadata] Stats success',
-        '[App Metadata] Stats failed',
-    ];
-    flattenPagination = false;
-    initialParams = {
-        'order-direction': 'desc',
-        'order-direction-field': 'index',
-    };
-    entityLocation = RequestEntityLocation.ARRAY;
-}
-
-export class GetAppEnvVarsAction extends CFStartAction implements PaginatedAction, ICFAction {
-    options: RequestOptions;
-    paginationKey: string;
-    constructor(
-        public guid: string,
-        public endpointGuid: string,
-    ) {
-        super();
-        this.options = new RequestOptions({
-            url: `apps/${guid}/env`,
-            method: 'get'
-        });
-        this.paginationKey = createEntityRelationPaginationKey(applicationEntityType, guid);
-    }
-    entity = [cfEntityFactory(appEnvVarsEntityType)];
-    entityType = appEnvVarsEntityType;
-    actions = [
-        '[App Metadata] EnvVars start',
-        '[App Metadata] EnvVars success',
-        '[App Metadata] EnvVars failed',
-    ];
-    flattenPagination: false;
-    initialParams = {
-        'order-direction': 'desc',
-        'order-direction-field': 'name',
-    };
-}
-
-export class GetAppSummaryAction extends CFStartAction implements ICFAction {
-    options: RequestOptions;
-    constructor(
-        public guid: string,
-        public endpointGuid: string,
-    ) {
-        super();
-        this.options = new RequestOptions({
-            url: `apps/${guid}/summary`,
-            method: 'get'
-        });
-    }
-    entity = [cfEntityFactory(appSummaryEntityType)];
-    entityType = appSummaryEntityType;
-    paginationKey: string;
-    actions = [
-        '[App Metadata] Summary start',
-        '[App Metadata] Summary success',
-        '[App Metadata] Summary failed',
-    ];
-=======
   options: RequestOptions;
   paginationKey: string;
   constructor(
@@ -172,5 +94,4 @@
     '[App Metadata] Summary success',
     '[App Metadata] Summary failed',
   ];
->>>>>>> 4f0d587e
 }