import { RequestOptions } from '@angular/http';

import {
<<<<<<< HEAD
  appEnvVarsSchemaKey,
  applicationSchemaKey,
  appStatsSchemaKey,
  appSummarySchemaKey,
  entityFactory,
} from '../helpers/entity-factory';
=======
  appEnvVarsEntityType,
  applicationEntityType,
  appStatsEntityType,
  appSummaryEntityType,
  cfEntityFactory,
} from '../../../cloud-foundry/src/cf-entity-factory';
>>>>>>> f9ab3a17
import { createEntityRelationPaginationKey } from '../helpers/entity-relations/entity-relations.types';
import { PaginatedAction } from '../types/pagination.types';
import { CFStartAction, ICFAction, RequestEntityLocation } from '../types/request.types';

export enum AppMetadataTypes {
  STATS,
  ENV_VARS,
  SUMMARY
}

export class GetAppStatsAction extends CFStartAction implements PaginatedAction, ICFAction {
<<<<<<< HEAD
  options: RequestOptions;
  paginationKey: string;
  constructor(
    public guid: string,
    public endpointGuid: string
  ) {
    super();
    this.options = new RequestOptions({
      url: `apps/${guid}/stats`,
      method: 'get'
    });
    this.paginationKey = createEntityRelationPaginationKey(applicationSchemaKey, guid);
  }
  entity = [entityFactory(appStatsSchemaKey)];
  entityType = appStatsSchemaKey;
  actions = [
    '[App Metadata] Stats start',
    '[App Metadata] Stats success',
    '[App Metadata] Stats failed',
  ];
  flattenPagination = false;
  initialParams = {
    'order-direction': 'desc',
    'order-direction-field': 'index',
  };
  entityLocation = RequestEntityLocation.ARRAY;
}

export class GetAppEnvVarsAction extends CFStartAction implements PaginatedAction, ICFAction {
  options: RequestOptions;
  paginationKey: string;
  constructor(
    public guid: string,
    public endpointGuid: string,
  ) {
    super();
    this.options = new RequestOptions({
      url: `apps/${guid}/env`,
      method: 'get'
    });
    this.paginationKey = createEntityRelationPaginationKey(applicationSchemaKey, guid);
  }
  entity = [entityFactory(appEnvVarsSchemaKey)];
  entityType = appEnvVarsSchemaKey;
  actions = [
    '[App Metadata] EnvVars start',
    '[App Metadata] EnvVars success',
    '[App Metadata] EnvVars failed',
  ];
  flattenPagination: false;
  initialParams = {
    'order-direction': 'desc',
    'order-direction-field': 'name',
  };
}

export class GetAppSummaryAction extends CFStartAction implements ICFAction {
  options: RequestOptions;
  constructor(
    public guid: string,
    public endpointGuid: string,
  ) {
    super();
    this.options = new RequestOptions({
      url: `apps/${guid}/summary`,
      method: 'get'
    });
  }
  entity = [entityFactory(appSummarySchemaKey)];
  entityType = appSummarySchemaKey;
  paginationKey: string;
  actions = [
    '[App Metadata] Summary start',
    '[App Metadata] Summary success',
    '[App Metadata] Summary failed',
  ];
=======
    options: RequestOptions;
    paginationKey: string;
    constructor(
        public guid: string,
        public endpointGuid: string
    ) {
        super();
        this.options = new RequestOptions({
            url: `apps/${guid}/stats`,
            method: 'get'
        });
        this.paginationKey = createEntityRelationPaginationKey(applicationEntityType, guid);
    }
    entity = [cfEntityFactory(appStatsEntityType)];
    entityType = appStatsEntityType;
    actions = [
        '[App Metadata] Stats start',
        '[App Metadata] Stats success',
        '[App Metadata] Stats failed',
    ];
    flattenPagination = false;
    initialParams = {
        'order-direction': 'desc',
        'order-direction-field': 'index',
    };
    entityLocation = RequestEntityLocation.ARRAY;
}

export class GetAppEnvVarsAction extends CFStartAction implements PaginatedAction, ICFAction {
    options: RequestOptions;
    paginationKey: string;
    constructor(
        public guid: string,
        public endpointGuid: string,
    ) {
        super();
        this.options = new RequestOptions({
            url: `apps/${guid}/env`,
            method: 'get'
        });
        this.paginationKey = createEntityRelationPaginationKey(applicationEntityType, guid);
    }
    entity = [cfEntityFactory(appEnvVarsEntityType)];
    entityType = appEnvVarsEntityType;
    actions = [
        '[App Metadata] EnvVars start',
        '[App Metadata] EnvVars success',
        '[App Metadata] EnvVars failed',
    ];
    flattenPagination: false;
    initialParams = {
        'order-direction': 'desc',
        'order-direction-field': 'name',
    };
}

export class GetAppSummaryAction extends CFStartAction implements ICFAction {
    options: RequestOptions;
    constructor(
        public guid: string,
        public endpointGuid: string,
    ) {
        super();
        this.options = new RequestOptions({
            url: `apps/${guid}/summary`,
            method: 'get'
        });
    }
    entity = [cfEntityFactory(appSummaryEntityType)];
    entityType = appSummaryEntityType;
    paginationKey: string;
    actions = [
        '[App Metadata] Summary start',
        '[App Metadata] Summary success',
        '[App Metadata] Summary failed',
    ];
>>>>>>> f9ab3a17
}<|MERGE_RESOLUTION|>--- conflicted
+++ resolved
@@ -1,21 +1,12 @@
 import { RequestOptions } from '@angular/http';
 
 import {
-<<<<<<< HEAD
-  appEnvVarsSchemaKey,
-  applicationSchemaKey,
-  appStatsSchemaKey,
-  appSummarySchemaKey,
-  entityFactory,
-} from '../helpers/entity-factory';
-=======
   appEnvVarsEntityType,
   applicationEntityType,
   appStatsEntityType,
   appSummaryEntityType,
   cfEntityFactory,
 } from '../../../cloud-foundry/src/cf-entity-factory';
->>>>>>> f9ab3a17
 import { createEntityRelationPaginationKey } from '../helpers/entity-relations/entity-relations.types';
 import { PaginatedAction } from '../types/pagination.types';
 import { CFStartAction, ICFAction, RequestEntityLocation } from '../types/request.types';
@@ -27,7 +18,6 @@
 }
 
 export class GetAppStatsAction extends CFStartAction implements PaginatedAction, ICFAction {
-<<<<<<< HEAD
   options: RequestOptions;
   paginationKey: string;
   constructor(
@@ -39,10 +29,10 @@
       url: `apps/${guid}/stats`,
       method: 'get'
     });
-    this.paginationKey = createEntityRelationPaginationKey(applicationSchemaKey, guid);
+    this.paginationKey = createEntityRelationPaginationKey(applicationEntityType, guid);
   }
-  entity = [entityFactory(appStatsSchemaKey)];
-  entityType = appStatsSchemaKey;
+  entity = [cfEntityFactory(appStatsEntityType)];
+  entityType = appStatsEntityType;
   actions = [
     '[App Metadata] Stats start',
     '[App Metadata] Stats success',
@@ -68,10 +58,10 @@
       url: `apps/${guid}/env`,
       method: 'get'
     });
-    this.paginationKey = createEntityRelationPaginationKey(applicationSchemaKey, guid);
+    this.paginationKey = createEntityRelationPaginationKey(applicationEntityType, guid);
   }
-  entity = [entityFactory(appEnvVarsSchemaKey)];
-  entityType = appEnvVarsSchemaKey;
+  entity = [cfEntityFactory(appEnvVarsEntityType)];
+  entityType = appEnvVarsEntityType;
   actions = [
     '[App Metadata] EnvVars start',
     '[App Metadata] EnvVars success',
@@ -96,90 +86,12 @@
       method: 'get'
     });
   }
-  entity = [entityFactory(appSummarySchemaKey)];
-  entityType = appSummarySchemaKey;
+  entity = [cfEntityFactory(appSummaryEntityType)];
+  entityType = appSummaryEntityType;
   paginationKey: string;
   actions = [
     '[App Metadata] Summary start',
     '[App Metadata] Summary success',
     '[App Metadata] Summary failed',
   ];
-=======
-    options: RequestOptions;
-    paginationKey: string;
-    constructor(
-        public guid: string,
-        public endpointGuid: string
-    ) {
-        super();
-        this.options = new RequestOptions({
-            url: `apps/${guid}/stats`,
-            method: 'get'
-        });
-        this.paginationKey = createEntityRelationPaginationKey(applicationEntityType, guid);
-    }
-    entity = [cfEntityFactory(appStatsEntityType)];
-    entityType = appStatsEntityType;
-    actions = [
-        '[App Metadata] Stats start',
-        '[App Metadata] Stats success',
-        '[App Metadata] Stats failed',
-    ];
-    flattenPagination = false;
-    initialParams = {
-        'order-direction': 'desc',
-        'order-direction-field': 'index',
-    };
-    entityLocation = RequestEntityLocation.ARRAY;
-}
-
-export class GetAppEnvVarsAction extends CFStartAction implements PaginatedAction, ICFAction {
-    options: RequestOptions;
-    paginationKey: string;
-    constructor(
-        public guid: string,
-        public endpointGuid: string,
-    ) {
-        super();
-        this.options = new RequestOptions({
-            url: `apps/${guid}/env`,
-            method: 'get'
-        });
-        this.paginationKey = createEntityRelationPaginationKey(applicationEntityType, guid);
-    }
-    entity = [cfEntityFactory(appEnvVarsEntityType)];
-    entityType = appEnvVarsEntityType;
-    actions = [
-        '[App Metadata] EnvVars start',
-        '[App Metadata] EnvVars success',
-        '[App Metadata] EnvVars failed',
-    ];
-    flattenPagination: false;
-    initialParams = {
-        'order-direction': 'desc',
-        'order-direction-field': 'name',
-    };
-}
-
-export class GetAppSummaryAction extends CFStartAction implements ICFAction {
-    options: RequestOptions;
-    constructor(
-        public guid: string,
-        public endpointGuid: string,
-    ) {
-        super();
-        this.options = new RequestOptions({
-            url: `apps/${guid}/summary`,
-            method: 'get'
-        });
-    }
-    entity = [cfEntityFactory(appSummaryEntityType)];
-    entityType = appSummaryEntityType;
-    paginationKey: string;
-    actions = [
-        '[App Metadata] Summary start',
-        '[App Metadata] Summary success',
-        '[App Metadata] Summary failed',
-    ];
->>>>>>> f9ab3a17
 }