import { Action } from '@ngrx/store';

import {
  EntityCatalogEntityConfig,
  extractEntityCatalogEntityConfig,
} from '../entity-catalog/entity-catalog.types';
import { PaginationClientFilter, PaginationParam } from '../types/pagination.types';

export const CLEAR_PAGINATION_OF_TYPE = '[Pagination] Clear all pages of type';
export const CLEAR_PAGINATION_OF_ENTITY = '[Pagination] Clear pagination of entity';
export const RESET_PAGINATION = '[Pagination] Reset pagination';
export const CREATE_PAGINATION = '[Pagination] Create pagination';
export const CLEAR_PAGES = '[Pagination] Clear pages only';
export const SET_PAGE = '[Pagination] Set page';
export const SET_RESULT_COUNT = '[Pagination] Set result count';
export const SET_CLIENT_PAGE_SIZE = '[Pagination] Set client page size';
export const SET_CLIENT_PAGE = '[Pagination] Set client page';
export const SET_CLIENT_FILTER = '[Pagination] Set client filter';
export const SET_CLIENT_FILTER_KEY = '[Pagination] Set client filter key';
export const SET_PARAMS = '[Pagination] Set Params';
export const SET_INITIAL_PARAMS = '[Pagination] Set initial params';
export const ADD_PARAMS = '[Pagination] Add Params';
export const REMOVE_PARAMS = '[Pagination] Remove Params';
export const SET_PAGE_BUSY = '[Pagination] Set Page Busy';
export const REMOVE_ID_FROM_PAGINATION = '[Pagination] Remove id from pagination';
export const UPDATE_MAXED_STATE = '[Pagination] Update maxed state';

export function getPaginationKey(type: string, id: string, endpointGuid?: string) {
  const key = `${type}-${id}`;
  return endpointGuid ? `${endpointGuid}:${key}` : key;
}

abstract class BasePaginationAction {
  public entityConfig: EntityCatalogEntityConfig;

  constructor(pEntityConfig: Partial<EntityCatalogEntityConfig>) {
    this.entityConfig = extractEntityCatalogEntityConfig(pEntityConfig);
  }
}

export class ClearPaginationOfType extends BasePaginationAction implements Action {
  constructor(pEntityConfig: Partial<EntityCatalogEntityConfig>) {
    super(pEntityConfig);
  }
  type = CLEAR_PAGINATION_OF_TYPE;
}

export class ClearPaginationOfEntity extends BasePaginationAction implements Action {
  constructor(pEntityConfig: Partial<EntityCatalogEntityConfig>, public entityGuid: string, public paginationKey?: string) {
    super(pEntityConfig);
  }
  type = CLEAR_PAGINATION_OF_ENTITY;
}

export class ResetPagination extends BasePaginationAction implements Action {
  constructor(pEntityConfig: Partial<EntityCatalogEntityConfig>, public paginationKey: string) {
    super(pEntityConfig);
  }
  type = RESET_PAGINATION;
}

export class CreatePagination extends BasePaginationAction implements Action {
  /**
   * @param seed The pagination key for the section we should use as a seed when creating the new pagination section.
   */
  constructor(pEntityConfig: Partial<EntityCatalogEntityConfig>, public paginationKey: string, public seed?: string) {
    super(pEntityConfig);
  }
  type = CREATE_PAGINATION;
}


export class ClearPages extends BasePaginationAction implements Action {
  constructor(pEntityConfig: Partial<EntityCatalogEntityConfig>, public paginationKey: string) {
    super(pEntityConfig);
  }
  type = CLEAR_PAGES;
}

export class SetPage extends BasePaginationAction implements Action {
  constructor(
    pEntityConfig: Partial<EntityCatalogEntityConfig>,
    public paginationKey: string,
    public pageNumber: number,
    public keepPages = false,
    public forceLocalPage = false
  ) {
    super(pEntityConfig);
    if (forceLocalPage) {
      keepPages = true;
    }
  }
  type = SET_PAGE;
}

export class SetResultCount extends BasePaginationAction implements Action {
  constructor(
    pEntityConfig: Partial<EntityCatalogEntityConfig>,
    public paginationKey: string,
    public count: number
  ) {
    super(pEntityConfig);
  }
  type = SET_RESULT_COUNT;
}

export class SetClientPageSize extends BasePaginationAction implements Action {
  constructor(
    pEntityConfig: Partial<EntityCatalogEntityConfig>,
    public paginationKey: string,
    public pageSize: number,
  ) {
    super(pEntityConfig);
  }
  type = SET_CLIENT_PAGE_SIZE;
}

export class SetClientPage extends BasePaginationAction implements Action {
  constructor(
    pEntityConfig: Partial<EntityCatalogEntityConfig>,
    public paginationKey: string,
    public pageNumber: number,
  ) {
    super(pEntityConfig);
  }
  type = SET_CLIENT_PAGE;
}

export class SetClientFilter extends BasePaginationAction implements Action {
  constructor(
    pEntityConfig: Partial<EntityCatalogEntityConfig>,
    public paginationKey: string,
    public filter: PaginationClientFilter,
  ) {
    super(pEntityConfig);
  }
  type = SET_CLIENT_FILTER;
}

export class SetClientFilterKey extends BasePaginationAction implements Action {
  constructor(
<<<<<<< HEAD
    pEntityConfig: Partial<EntityCatalogueEntityConfig>,
=======
    pEntityConfig: Partial<EntityCatalogEntityConfig>,
>>>>>>> 281c2f08
    public paginationKey: string,
    public filterKey: string,
  ) {
    super(pEntityConfig);
  }
  type = SET_CLIENT_FILTER_KEY;
}

export class SetParams extends BasePaginationAction implements Action {
  constructor(
    pEntityConfig: Partial<EntityCatalogEntityConfig>,
    public paginationKey: string,
    public params: PaginationParam,
    public keepPages = false,
    public overwrite = false,
  ) {
    super(pEntityConfig);
  }
  type = SET_PARAMS;
}

export class SetInitialParams extends BasePaginationAction implements Action, SetParams {
  constructor(
    pEntityConfig: Partial<EntityCatalogEntityConfig>,
    public paginationKey: string,
    public params: PaginationParam,
    public keepPages = false,
    public overwrite = false,
  ) {
    super(pEntityConfig);
  }
  type = SET_INITIAL_PARAMS;
}

export class AddParams extends BasePaginationAction implements Action {
  constructor(
    pEntityConfig: Partial<EntityCatalogEntityConfig>,
    public paginationKey: string,
    public params: PaginationParam,
    public keepPages = false
  ) {
    super(pEntityConfig);
  }
  type = ADD_PARAMS;
}

export class RemoveParams extends BasePaginationAction implements Action {
  constructor(
    pEntityConfig: Partial<EntityCatalogEntityConfig>,
    public paginationKey: string,
    public params: string[],
    public qs: string[],
    public keepPages = false
  ) {
    super(pEntityConfig);
  }
  type = REMOVE_PARAMS;
}

export class UpdatePaginationMaxedState implements Action, EntityCatalogEntityConfig {
  type = UPDATE_MAXED_STATE;
  constructor(
    public max: number,
    public allEntities: number,
    public entityType: string,
    public endpointType: string,
    public paginationKey: string,
    public forcedEntityKey?: string
  ) { }
}<|MERGE_RESOLUTION|>--- conflicted
+++ resolved
@@ -139,11 +139,7 @@
 
 export class SetClientFilterKey extends BasePaginationAction implements Action {
   constructor(
-<<<<<<< HEAD
-    pEntityConfig: Partial<EntityCatalogueEntityConfig>,
-=======
-    pEntityConfig: Partial<EntityCatalogEntityConfig>,
->>>>>>> 281c2f08
+    pEntityConfig: Partial<EntityCatalogEntityConfig>,
     public paginationKey: string,
     public filterKey: string,
   ) {
