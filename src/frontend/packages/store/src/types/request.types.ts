import { RequestOptions } from '@angular/http';
import { Action } from '@ngrx/store';

import { ApiActionTypes, RequestTypes } from '../actions/request.actions';
import { EntitySchema } from '../helpers/entity-factory';
import { ApiRequestTypes } from '../reducers/api-request-reducer/request-helpers';
import { NormalizedResponse } from './api.types';
import { PaginatedAction } from './pagination.types';

export interface SingleEntityAction {
  entityKey: string;
  // For single entity requests
  guid?: string;
}

export interface RequestAction extends Action, SingleEntityAction {
  endpointGuid?: string;
  updatingKey?: string;
}

/**
 * The entities in the response can live in a few different places. This will tell us where to look in the response to gather the entities
 * @export
 */
export enum RequestEntityLocation {
  RESOURCE, // The response is an object and the entities list is within a 'resource' param. Falls back to 'OBJECT' if missing.
  ARRAY, // The response is an array which contains the entities
  OBJECT, // The response is the entity
}

export type IRequestActionEntity = EntitySchema | EntitySchema[];
export interface IRequestAction extends RequestAction {
  entity?: IRequestActionEntity;
  entityKey: string;
<<<<<<< HEAD
  // This is used for multiaction lists where the deleted entity
  // is going to be part of another entities pagination section
  proxyPaginationEntityKey?: string;
=======
  /**
   * This is used for multiaction lists where the deleted entity
   * is going to be part of another entities pagination section
   */
  proxyPaginationEntityKey?: string;

  /**
   * For a delete action, clear the pagination section for the given keys.
   * if proxyPaginationEntityKey isn't set, pagination sections for the entityKey will also be deleted.
   */
  clearPaginationEntityKeys?: string[];
>>>>>>> 0f70808a
  endpointGuid?: string;
  updatingKey?: string;
  /**
   * For single entity requests
   */
  guid?: string;
  entityLocation?: RequestEntityLocation;
  /**
   * For delete requests we clear the pagination sections (include all pages) of all list matching the same entity type. In some cases,
   * like local lists, we want to immediately remove that entry instead of clearing the table and refetching all data. This flag allows that
   */
  removeEntityOnDelete?: boolean;
}

export interface IUpdateRequestAction {
  apiAction: IRequestAction | PaginatedAction;
  busy: boolean;
  error: string;
}

export interface IStartRequestAction {
  apiAction: IRequestAction | PaginatedAction;
  requestType: ApiRequestTypes;
}

export interface ISuccessRequestAction {
  type: string;
  response: NormalizedResponse;
  apiAction: IRequestAction | PaginatedAction;
  requestType: ApiRequestTypes;
  totalResults?: number;
}

export interface IFailedRequestAction {
  type: string;
  message: string;
  apiAction: IRequestAction | PaginatedAction;
  requestType: ApiRequestTypes;
}

export abstract class CFStartAction implements Action {
  type = ApiActionTypes.API_REQUEST_START;
}
export abstract class RequestAction implements Action {
  type = RequestTypes.START;
}
export abstract class RequestSuccessAction implements Action {
  type = RequestTypes.SUCCESS;
}
export abstract class RequestFailedAction implements Action {
  type = RequestTypes.FAILED;
}
export abstract class RequestUpdateAction implements Action {
  type = RequestTypes.UPDATE;
}

export class UpdateCfAction extends RequestUpdateAction implements IUpdateRequestAction {
  constructor(
    public apiAction: IRequestAction,
    public busy: boolean,
    public error: string,
  ) {
    super();
  }
}

export interface ICFAction extends IRequestAction {
  options: RequestOptions;
  actions: string[];
  skipValidation?: boolean;
}

export class APISuccessOrFailedAction<T = any> implements Action {
  constructor(public type, public apiAction: ICFAction | PaginatedAction, public response?: T) { }
}

export class StartCFAction extends CFStartAction implements IStartRequestAction {
  constructor(
    public apiAction: ICFAction | PaginatedAction,
    public requestType: ApiRequestTypes = 'fetch'
  ) {
    super();
  }
}

export class StartRequestAction extends RequestAction {
  constructor(
    public apiAction: IRequestAction | PaginatedAction,
    public requestType: ApiRequestTypes = 'fetch'
  ) {
    super();
  }
}

export class WrapperRequestActionSuccess<T = any> extends RequestSuccessAction implements ISuccessRequestAction {
  constructor(
    public response: NormalizedResponse<T>,
    public apiAction: IRequestAction | PaginatedAction,
    public requestType: ApiRequestTypes = 'fetch',
    public totalResults?: number,
    public totalPages?: number
  ) {
    super();
  }
}
export interface InternalEndpointError {
  endpointIds: string[];
  eventCode?: string;
  message?: string;
  url: string;
  error?;
}
export class WrapperRequestActionFailed extends RequestFailedAction implements IFailedRequestAction {
  constructor(
    public message: string,
    public apiAction: IRequestAction | PaginatedAction,
    public requestType: ApiRequestTypes = 'fetch',
    public internalEndpointError?: InternalEndpointError
  ) {
    super();
  }
}

<|MERGE_RESOLUTION|>--- conflicted
+++ resolved
@@ -32,11 +32,6 @@
 export interface IRequestAction extends RequestAction {
   entity?: IRequestActionEntity;
   entityKey: string;
-<<<<<<< HEAD
-  // This is used for multiaction lists where the deleted entity
-  // is going to be part of another entities pagination section
-  proxyPaginationEntityKey?: string;
-=======
   /**
    * This is used for multiaction lists where the deleted entity
    * is going to be part of another entities pagination section
@@ -48,7 +43,6 @@
    * if proxyPaginationEntityKey isn't set, pagination sections for the entityKey will also be deleted.
    */
   clearPaginationEntityKeys?: string[];
->>>>>>> 0f70808a
   endpointGuid?: string;
   updatingKey?: string;
   /**
