--- conflicted
+++ resolved
@@ -10,14 +10,9 @@
 
 
 export interface PaginationParam {
-<<<<<<< HEAD
   [entityKey: string]: string | string[] | number;
-=======
-  q?: QParam[];
-  metricConfig?: MetricQueryConfig;
-  [entityKey: string]: any;
->>>>>>> 2df4be2b
 }
+// metricConfig?: MetricQueryConfig
 
 export interface PaginationClientFilter {
   string: string;
