--- conflicted
+++ resolved
@@ -6,18 +6,12 @@
   HYDRATE_DASHBOARD_STATE,
   HydrateDashboardStateAction,
   OPEN_SIDE_NAV,
-<<<<<<< HEAD
+  SET_HEADER_EVENT,
   SET_STRATOS_THEME,
+  SetHeaderEvent,
   SetPollingEnabledAction,
   SetSessionTimeoutAction,
   SetThemeAction,
-  SHOW_SIDE_HELP,
-=======
-  SET_HEADER_EVENT,
-  SetHeaderEvent,
-  SetPollingEnabledAction,
-  SetSessionTimeoutAction,
->>>>>>> 67b10540
   TIMEOUT_SESSION,
   TOGGLE_SIDE_NAV,
 } from '../actions/dashboard-actions';
@@ -29,13 +23,8 @@
   isMobile: boolean;
   isMobileNavOpen: boolean;
   sideNavPinned: boolean;
-<<<<<<< HEAD
-  sideHelpOpen: boolean;
-  sideHelpDocument: string;
+  headerEventMinimized: boolean;
   themeKey: string;
-=======
-  headerEventMinimized: boolean;
->>>>>>> 67b10540
 }
 
 export const defaultDashboardState: DashboardState = {
@@ -45,13 +34,8 @@
   isMobile: false,
   isMobileNavOpen: false,
   sideNavPinned: true,
-<<<<<<< HEAD
-  sideHelpOpen: false,
-  sideHelpDocument: null,
+  headerEventMinimized: false,
   themeKey: null
-=======
-  headerEventMinimized: false,
->>>>>>> 67b10540
 };
 
 export function dashboardReducer(state: DashboardState = defaultDashboardState, action): DashboardState {
