import {
  CLOSE_SIDE_HELP,
  CLOSE_SIDE_NAV,
  DISABLE_SIDE_NAV_MOBILE_MODE,
  ENABLE_POLLING,
  ENABLE_SIDE_NAV_MOBILE_MODE,
  HYDRATE_DASHBOARD_STATE,
  HydrateDashboardStateAction,
  OPEN_SIDE_NAV,
<<<<<<< HEAD
  SET_HEADER_EVENT,
  SET_STRATOS_THEME,
  SetHeaderEvent,
  SetPollingEnabledAction,
  SetSessionTimeoutAction,
  SetThemeAction,
  SHOW_SIDE_HELP,
  TIMEOUT_SESSION,
  TOGGLE_HEADER_EVENT,
=======
  SetPollingEnabledAction,
  SetSessionTimeoutAction,
  SHOW_SIDE_HELP,
  TIMEOUT_SESSION,
>>>>>>> 6959ef4d
  TOGGLE_SIDE_NAV,
} from '../actions/dashboard-actions';

export interface DashboardState {
  timeoutSession: boolean;
  pollingEnabled: boolean;
  sidenavOpen: boolean;
  isMobile: boolean;
  isMobileNavOpen: boolean;
  sideNavPinned: boolean;
  sideHelpOpen: boolean;
  sideHelpDocument: string;
  themeKey: string;
}

export const defaultDashboardState: DashboardState = {
  timeoutSession: true,
  pollingEnabled: true,
  sidenavOpen: true,
  isMobile: false,
  isMobileNavOpen: false,
  sideNavPinned: true,
  sideHelpOpen: false,
  sideHelpDocument: null,
  themeKey: null
};

export function dashboardReducer(state: DashboardState = defaultDashboardState, action): DashboardState {
  switch (action.type) {
    case OPEN_SIDE_NAV:
      if (state.isMobile) {
        return { ...state, isMobileNavOpen: true };
      }
      return { ...state, sidenavOpen: true };
    case CLOSE_SIDE_NAV:
      if (state.isMobile) {
        return { ...state, isMobileNavOpen: false };
      }
      return { ...state, sidenavOpen: false };
    case TOGGLE_SIDE_NAV:
      if (state.isMobile) {
        return { ...state, isMobileNavOpen: !state.isMobileNavOpen };
      }
      return { ...state, sidenavOpen: !state.sidenavOpen };
    case ENABLE_SIDE_NAV_MOBILE_MODE:
      return { ...state, isMobile: true, isMobileNavOpen: false };
    case DISABLE_SIDE_NAV_MOBILE_MODE:
      return { ...state, isMobile: false, isMobileNavOpen: false };
    case SHOW_SIDE_HELP:
      return { ...state, sideHelpOpen: true, sideHelpDocument: action.document };
    case CLOSE_SIDE_HELP:
      return { ...state, sideHelpOpen: false, sideHelpDocument: '' };
    case TIMEOUT_SESSION:
      const timeoutSessionAction = action as SetSessionTimeoutAction;
      return {
        ...state,
        timeoutSession: timeoutSessionAction.timeoutSession
      };
    case ENABLE_POLLING:
      const pollingAction = action as SetPollingEnabledAction;
      return {
        ...state,
        pollingEnabled: pollingAction.enablePolling
      };
    case HYDRATE_DASHBOARD_STATE:
      const hydrateDashboardStateAction = action as HydrateDashboardStateAction;
      return {
        ...state,
        ...hydrateDashboardStateAction.dashboardState
      };
    case SET_STRATOS_THEME:
      const setThemeAction = action as SetThemeAction;
      return {
        ...state,
        themeKey: setThemeAction.theme.key
      };
    default:
      return state;
  }
}
<|MERGE_RESOLUTION|>--- conflicted
+++ resolved
@@ -7,22 +7,12 @@
   HYDRATE_DASHBOARD_STATE,
   HydrateDashboardStateAction,
   OPEN_SIDE_NAV,
-<<<<<<< HEAD
-  SET_HEADER_EVENT,
   SET_STRATOS_THEME,
-  SetHeaderEvent,
   SetPollingEnabledAction,
   SetSessionTimeoutAction,
   SetThemeAction,
   SHOW_SIDE_HELP,
   TIMEOUT_SESSION,
-  TOGGLE_HEADER_EVENT,
-=======
-  SetPollingEnabledAction,
-  SetSessionTimeoutAction,
-  SHOW_SIDE_HELP,
-  TIMEOUT_SESSION,
->>>>>>> 6959ef4d
   TOGGLE_SIDE_NAV,
 } from '../actions/dashboard-actions';
 
