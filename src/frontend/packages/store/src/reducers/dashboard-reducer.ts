import { SetSessionTimeoutAction, TIMEOUT_SESSION, HYDRATE_DASHBOARD_STATE, HydrateDashboardStateAction } from './../actions/dashboard-actions';
import {
  CHANGE_SIDE_NAV_MODE,
  CLOSE_SIDE_HELP,
  CLOSE_SIDE_NAV,
  OPEN_SIDE_NAV,
  SET_HEADER_EVENT,
  SetHeaderEvent,
  SHOW_SIDE_HELP,
  TOGGLE_HEADER_EVENT,
  TOGGLE_SIDE_NAV,
} from '../actions/dashboard-actions';
import { SideNavModes } from '../types/dashboard.types';

export interface DashboardState {
  timeoutSession: boolean;
  sidenavOpen: boolean;
  sideNavMode: SideNavModes;
  headerEventMinimized: boolean;
  sideHelpOpen: boolean;
  sideHelpDocument: string;
}

export const defaultDashboardState: DashboardState = {
  timeoutSession: true,
  sidenavOpen: true,
  sideNavMode: 'side',
  headerEventMinimized: false,
  sideHelpOpen: false,
  sideHelpDocument: null
};

export function dashboardReducer(state: DashboardState = defaultDashboardState, action) {
  switch (action.type) {
    case OPEN_SIDE_NAV:
      return { ...state, sidenavOpen: true };
    case CLOSE_SIDE_NAV:
      return { ...state, sidenavOpen: false };
    case TOGGLE_SIDE_NAV:
      return { ...state, sidenavOpen: !state.sidenavOpen };
    case CHANGE_SIDE_NAV_MODE:
      return { ...state, sideNavMode: action.mode };
    case TOGGLE_HEADER_EVENT:
      return { ...state, headerEventMinimized: !state.headerEventMinimized };
    case SHOW_SIDE_HELP:
      return { ...state, sideHelpOpen: true, sideHelpDocument: action.document };
    case CLOSE_SIDE_HELP:
      return { ...state, sideHelpOpen: false, sideHelpDocument: '' };
    case SET_HEADER_EVENT:
      const setHeaderEvent = action as SetHeaderEvent;
<<<<<<< HEAD
      return {
        ...state, headerEventMinimized: setHeaderEvent.minimised
      };
    case TIMEOUT_SESSION:
      const timeoutSessionAction = action as SetSessionTimeoutAction;
      return {
        ...state,
        timeoutSession: timeoutSessionAction.timeoutSession
      };
    case HYDRATE_DASHBOARD_STATE:
      const hydrateDashboardStateAction = action as HydrateDashboardStateAction;
      return {
        ...state,
        ...hydrateDashboardStateAction.dashboardState
      };
=======
      return { ...state, headerEventMinimized: setHeaderEvent.minimised };
>>>>>>> 617a02f3
    default:
      return state;
  }
}
<|MERGE_RESOLUTION|>--- conflicted
+++ resolved
@@ -48,7 +48,6 @@
       return { ...state, sideHelpOpen: false, sideHelpDocument: '' };
     case SET_HEADER_EVENT:
       const setHeaderEvent = action as SetHeaderEvent;
-<<<<<<< HEAD
       return {
         ...state, headerEventMinimized: setHeaderEvent.minimised
       };
@@ -64,9 +63,6 @@
         ...state,
         ...hydrateDashboardStateAction.dashboardState
       };
-=======
-      return { ...state, headerEventMinimized: setHeaderEvent.minimised };
->>>>>>> 617a02f3
     default:
       return state;
   }
