--- conflicted
+++ resolved
@@ -1,14 +1,9 @@
-<<<<<<< HEAD
 import { EntityRequestAction, IFailedRequestAction } from '../../types/request.types';
 import {
   getEntityRequestState,
   mergeUpdatingState,
   setEntityRequestState,
 } from './request-helpers';
-=======
-import { IFailedRequestAction, IRequestAction } from '../../types/request.types';
-import { getEntityRequestState, mergeUpdatingState, setEntityRequestState } from './request-helpers';
->>>>>>> 2df4be2b
 
 export function failRequest(state, action: IFailedRequestAction) {
   if (action.apiAction.guid) {
