--- conflicted
+++ resolved
@@ -83,9 +83,6 @@
           pageCount: 0,
           currentPage: 1,
           ids: {},
-<<<<<<< HEAD
-          pageRequests: { 1: { busy: true, error: false, message: '', entityKey: applicationSchemaKey, maxed: false } },
-=======
           pageRequests: {
             1: {
               busy: true, error: false, message: '',
@@ -94,7 +91,6 @@
               maxed: false
             }
           },
->>>>>>> fe6d254d
           clientPagination: {
             ...defaultClientPagination
           }
