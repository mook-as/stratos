--- conflicted
+++ resolved
@@ -219,10 +219,6 @@
   : PaginationObservables<T> {
   let hasDispatchedOnce = false;
   const arrayAction = Array.isArray(paginationAction) ? paginationAction : [paginationAction];
-<<<<<<< HEAD
-  // .pipe(distinctUntilChanged())
-=======
->>>>>>> 0f70808a
   const paginationSelect$ = store.select(selectPaginationState(entityKey, paginationKey));
   const pagination$: Observable<PaginationEntityState> = paginationSelect$.pipe(filter(pagination => !!pagination));
 
@@ -233,15 +229,9 @@
     tap(([prevPag, newPag]: [PaginationEntityState, PaginationEntityState]) => {
       if (shouldFetchLocalOrNonLocalList(isLocal, hasDispatchedOnce, newPag, prevPag)) {
         hasDispatchedOnce = true; // Ensure we set this first, otherwise we're called again instantly
-<<<<<<< HEAD
-        combineLatest(arrayAction.map(action => populatePaginationFromParent(store, action))).pipe(
-          first(),
-        ).subscribe(newAction => newAction.forEach(action => action && store.dispatch(action)));
-=======
         combineLatest(arrayAction.map(action => safePopulatePaginationFromParent(store, action))).pipe(
           first(),
         ).subscribe(actions => actions.forEach(action => store.dispatch(action)));
->>>>>>> 0f70808a
       }
     }),
     map(([prevPag, newPag]) => newPag)
@@ -314,11 +304,7 @@
   if (!pagination.pageRequests[pagination.currentPage]) {
     return false;
   }
-<<<<<<< HEAD
-  return pagination.pageRequests[pagination.currentPage].busy || false;
-=======
   return !pagination.pageRequests[pagination.currentPage].busy || false;
->>>>>>> 0f70808a
 }
 
 export function isFetchingPage(pagination: PaginationEntityState): boolean {
