--- conflicted
+++ resolved
@@ -299,11 +299,7 @@
   if (!pagination.pageRequests[pagination.currentPage]) {
     return false;
   }
-<<<<<<< HEAD
-  return pagination.pageRequests[pagination.currentPage].busy || false;
-=======
   return !pagination.pageRequests[pagination.currentPage].busy || false;
->>>>>>> 77a721cf
 }
 
 export function isFetchingPage(pagination: PaginationEntityState): boolean {
