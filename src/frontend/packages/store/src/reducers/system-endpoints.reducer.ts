import { SESSION_VERIFIED, VERIFY_SESSION } from '../actions/auth.actions';
import {
  CONNECT_ENDPOINTS,
  CONNECT_ENDPOINTS_FAILED,
  CONNECT_ENDPOINTS_SUCCESS,
  DISCONNECT_ENDPOINTS,
  DISCONNECT_ENDPOINTS_FAILED,
  DISCONNECT_ENDPOINTS_SUCCESS,
} from '../actions/endpoint.actions';
import { METRIC_API_SUCCESS, MetricAPIQueryTypes, MetricsAPIActionSuccess } from '../actions/metrics-api.actions';
import { IRequestEntityTypeState } from '../app-state';
import { endpointConnectionStatus, EndpointModel } from '../types/endpoint.types';
import { GET_SYSTEM_INFO, GET_SYSTEM_INFO_SUCCESS } from './../actions/system.actions';

export function systemEndpointsReducer(state: IRequestEntityTypeState<EndpointModel>, action) {
  switch (action.type) {
    case VERIFY_SESSION:
    case GET_SYSTEM_INFO:
      return fetchingEndpointInfo(state);
    case SESSION_VERIFIED:
    case GET_SYSTEM_INFO_SUCCESS:
      return succeedEndpointInfo(state, action);
    case CONNECT_ENDPOINTS_FAILED:
    case DISCONNECT_ENDPOINTS_SUCCESS:
      return changeEndpointConnectionStatus(state, action, 'disconnected');
    case DISCONNECT_ENDPOINTS_FAILED:
    case CONNECT_ENDPOINTS_SUCCESS:
      return changeEndpointConnectionStatus(state, action, 'connected');
    case CONNECT_ENDPOINTS:
    case DISCONNECT_ENDPOINTS:
      return changeEndpointConnectionStatus(state, action, 'checking');
<<<<<<< HEAD
    // TODO: Metrics - Where should it live?. Does this need to be moved?
=======
    // FIXME: Final solution for Metrics - STRAT-152
>>>>>>> 3d755223
    case METRIC_API_SUCCESS:
      return updateMetricsInfo(state, action);
    default:
      return state;
  }
}

function fetchingEndpointInfo(state) {
  const fetchingState = { ...state };
  let modified = false;
  getAllEndpointIds(fetchingState).forEach(guid => {
    // Only set checking flag if we don't have a status
    if (!fetchingState[guid].connectionStatus) {
      modified = true;
      fetchingState[guid] = {
        ...fetchingState[guid],
        connectionStatus: 'checking'
      };
    }
  });
  return modified ? fetchingState : state;
}

function succeedEndpointInfo(state, action) {
  const newState = { ...state };
  const payload = action.type === GET_SYSTEM_INFO_SUCCESS ? action.payload : action.sessionData;
  Object.keys(payload.endpoints).forEach(type => {
    getAllEndpointIds(newState[type], payload.endpoints[type]).forEach(guid => {
      const endpointInfo = payload.endpoints[type][guid] as EndpointModel;
      newState[guid] = {
        ...newState[guid],
        ...endpointInfo,
        metricsAvailable: endpointHasMetrics(endpointInfo)
      };
    });
  });
  return newState;
}

function endpointHasMetrics(endpoint: EndpointModel) {
  if (!endpoint || !endpoint.metadata) {
    return false;
  }
  return !!endpoint.metadata.metrics;
}

function changeEndpointConnectionStatus(
  state: IRequestEntityTypeState<EndpointModel>,
  action: {
    guid: string
  },
  connectionStatus: endpointConnectionStatus
) {
  if (!action.guid) {
    return state;
  }
  return {
    ...state,
    [action.guid]: {
      ...state[action.guid],
      connectionStatus
    }
  };
}

function getAllEndpointIds(endpoints = {}, payloadEndpoints = {}) {
  return new Set(Object.keys(endpoints).concat(Object.keys(payloadEndpoints)));
}

function updateMetricsInfo(state: IRequestEntityTypeState<EndpointModel>, action: MetricsAPIActionSuccess) {
  if (action.queryType === MetricAPIQueryTypes.TARGETS) {
    const existingEndpoint = state[action.endpointGuid];
    return {
      ...state,
      [action.endpointGuid]: {
        ...existingEndpoint,
        metadata: {
          ...existingEndpoint.metadata,
          metrics_targets: action.data.data
        }
      },
    };
  }
  return state;

}<|MERGE_RESOLUTION|>--- conflicted
+++ resolved
@@ -29,11 +29,7 @@
     case CONNECT_ENDPOINTS:
     case DISCONNECT_ENDPOINTS:
       return changeEndpointConnectionStatus(state, action, 'checking');
-<<<<<<< HEAD
-    // TODO: Metrics - Where should it live?. Does this need to be moved?
-=======
     // FIXME: Final solution for Metrics - STRAT-152
->>>>>>> 3d755223
     case METRIC_API_SUCCESS:
       return updateMetricsInfo(state, action);
     default:
