import { Action } from '@ngrx/store';

<<<<<<< HEAD
=======
import { SendClearEventAction, SendEventAction, SendClearEndpointEventsAction } from '../actions/internal-events.actions';
>>>>>>> a88eebfd
import {
  CONNECT_ENDPOINTS_SUCCESS,
  DISCONNECT_ENDPOINTS_SUCCESS,
  DisconnectEndpoint,
  UNREGISTER_ENDPOINTS_SUCCESS,
} from '../actions/endpoint.actions';
import { SendClearEndpointEventsAction, SendClearEventAction, SendEventAction } from '../actions/internal-events.actions';
import {
  CLEAR_ENDPOINT_ERROR_EVENTS,
  CLEAR_EVENTS,
  GLOBAL_EVENT,
  InternalEventsState,
  InternalEventState,
  SEND_EVENT,
  CLEAR_ENDPOINT_ERROR_EVENTS,
} from '../types/internal-events.types';
import { endpointSchemaKey } from './../helpers/entity-factory';
import {
  DISCONNECT_ENDPOINTS_SUCCESS,
  DisconnectEndpoint,
  UNREGISTER_ENDPOINTS_SUCCESS,
  CONNECT_ENDPOINTS_SUCCESS
} from '../actions/endpoint.actions';

const defaultState: InternalEventsState = {
  types: {
    [GLOBAL_EVENT]: {},
    [endpointSchemaKey]: {}
  }
};

export function internalEventReducer(state: InternalEventsState = defaultState, action: Action) {
  switch (action.type) {
    case SEND_EVENT: {
      const sendAction = action as SendEventAction;
      const { eventSubjectId, eventType, eventState } = sendAction;
      return setSubjectEvents(state, eventSubjectId, eventType, [
        eventState,
        ...getEvents(state, eventSubjectId, eventType)
      ]);
    }
    case CLEAR_EVENTS: {
      return clearEvents(state, action as SendClearEventAction);
    }
    case CLEAR_ENDPOINT_ERROR_EVENTS: {
      const clearEndpointAction = action as SendClearEndpointEventsAction;
      return clearEndpointEvents(state, clearEndpointAction.endpointGuid);
    }
    case DISCONNECT_ENDPOINTS_SUCCESS:
    case UNREGISTER_ENDPOINTS_SUCCESS:
    case CONNECT_ENDPOINTS_SUCCESS: {
      const clearEndpointAction = action as DisconnectEndpoint;
      return clearEndpointEvents(state, clearEndpointAction.guid);
    }
  }
  return state;
}

function getEvents(state: InternalEventsState, eventSubjectId: string, eventType: string) {
  const eventTypeState = state.types[eventType] || {};
  return eventTypeState[eventSubjectId] || [];
}

function setSubjectEvents(state: InternalEventsState, eventSubjectId: string, eventType: string, events: InternalEventState[]) {
  const newState = {
    ...state
  };
  const type = {
    ...newState.types[eventType],
    [eventSubjectId]: events
  };
  newState.types = { ...newState.types, [eventType]: type };
  return newState;
}

function clearEndpointEvents(state: InternalEventsState, endpointGuid: string): InternalEventsState {
  if (state.types.endpoint[endpointGuid]) {
    const {
      [endpointGuid]: cleared,
      ...endpoint
    } = state.types.endpoint;
    return {
      ...state,
      types: {
        ...state.types,
        endpoint
      }
    };
  } else {
    return state;
  }
}

function clearEvents(state: InternalEventsState, clearAction: SendClearEventAction) {
  const { eventSubjectId, eventType, params } = clearAction;
  if (params.endpointGuid) {

  }
  const events = getEvents(state, eventSubjectId, eventType);
  const filteredEvents = clearAction.params.clean ? [] : events.filter((event: InternalEventState) => {
    if (params.timestamp) {
      return params.timestamp < event.timestamp;
    }
    if (params.eventCode) {
      return params.eventCode !== event.eventCode;
    }
    return true;
  });
  return setSubjectEvents(
    state,
    eventSubjectId,
    eventType,
    filteredEvents
  );
}<|MERGE_RESOLUTION|>--- conflicted
+++ resolved
@@ -1,9 +1,5 @@
 import { Action } from '@ngrx/store';
 
-<<<<<<< HEAD
-=======
-import { SendClearEventAction, SendEventAction, SendClearEndpointEventsAction } from '../actions/internal-events.actions';
->>>>>>> a88eebfd
 import {
   CONNECT_ENDPOINTS_SUCCESS,
   DISCONNECT_ENDPOINTS_SUCCESS,
@@ -18,7 +14,6 @@
   InternalEventsState,
   InternalEventState,
   SEND_EVENT,
-  CLEAR_ENDPOINT_ERROR_EVENTS,
 } from '../types/internal-events.types';
 import { endpointSchemaKey } from './../helpers/entity-factory';
 import {
