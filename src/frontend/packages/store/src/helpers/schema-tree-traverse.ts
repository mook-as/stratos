--- conflicted
+++ resolved
@@ -1,22 +1,5 @@
 import { denormalize } from 'normalizr';
 
-import {
-  applicationEntityType,
-  appStatsEntityType,
-  cfUserEntityType,
-  domainEntityType,
-  organizationEntityType,
-  privateDomainsEntityType,
-  quotaDefinitionEntityType,
-  routeEntityType,
-  serviceBindingEntityType,
-  serviceEntityType,
-  serviceInstancesEntityType,
-  servicePlanEntityType,
-  spaceEntityType,
-  stackEntityType,
-  userProvidedServiceInstanceEntityType,
-} from '../../../cloud-foundry/src/cf-entity-factory';
 import { getCFEntityKey } from '../../../cloud-foundry/src/cf-entity-helpers';
 import { IRequestTypeState } from '../app-state';
 import { IRecursiveDelete } from '../effects/recursive-entity-delete.effect';
@@ -26,82 +9,13 @@
   [entityKey: string]: Set<string>;
 }
 
-interface IExcludes {
-  [entityKey: string]: string[];
-}
 export class EntitySchemaTreeBuilder {
-  constructor(private excludes: IExcludes = {
-    // Delete org
-    [organizationEntityType]: [
-      domainEntityType,
-      quotaDefinitionEntityType,
-      privateDomainsEntityType,
-    ],
-    // Delete space
-    [spaceEntityType]: [
-      domainEntityType,
-      // Service instance related
-      serviceEntityType,
-      servicePlanEntityType,
-      // App Related
-      stackEntityType
-    ],
-    // Delete app
-    [applicationEntityType]: [
-      stackEntityType,
-      spaceEntityType,
-      routeEntityType,
-      serviceBindingEntityType,
-      serviceInstancesEntityType
-    ],
-    // Terminate app instance
-    [appStatsEntityType]: [],
-    // Delete route, unbind route
-    [routeEntityType]: [
-      domainEntityType,
-      applicationEntityType,
-      spaceEntityType
-    ],
-    // Unbind service instance
-    [serviceBindingEntityType]: [
-      applicationEntityType,
-      serviceInstancesEntityType,
-      serviceEntityType
-    ],
-    // Delete service instance
-    [serviceInstancesEntityType]: [
-      servicePlanEntityType,
-      // Service bindings
-      applicationEntityType,
-      serviceInstancesEntityType,
-      serviceEntityType
-    ],
-    [userProvidedServiceInstanceEntityType]: [
-      servicePlanEntityType,
-      // Service bindings
-      applicationEntityType,
-      serviceInstancesEntityType,
-      serviceEntityType,
-      organizationEntityType,
-      spaceEntityType
-    ],
-    // Remove a user role
-    [cfUserEntityType]: [
-      organizationEntityType,
-      spaceEntityType
-    ]
-  }) { }
 
   private entityExcludes: string[];
   public getFlatTree(treeDefinition: IRecursiveDelete, state: IRequestTypeState): IFlatTree {
     const { schema, guid } = treeDefinition;
     const denormed = denormalize(guid, schema, state);
-<<<<<<< HEAD
-    this.entityConfig = treeDefinition.entityConfig;
     this.entityExcludes = schema.excludeFromRecursiveDelete || [];
-=======
-    this.entityExcludes = this.excludes[schema.entityType] || [];
->>>>>>> 72e13de5
     return this.build(schema, denormed, undefined, true);
   }
 
