--- conflicted
+++ resolved
@@ -79,13 +79,9 @@
       // Service bindings
       applicationSchemaKey,
       serviceInstancesSchemaKey,
-<<<<<<< HEAD
-      serviceSchemaKey
-=======
       serviceSchemaKey,
       organizationSchemaKey,
       spaceSchemaKey
->>>>>>> 0f70808a
     ],
     // Remove a user role
     [cfUserSchemaKey]: [
