--- conflicted
+++ resolved
@@ -1,6 +1,6 @@
 import { schema } from 'normalizr';
 
-import { EntitySchema, entityFactory } from '../entity-factory';
+import { EntitySchema } from '../entity-factory';
 import { createEntityRelationKey, EntityInlineParentAction, EntityTree, EntityTreeRelation } from './entity-relations.types';
 
 const entityTreeCache: {
@@ -16,18 +16,11 @@
 }
 
 export function fetchEntityTree(action: EntityInlineParentAction, fromCache = true): EntityTree {
-<<<<<<< HEAD
-  let entity = action.entity;
-  const isArray = Array.isArray(entity);
-  entity = isArray ? entity[0] : entity;
-  const entityKey = entity['key'];
-=======
-  const actionEntity = action.entity;
-  /* tslint:disable-next-line:no-string-literal  */
-  const isArray = actionEntity['length'] > 0;
-  const entity: EntitySchema = isArray ? actionEntity[0] : actionEntity;
+  // EntitySchema
+  const entityOrArray = action.entity;
+  const isArray = Array.isArray(entityOrArray);
+  const entity = isArray ? entityOrArray[0] : entityOrArray;
   const entityKey = entity.key;
->>>>>>> 4a49ac2b
   const cacheKey = generateCacheKey(entityKey, action);
   const cachedTree = entityTreeCache[cacheKey];
   const entityTree = fromCache && cachedTree ? cachedTree : createEntityTree(entity as EntitySchema, isArray);
@@ -56,12 +49,8 @@
 }
 
 function buildEntityTree(tree: EntityTree, entityRelation: EntityTreeRelation, schemaObj?, path: string = '') {
-<<<<<<< HEAD
-  const rootEntitySchema = schemaObj || entityRelation.entity['schema'];
+  const rootEntitySchema = schemaObj || entityRelation.entity.schema;
 
-=======
-  const rootEntitySchema = schemaObj || entityRelation.entity.schema;
->>>>>>> 4a49ac2b
   Object.keys(rootEntitySchema).forEach(key => {
     let value = rootEntitySchema[key];
     const isArray = value.length > 0;
