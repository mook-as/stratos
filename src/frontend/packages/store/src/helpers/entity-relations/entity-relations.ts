--- conflicted
+++ resolved
@@ -5,10 +5,7 @@
 
 import { isEntityBlocked } from '../../../../core/src/core/entity-service';
 import { pathGet } from '../../../../core/src/core/utils.service';
-<<<<<<< HEAD
-=======
 import { environment } from '../../../../core/src/environments/environment';
->>>>>>> 4a49ac2b
 import { SetInitialParams } from '../../actions/pagination.actions';
 import {
   FetchRelationAction,
@@ -22,7 +19,7 @@
 import { selectPaginationState } from '../../selectors/pagination.selectors';
 import { APIResource, NormalizedResponse } from '../../types/api.types';
 import { IRequestDataState } from '../../types/entity.types';
-import { PaginatedAction, PaginationEntityState } from '../../types/pagination.types';
+import { isPaginatedAction, PaginatedAction, PaginationEntityState } from '../../types/pagination.types';
 import { IRequestAction, RequestEntityLocation, WrapperRequestActionSuccess } from '../../types/request.types';
 import { entityFactory, EntitySchema } from '../entity-factory';
 import { pick } from '../reducer.helper';
@@ -39,10 +36,6 @@
   ValidateEntityRelationsConfig,
   ValidationResult,
 } from './entity-relations.types';
-<<<<<<< HEAD
-=======
-
->>>>>>> 4a49ac2b
 
 interface ValidateResultFetchingState {
   fetching: boolean;
@@ -410,8 +403,9 @@
  * @export
  */
 export function validateEntityRelations(config: ValidateEntityRelationsConfig): ValidationResult {
-  if (config.action['__forcedPageSchemaKey__']) {
-    const forcedSchema = entityFactory(config.action['__forcedPageSchemaKey__']);
+  const pAction = isPaginatedAction(config.action);
+  if (!!pAction && pAction.__forcedPageSchemaKey__) {
+    const forcedSchema = entityFactory(pAction.__forcedPageSchemaKey__);
     config.action = {
       ...config.action,
       entity: [forcedSchema],
@@ -473,15 +467,9 @@
  * @export
  */
 export function populatePaginationFromParent(store: Store<AppState>, action: PaginatedAction): Observable<Action> {
-<<<<<<< HEAD
-
-  if (!isEntityInlineChildAction(action) || !action.flattenPagination) {
-    return observableOf(action);
-=======
   const eicAction = isEntityInlineChildAction(action);
   if (!eicAction || !action.flattenPagination) {
-    return observableOf(null);
->>>>>>> 4a49ac2b
+    return observableOf(action);
   }
   const parentEntitySchema = eicAction.parentEntitySchema as EntitySchema;
   const parentGuid = eicAction.parentGuid;
