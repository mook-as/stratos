import { HttpClient } from '@angular/common/http';
import { Injectable } from '@angular/core';
import { Actions, Effect, ofType } from '@ngrx/effects';
import { Store } from '@ngrx/store';
import { catchError, mergeMap } from 'rxjs/operators';

<<<<<<< HEAD
import { CFAppState } from '../app-state';
import { EntityRequestAction } from '../types/request.types';
import { GET_SYSTEM_INFO, GetSystemFailed, GetSystemInfo, GetSystemSuccess } from '../actions/system.actions';
import { StartRequestAction, WrapperRequestActionFailed, WrapperRequestActionSuccess } from '../types/request.types';
import { SystemInfo, systemStoreNames } from '../types/system.types';
=======
import { CFAppState } from '../../../cloud-foundry/src/cf-app-state';
import { IRequestAction } from '../types/request.types';
import { GET_SYSTEM_INFO, GetSystemFailed, GetSystemInfo, GetSystemSuccess } from './../actions/system.actions';
import { StartRequestAction, WrapperRequestActionFailed, WrapperRequestActionSuccess } from './../types/request.types';
import { SystemInfo, systemStoreNames } from './../types/system.types';
>>>>>>> 7d46fd55

@Injectable()
export class SystemEffects {
  constructor(
    private httpClient: HttpClient,
    private actions$: Actions,
    private store: Store<CFAppState>
  ) { }

  static guid = 'info';

  @Effect() getInfo$ = this.actions$.pipe(
    ofType<GetSystemInfo>(GET_SYSTEM_INFO),
    mergeMap(action => {
      const apiAction = {
        entityType: systemStoreNames.type,
        guid: SystemEffects.guid,
        type: action.type,
      } as EntityRequestAction;
      this.store.dispatch(new StartRequestAction(apiAction));
      const { associatedAction } = action;
      const actionType = 'fetch';
      this.store.dispatch(new StartRequestAction(associatedAction, actionType));
      return this.httpClient.get('/pp/v1/info').pipe(
        mergeMap((info: SystemInfo) => {
          return [
            new GetSystemSuccess(info, action.login, associatedAction),
            new WrapperRequestActionSuccess({ entities: {}, result: [] }, apiAction)
          ];
        }), catchError((e) => {
          return [
            new GetSystemFailed(),
            new WrapperRequestActionFailed('Could not get system endpoints', associatedAction),
            new WrapperRequestActionFailed('Could not fetch system info', apiAction)
          ];
        }));
    }));
}<|MERGE_RESOLUTION|>--- conflicted
+++ resolved
@@ -4,26 +4,18 @@
 import { Store } from '@ngrx/store';
 import { catchError, mergeMap } from 'rxjs/operators';
 
-<<<<<<< HEAD
-import { CFAppState } from '../app-state';
 import { EntityRequestAction } from '../types/request.types';
 import { GET_SYSTEM_INFO, GetSystemFailed, GetSystemInfo, GetSystemSuccess } from '../actions/system.actions';
 import { StartRequestAction, WrapperRequestActionFailed, WrapperRequestActionSuccess } from '../types/request.types';
 import { SystemInfo, systemStoreNames } from '../types/system.types';
-=======
-import { CFAppState } from '../../../cloud-foundry/src/cf-app-state';
-import { IRequestAction } from '../types/request.types';
-import { GET_SYSTEM_INFO, GetSystemFailed, GetSystemInfo, GetSystemSuccess } from './../actions/system.actions';
-import { StartRequestAction, WrapperRequestActionFailed, WrapperRequestActionSuccess } from './../types/request.types';
-import { SystemInfo, systemStoreNames } from './../types/system.types';
->>>>>>> 7d46fd55
+import { InternalAppState } from '../app-state';
 
 @Injectable()
 export class SystemEffects {
   constructor(
     private httpClient: HttpClient,
     private actions$: Actions,
-    private store: Store<CFAppState>
+    private store: Store<InternalAppState>
   ) { }
 
   static guid = 'info';
