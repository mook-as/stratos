import { HttpClient, HttpErrorResponse, HttpHeaders, HttpParams } from '@angular/common/http';
import { Injectable } from '@angular/core';
import { Actions, Effect, ofType } from '@ngrx/effects';
import { Store } from '@ngrx/store';
import { catchError, mergeMap } from 'rxjs/operators';

import { STRATOS_ENDPOINT_TYPE } from '../../../core/src/base-entity-schemas';
import { EntityCatalogueHelpers } from '../../../core/src/core/entity-catalogue/entity-catalogue.helper';
import { entityCatalogue } from '../../../core/src/core/entity-catalogue/entity-catalogue.service';
import { EndpointType } from '../../../core/src/core/extension/extension-types';
import { BrowserStandardEncoder } from '../../../core/src/helper';
import {
  CONNECT_ENDPOINTS,
  CONNECT_ENDPOINTS_FAILED,
  CONNECT_ENDPOINTS_SUCCESS,
  ConnectEndpoint,
  DISCONNECT_ENDPOINTS,
  DISCONNECT_ENDPOINTS_FAILED,
  DISCONNECT_ENDPOINTS_SUCCESS,
  DisconnectEndpoint,
  EndpointActionComplete,
  GET_ENDPOINTS,
  GetAllEndpoints,
  GetAllEndpointsSuccess,
  REGISTER_ENDPOINTS,
  REGISTER_ENDPOINTS_FAILED,
  REGISTER_ENDPOINTS_SUCCESS,
  RegisterEndpoint,
  UNREGISTER_ENDPOINTS,
  UNREGISTER_ENDPOINTS_FAILED,
  UNREGISTER_ENDPOINTS_SUCCESS,
  UnregisterEndpoint,
} from '../actions/endpoint.actions';
import { SendClearEventAction } from '../actions/internal-events.actions';
import { ClearPaginationOfEntity } from '../actions/pagination.actions';
import { GET_SYSTEM_INFO_SUCCESS, GetSystemInfo, GetSystemSuccess } from '../actions/system.actions';
import { GetUserFavoritesAction } from '../actions/user-favourites-actions/get-user-favorites-action';
import { endpointSchemaKey } from '../helpers/entity-factory';
import { ApiRequestTypes } from '../reducers/api-request-reducer/request-helpers';
import { NormalizedResponse } from '../types/api.types';
import { EndpointModel } from '../types/endpoint.types';
import {
  EntityRequestAction,
  StartRequestAction,
  WrapperRequestActionFailed,
  WrapperRequestActionSuccess,
} from '../types/request.types';
<<<<<<< HEAD
import { PaginatedAction } from '../types/pagination.types';
=======
import { DispatchOnlyAppState } from './../app-state';
import { PaginatedAction } from './../types/pagination.types';
>>>>>>> 8b77fc15


@Injectable()
export class EndpointsEffect {

  static connectingKey = 'connecting';
  static disconnectingKey = 'disconnecting';
  static registeringKey = 'registering';

  constructor(
    private http: HttpClient,
    private actions$: Actions,
    private store: Store<DispatchOnlyAppState>
  ) { }

  @Effect() getAllEndpointsBySystemInfo$ = this.actions$.pipe(
    ofType<GetAllEndpoints>(GET_ENDPOINTS),
    mergeMap((action: GetAllEndpoints) => [new GetSystemInfo(false, action)])
  );

  @Effect() getAllEndpoints$ = this.actions$.pipe(
    ofType<GetSystemSuccess>(GET_SYSTEM_INFO_SUCCESS),
    mergeMap(action => {
      const endpointEntityKey = entityCatalogue.getEntityKey(STRATOS_ENDPOINT_TYPE, endpointSchemaKey);
      const { associatedAction } = action;
      const actionType = 'fetch';
      const endpoints = action.payload.endpoints;
      // Data is an array of endpoints
      const mappedData = {
        entities: {
          [endpointEntityKey]: {}
        },
        result: []
      } as NormalizedResponse<EndpointModel>;

      Object.keys(endpoints).forEach((type: string) => {
        const endpointsForType = endpoints[type];
        Object.values(endpointsForType).forEach(endpointInfo => {
          mappedData.entities[endpointEntityKey][endpointInfo.guid] = {
            ...endpointInfo,
            connectionStatus: endpointInfo.user ? 'connected' : 'disconnected',
            registered: !!endpointInfo.user,
          };
          mappedData.result.push(endpointInfo.guid);
        });
      });

      // Order is important. Need to ensure data is written (none cf action success) before we notify everything is loaded
      // (endpoint success)
      return [
        new WrapperRequestActionSuccess(mappedData, associatedAction, actionType),
        new GetAllEndpointsSuccess(mappedData, associatedAction.login),
      ];
    }));

  @Effect() connectEndpoint$ = this.actions$.pipe(
    ofType<ConnectEndpoint>(CONNECT_ENDPOINTS),
    mergeMap(action => {
      // Special-case SSO login - redirect to the back-end
      if (action.authType === 'sso') {
        const loc = window.location.protocol + '//' + window.location.hostname +
          (window.location.port ? ':' + window.location.port : '');
        const ssoUrl = '/pp/v1/auth/login/cnsi?guid=' + action.guid + '&state=' + encodeURIComponent(loc);
        window.location.assign(ssoUrl);
        return [];
      }

      const apiAction = this.getEndpointUpdateAction(action.guid, action.type, EndpointsEffect.connectingKey);
      const params: HttpParams = new HttpParams({
        fromObject: {
          ...action.authValues as any,
          cnsi_guid: action.guid,
          connect_type: action.authType,
          system_shared: action.systemShared,
        },
        // Fix for #angular/18261
        encoder: new BrowserStandardEncoder()
      });

      return this.doEndpointAction(
        apiAction,
        '/pp/v1/auth/login/cnsi',
        params,
        null,
        [CONNECT_ENDPOINTS_SUCCESS, CONNECT_ENDPOINTS_FAILED],
        action.endpointType,
        action.body,
        response => response && response.error && response.error.error ? response.error.error : 'Could not connect, please try again'
      );
    }));

  @Effect() disconnect$ = this.actions$.pipe(
    ofType<DisconnectEndpoint>(DISCONNECT_ENDPOINTS),
    mergeMap(action => {

      const apiAction = this.getEndpointUpdateAction(action.guid, action.type, EndpointsEffect.disconnectingKey);
      const params: HttpParams = new HttpParams({
        fromObject: {
          cnsi_guid: action.guid
        }
      });

      return this.doEndpointAction(
        apiAction,
        '/pp/v1/auth/logout/cnsi',
        params,
        null,
        [DISCONNECT_ENDPOINTS_SUCCESS, DISCONNECT_ENDPOINTS_FAILED],
        action.endpointType
      );
    }));

  @Effect() unregister$ = this.actions$.pipe(
    ofType<UnregisterEndpoint>(UNREGISTER_ENDPOINTS),
    mergeMap(action => {

      const apiAction = this.getEndpointDeleteAction(action.guid, action.type);
      const params: HttpParams = new HttpParams({
        fromObject: {
          cnsi_guid: action.guid
        }
      });

      return this.doEndpointAction(
        apiAction,
        '/pp/v1/unregister',
        params,
        'delete',
        [UNREGISTER_ENDPOINTS_SUCCESS, UNREGISTER_ENDPOINTS_FAILED],
        action.endpointType
      );
    }));

  @Effect() register$ = this.actions$.pipe(
    ofType<RegisterEndpoint>(REGISTER_ENDPOINTS),
    mergeMap(action => {

      const apiAction = this.getEndpointUpdateAction(action.guid(), action.type, EndpointsEffect.registeringKey);
      const paramsObj = {
        cnsi_name: action.name,
        api_endpoint: action.endpoint,
        skip_ssl_validation: action.skipSslValidation ? 'true' : 'false',
        cnsi_client_id: action.clientID,
        cnsi_client_secret: action.clientSecret,
        sso_allowed: action.ssoAllowed ? 'true' : 'false'
      };
      // Do not include sub_type in HttpParams if it doesn't exist (falsies get stringified and sent)
      if (action.endpointSubType) {
        /* tslint:disable-next-line:no-string-literal  */
        paramsObj['sub_type'] = action.endpointSubType;
      }
      const params: HttpParams = new HttpParams({
        fromObject: paramsObj
      });

      return this.doEndpointAction(
        apiAction,
        '/pp/v1/register/' + action.endpointType,
        params,
        'create',
        [REGISTER_ENDPOINTS_SUCCESS, REGISTER_ENDPOINTS_FAILED],
        action.endpointType,
        null,
        this.processRegisterError
      );
    }));

  private processRegisterError(e: HttpErrorResponse): string {
    let message = 'There was a problem creating the endpoint. ' +
      `Please ensure the endpoint address is correct and try again` +
      `${e.error.error ? ' (' + e.error.error + ').' : '.'}`;
    if (e.status === 403) {
      message = `${e.error.error}. Please check \"Skip SSL validation for the endpoint\" if the certificate issuer is trusted"`;
    }
    return message;
  }
  private getEndpointUpdateAction(guid: string, type: string, updatingKey: string) {
    const entityType = entityCatalogue.getEntityKey(STRATOS_ENDPOINT_TYPE, endpointSchemaKey);
    return {
      entityType,
      guid,
      type,
      updatingKey,
    } as EntityRequestAction;
  }

  private getEndpointDeleteAction(guid, type) {
    const entityType = entityCatalogue.getEntityKey(STRATOS_ENDPOINT_TYPE, endpointSchemaKey);
    return {
      entityType,
      guid,
      type,
    } as EntityRequestAction;
  }

  private doEndpointAction(
    apiAction: EntityRequestAction | PaginatedAction,
    url: string,
    params: HttpParams,
    apiActionType: ApiRequestTypes = 'update',
    actionStrings: [string, string] = [null, null],
    endpointType: EndpointType = 'cf',
    body?: string,
    errorMessageHandler?: (e: any) => string,
  ) {
    const endpointEntityKey = EntityCatalogueHelpers.buildEntityKey(apiAction.entityType, apiAction.endpointType);
    const headers = new HttpHeaders();
    headers.set('Content-Type', 'application/x-www-form-urlencoded');
    this.store.dispatch(new StartRequestAction(apiAction, apiActionType));
    return this.http.post(url, body || {}, {
      headers,
      params
    }).pipe(
      mergeMap((endpoint: EndpointModel) => {
        const actions = [];
        let response: NormalizedResponse<EndpointModel>;
        if (actionStrings[0]) {
          actions.push(new EndpointActionComplete(actionStrings[0], apiAction.guid, endpointType, endpoint));
        }

        if (apiActionType === 'delete') {
          actions.push(new ClearPaginationOfEntity(apiAction, apiAction.guid));
          actions.push(new GetUserFavoritesAction());
        }

        if (apiActionType === 'create') {
          actions.push(new GetSystemInfo());
          response = {
            entities: {
              [endpointEntityKey]: {
                [endpoint.guid]: endpoint
              }
            },
            result: [endpoint.guid]
          };
        }

        if (apiAction.updatingKey === EndpointsEffect.disconnectingKey || apiActionType === 'create' || apiActionType === 'delete') {
          actions.push(this.clearEndpointInternalEvents(apiAction.guid, endpointEntityKey));
        }

        actions.push(new WrapperRequestActionSuccess(response, apiAction, apiActionType, null, null, endpoint ? endpoint.guid : null));
        return actions;
      }
      ),
      catchError(e => {
        const actions = [];
        if (actionStrings[1]) {
          actions.push({ type: actionStrings[1], guid: apiAction.guid });
        }
        const errorMessage = errorMessageHandler ? errorMessageHandler(e) : 'Could not perform action';
        actions.push(new WrapperRequestActionFailed(errorMessage, apiAction, apiActionType));
        return actions;
      }));
  }

  private clearEndpointInternalEvents(guid: string, endpointEntityKey: string) {
    return new SendClearEventAction(
      endpointEntityKey,
      guid,
      {
        clean: true
      }
    );
  }
}<|MERGE_RESOLUTION|>--- conflicted
+++ resolved
@@ -45,12 +45,8 @@
   WrapperRequestActionFailed,
   WrapperRequestActionSuccess,
 } from '../types/request.types';
-<<<<<<< HEAD
-import { PaginatedAction } from '../types/pagination.types';
-=======
-import { DispatchOnlyAppState } from './../app-state';
 import { PaginatedAction } from './../types/pagination.types';
->>>>>>> 8b77fc15
+import { DispatchOnlyAppState } from '../app-state';
 
 
 @Injectable()
