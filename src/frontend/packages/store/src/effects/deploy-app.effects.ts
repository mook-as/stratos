import { Injectable } from '@angular/core';
import { Http } from '@angular/http';
import { Actions, Effect, ofType } from '@ngrx/effects';
import { Store } from '@ngrx/store';
import { of as observableOf } from 'rxjs';
import { catchError, filter, map, mergeMap, switchMap, withLatestFrom } from 'rxjs/operators';

import { gitBranchesEntityType, gitCommitEntityType } from '../../../cloud-foundry/src/cf-entity-factory';
import { LoggerService } from '../../../core/src/core/logger.service';
import { parseHttpPipeError } from '../../../core/src/core/utils.service';
import {
  CHECK_PROJECT_EXISTS,
  CheckProjectExists,
  FETCH_BRANCHES_FOR_PROJECT,
  FETCH_COMMIT,
  FETCH_COMMITS,
  FetchBranchesForProject,
  FetchCommit,
  FetchCommits,
  ProjectDoesntExist,
  ProjectExists,
  ProjectFetchFail,
} from '../actions/deploy-applications.actions';
import { selectDeployAppState } from '../selectors/deploy-application.selector';
import { NormalizedResponse } from '../types/api.types';
import { GitCommit } from '../types/git.types';
import {
  ICFAction,
  StartRequestAction,
  WrapperRequestActionFailed,
  WrapperRequestActionSuccess,
} from '../types/request.types';
import { CFAppState } from './../app-state';
import { PaginatedAction } from './../types/pagination.types';

export function createFailedGithubRequestMessage(error: any, logger: LoggerService) {
  const response = parseHttpPipeError(error, logger);
  const message = response.message || '';
  return error.status === 403 && message.startsWith('API rate limit exceeded for') ?
    'Github ' + message.substring(0, message.indexOf('(')) :
    'Github request failed';
}

@Injectable()
export class DeployAppEffects {
  constructor(
    private http: Http,
    private actions$: Actions,
    private store: Store<CFAppState>,
    private logger: LoggerService,
  ) { }

  @Effect()
  checkAppExists$ = this.actions$.pipe(
    ofType<CheckProjectExists>(CHECK_PROJECT_EXISTS),
    withLatestFrom(this.store.select(selectDeployAppState)),
    filter(([action, state]) => {
      return state.projectExists && state.projectExists.checking;
    }),
    switchMap(([action, state]: any) => {
      return action.scm.getRepository(action.projectName).pipe(
        map(res => new ProjectExists(action.projectName, res)),
        catchError(err => observableOf(err.status === 404 ?
          new ProjectDoesntExist(action.projectName) :
          new ProjectFetchFail(action.projectName, createFailedGithubRequestMessage(err, this.logger))
        ))
      );
    })
  );

<<<<<<< HEAD
  @Effect()
  fetchBranches$ = this.actions$.pipe(
    ofType<FetchBranchesForProject>(FETCH_BRANCHES_FOR_PROJECT),
    mergeMap(action => {
      const actionType = 'fetch';
      const apiAction = {
        entityType: gitBranchesSchemaKey,
        type: action.type,
        paginationKey: 'branches'
      } as PaginatedAction;
      this.store.dispatch(new StartRequestAction(apiAction, actionType));
      return action.scm.getBranches(action.projectName).pipe(
        mergeMap(branches => {
          const mappedData = {
            entities: { gitBranches: {} },
            result: []
          } as NormalizedResponse;

          const scmType = action.scm.getType();
          branches.forEach(b => {
            const id = `${scmType}-${action.projectName}-${b.name}`;
            b.projectId = action.projectName;
            b.entityId = id;
            mappedData.entities[gitBranchesSchemaKey][id] = {
              entity: b,
              metadata: {}
            };
            mappedData.result.push(id);
          });
          return [
            new WrapperRequestActionSuccess(mappedData, apiAction, actionType)
          ];
        }),
        catchError(err => [
          new WrapperRequestActionFailed(createFailedGithubRequestMessage(err, this.logger), apiAction, actionType)
        ]));
    }));

  @Effect()
  fetchCommit$ = this.actions$.pipe(
    ofType<FetchCommit>(FETCH_COMMIT),
    mergeMap(action => {
      const actionType = 'fetch';
      const apiAction = {
        entityType: gitCommitSchemaKey,
        type: action.type
      } as ICFAction;
      this.store.dispatch(new StartRequestAction(apiAction, actionType));
      return action.scm.getCommit(action.projectName, action.commitSha).pipe(
        mergeMap(commit => {
          const mappedData = {
            entities: { [gitCommitSchemaKey]: {} },
            result: []
          } as NormalizedResponse;
          this.addCommit(mappedData, action.scm.getType(), action.projectName, commit);
          return [
            new WrapperRequestActionSuccess(mappedData, apiAction, actionType)
          ];
        }),
        catchError(err => [
          new WrapperRequestActionFailed(createFailedGithubRequestMessage(err, this.logger), apiAction, actionType)
        ]));
    }));

  @Effect()
  fetchCommits$ = this.actions$.pipe(
    ofType<FetchCommits>(FETCH_COMMITS),
    mergeMap(action => {
      const actionType = 'fetch';
      const apiAction = {
        entityType: gitCommitSchemaKey,
        type: action.type,
        paginationKey: action.paginationKey
      } as PaginatedAction;
      this.store.dispatch(new StartRequestAction(apiAction, actionType));
      return action.scm.getCommits(action.projectName, action.sha).pipe(
        mergeMap((commits: GitCommit[]) => {
          const mappedData = {
            entities: { [gitCommitSchemaKey]: {} },
            result: []
          } as NormalizedResponse;
          commits.forEach(commit => {
            this.addCommit(mappedData, action.scm.getType(), action.projectName, commit);
          });
          return [
            new WrapperRequestActionSuccess(mappedData, apiAction, actionType)
          ];
        }),
        catchError(err => [
          new WrapperRequestActionFailed(createFailedGithubRequestMessage(err, this.logger), apiAction, actionType)
        ]));
    }));

  addCommit(mappedData: NormalizedResponse, scmType: string, projectName: string, commit: GitCommit) {
    const id = scmType + '-' + projectName + '-' + commit.sha;
    mappedData.entities[gitCommitSchemaKey][id] = {
      entity: commit,
      metadata: {}
    };
    mappedData.result.push(id);
  }
=======
    @Effect()
    fetchBranches$ = this.actions$.pipe(
        ofType<FetchBranchesForProject>(FETCH_BRANCHES_FOR_PROJECT),
        mergeMap(action => {
            const actionType = 'fetch';
            const apiAction = {
                entityType: gitBranchesEntityType,
                type: action.type,
                paginationKey: 'branches'
            } as PaginatedAction;
            this.store.dispatch(new StartRequestAction(apiAction, actionType));
            return action.scm.getBranches(action.projectName).pipe(
                mergeMap(branches => {
                    const mappedData = {
                        entities: { gitBranches: {} },
                        result: []
                    } as NormalizedResponse;

                    const scmType = action.scm.getType();
                    branches.forEach(b => {
                        const id = `${scmType}-${action.projectName}-${b.name}`;
                        b.projectId = action.projectName;
                        b.entityId = id;
                        mappedData.entities[gitBranchesEntityType][id] = {
                            entity: b,
                            metadata: {}
                        };
                        mappedData.result.push(id);
                    });
                    return [
                        new WrapperRequestActionSuccess(mappedData, apiAction, actionType)
                    ];
                }),
                catchError(err => [
                    new WrapperRequestActionFailed(createFailedGithubRequestMessage(err, this.logger), apiAction, actionType)
                ]));
        }));

    @Effect()
    fetchCommit$ = this.actions$.pipe(
        ofType<FetchCommit>(FETCH_COMMIT),
        mergeMap(action => {
            const actionType = 'fetch';
            const apiAction = {
                entityType: gitCommitEntityType,
                type: action.type
            } as ICFAction;
            this.store.dispatch(new StartRequestAction(apiAction, actionType));
            return action.scm.getCommit(action.projectName, action.commitSha).pipe(
                mergeMap(commit => {
                    const mappedData = {
                        entities: { [gitCommitEntityType]: {} },
                        result: []
                    } as NormalizedResponse;
                    this.addCommit(mappedData, action.scm.getType(), action.projectName, commit);
                    return [
                        new WrapperRequestActionSuccess(mappedData, apiAction, actionType)
                    ];
                }),
                catchError(err => [
                    new WrapperRequestActionFailed(createFailedGithubRequestMessage(err, this.logger), apiAction, actionType)
                ]));
        }));

    @Effect()
    fetchCommits$ = this.actions$.pipe(
        ofType<FetchCommits>(FETCH_COMMITS),
        mergeMap(action => {
            const actionType = 'fetch';
            const apiAction = {
                entityType: gitCommitEntityType,
                type: action.type,
                paginationKey: action.paginationKey
            } as PaginatedAction;
            this.store.dispatch(new StartRequestAction(apiAction, actionType));
            return action.scm.getCommits(action.projectName, action.sha).pipe(
                mergeMap((commits: GitCommit[]) => {
                    const mappedData = {
                        entities: { [gitCommitEntityType]: {} },
                        result: []
                    } as NormalizedResponse;
                    commits.forEach(commit => {
                        this.addCommit(mappedData, action.scm.getType(), action.projectName, commit);
                    });
                    return [
                        new WrapperRequestActionSuccess(mappedData, apiAction, actionType)
                    ];
                }),
                catchError(err => [
                    new WrapperRequestActionFailed(createFailedGithubRequestMessage(err, this.logger), apiAction, actionType)
                ]));
        }));

    addCommit(mappedData: NormalizedResponse, scmType: string, projectName: string, commit: GitCommit) {
        const id = scmType + '-' + projectName + '-' + commit.sha;
        mappedData.entities[gitCommitEntityType][id] = {
            entity: commit,
            metadata: {}
        };
        mappedData.result.push(id);
    }
>>>>>>> f9ab3a17

}<|MERGE_RESOLUTION|>--- conflicted
+++ resolved
@@ -68,14 +68,13 @@
     })
   );
 
-<<<<<<< HEAD
   @Effect()
   fetchBranches$ = this.actions$.pipe(
     ofType<FetchBranchesForProject>(FETCH_BRANCHES_FOR_PROJECT),
     mergeMap(action => {
       const actionType = 'fetch';
       const apiAction = {
-        entityType: gitBranchesSchemaKey,
+        entityType: gitBranchesEntityType,
         type: action.type,
         paginationKey: 'branches'
       } as PaginatedAction;
@@ -92,7 +91,7 @@
             const id = `${scmType}-${action.projectName}-${b.name}`;
             b.projectId = action.projectName;
             b.entityId = id;
-            mappedData.entities[gitBranchesSchemaKey][id] = {
+            mappedData.entities[gitBranchesEntityType][id] = {
               entity: b,
               metadata: {}
             };
@@ -113,14 +112,14 @@
     mergeMap(action => {
       const actionType = 'fetch';
       const apiAction = {
-        entityType: gitCommitSchemaKey,
+        entityType: gitCommitEntityType,
         type: action.type
       } as ICFAction;
       this.store.dispatch(new StartRequestAction(apiAction, actionType));
       return action.scm.getCommit(action.projectName, action.commitSha).pipe(
         mergeMap(commit => {
           const mappedData = {
-            entities: { [gitCommitSchemaKey]: {} },
+            entities: { [gitCommitEntityType]: {} },
             result: []
           } as NormalizedResponse;
           this.addCommit(mappedData, action.scm.getType(), action.projectName, commit);
@@ -139,7 +138,7 @@
     mergeMap(action => {
       const actionType = 'fetch';
       const apiAction = {
-        entityType: gitCommitSchemaKey,
+        entityType: gitCommitEntityType,
         type: action.type,
         paginationKey: action.paginationKey
       } as PaginatedAction;
@@ -147,7 +146,7 @@
       return action.scm.getCommits(action.projectName, action.sha).pipe(
         mergeMap((commits: GitCommit[]) => {
           const mappedData = {
-            entities: { [gitCommitSchemaKey]: {} },
+            entities: { [gitCommitEntityType]: {} },
             result: []
           } as NormalizedResponse;
           commits.forEach(commit => {
@@ -164,114 +163,11 @@
 
   addCommit(mappedData: NormalizedResponse, scmType: string, projectName: string, commit: GitCommit) {
     const id = scmType + '-' + projectName + '-' + commit.sha;
-    mappedData.entities[gitCommitSchemaKey][id] = {
+    mappedData.entities[gitCommitEntityType][id] = {
       entity: commit,
       metadata: {}
     };
     mappedData.result.push(id);
   }
-=======
-    @Effect()
-    fetchBranches$ = this.actions$.pipe(
-        ofType<FetchBranchesForProject>(FETCH_BRANCHES_FOR_PROJECT),
-        mergeMap(action => {
-            const actionType = 'fetch';
-            const apiAction = {
-                entityType: gitBranchesEntityType,
-                type: action.type,
-                paginationKey: 'branches'
-            } as PaginatedAction;
-            this.store.dispatch(new StartRequestAction(apiAction, actionType));
-            return action.scm.getBranches(action.projectName).pipe(
-                mergeMap(branches => {
-                    const mappedData = {
-                        entities: { gitBranches: {} },
-                        result: []
-                    } as NormalizedResponse;
-
-                    const scmType = action.scm.getType();
-                    branches.forEach(b => {
-                        const id = `${scmType}-${action.projectName}-${b.name}`;
-                        b.projectId = action.projectName;
-                        b.entityId = id;
-                        mappedData.entities[gitBranchesEntityType][id] = {
-                            entity: b,
-                            metadata: {}
-                        };
-                        mappedData.result.push(id);
-                    });
-                    return [
-                        new WrapperRequestActionSuccess(mappedData, apiAction, actionType)
-                    ];
-                }),
-                catchError(err => [
-                    new WrapperRequestActionFailed(createFailedGithubRequestMessage(err, this.logger), apiAction, actionType)
-                ]));
-        }));
-
-    @Effect()
-    fetchCommit$ = this.actions$.pipe(
-        ofType<FetchCommit>(FETCH_COMMIT),
-        mergeMap(action => {
-            const actionType = 'fetch';
-            const apiAction = {
-                entityType: gitCommitEntityType,
-                type: action.type
-            } as ICFAction;
-            this.store.dispatch(new StartRequestAction(apiAction, actionType));
-            return action.scm.getCommit(action.projectName, action.commitSha).pipe(
-                mergeMap(commit => {
-                    const mappedData = {
-                        entities: { [gitCommitEntityType]: {} },
-                        result: []
-                    } as NormalizedResponse;
-                    this.addCommit(mappedData, action.scm.getType(), action.projectName, commit);
-                    return [
-                        new WrapperRequestActionSuccess(mappedData, apiAction, actionType)
-                    ];
-                }),
-                catchError(err => [
-                    new WrapperRequestActionFailed(createFailedGithubRequestMessage(err, this.logger), apiAction, actionType)
-                ]));
-        }));
-
-    @Effect()
-    fetchCommits$ = this.actions$.pipe(
-        ofType<FetchCommits>(FETCH_COMMITS),
-        mergeMap(action => {
-            const actionType = 'fetch';
-            const apiAction = {
-                entityType: gitCommitEntityType,
-                type: action.type,
-                paginationKey: action.paginationKey
-            } as PaginatedAction;
-            this.store.dispatch(new StartRequestAction(apiAction, actionType));
-            return action.scm.getCommits(action.projectName, action.sha).pipe(
-                mergeMap((commits: GitCommit[]) => {
-                    const mappedData = {
-                        entities: { [gitCommitEntityType]: {} },
-                        result: []
-                    } as NormalizedResponse;
-                    commits.forEach(commit => {
-                        this.addCommit(mappedData, action.scm.getType(), action.projectName, commit);
-                    });
-                    return [
-                        new WrapperRequestActionSuccess(mappedData, apiAction, actionType)
-                    ];
-                }),
-                catchError(err => [
-                    new WrapperRequestActionFailed(createFailedGithubRequestMessage(err, this.logger), apiAction, actionType)
-                ]));
-        }));
-
-    addCommit(mappedData: NormalizedResponse, scmType: string, projectName: string, commit: GitCommit) {
-        const id = scmType + '-' + projectName + '-' + commit.sha;
-        mappedData.entities[gitCommitEntityType][id] = {
-            entity: commit,
-            metadata: {}
-        };
-        mappedData.result.push(id);
-    }
->>>>>>> f9ab3a17
 
 }