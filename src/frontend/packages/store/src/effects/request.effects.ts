--- conflicted
+++ resolved
@@ -16,10 +16,6 @@
   EntitiesPipelineCompleted,
   ValidateEntitiesStart,
 } from '../actions/request.actions';
-<<<<<<< HEAD
-import { validateEntityRelations } from '../../../cloud-foundry/src/entity-relations/entity-relations';
-=======
->>>>>>> 8d85829b
 import {
   completeApiRequest,
   getFailApiRequestActions,
@@ -29,7 +25,6 @@
 import { getAPIRequestDataState } from '../selectors/api.selectors';
 import { getPaginationState } from '../selectors/pagination.selectors';
 import { UpdateCfAction } from '../types/request.types';
-import { entityCatalogue } from '../../../core/src/core/entity-catalogue/entity-catalogue.service';
 
 @Injectable()
 export class RequestEffect {
@@ -72,11 +67,7 @@
    *    been dropped because their count is over 50
    *
    */
-<<<<<<< HEAD
-  // TODO Move this into cF
-=======
   // TODO Move this into Cf - #3769
->>>>>>> 8d85829b
   @Effect() validateEntities$ = this.actions$.pipe(
     ofType<ValidateEntitiesStart>(EntitiesPipelineActionTypes.VALIDATE),
     mergeMap(action => {
