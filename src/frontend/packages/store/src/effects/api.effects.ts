import { Injectable } from '@angular/core';
<<<<<<< HEAD
import { Http } from '@angular/http';
import { Actions, Effect, ofType } from '@ngrx/effects';
import { Store } from '@ngrx/store';
import { mergeMap, withLatestFrom } from 'rxjs/operators';
=======
import { Actions, Effect, ofType } from '@ngrx/effects';
import { Store } from '@ngrx/store';
import { mergeMap, withLatestFrom } from 'rxjs/operators';

>>>>>>> 8d85829b
import { baseRequestPipelineFactory } from '../entity-request-pipeline/base-single-entity-request.pipeline';
import { basePaginatedRequestPipeline } from '../entity-request-pipeline/entity-pagination-request-pipeline';
import { apiRequestPipelineFactory } from '../entity-request-pipeline/entity-request-pipeline';
import { PipelineHttpClient } from '../entity-request-pipeline/pipline-http-client.service';
import { PaginatedAction } from '../types/pagination.types';
import { ICFAction } from '../types/request.types';
import { ApiActionTypes } from './../actions/request.actions';
import { InternalAppState } from './../app-state';
<<<<<<< HEAD

interface APIErrorCheck {
  error: boolean;
  errorCode: string;
  guid: string;
  url: string;
  errorResponse?: JetStreamCFErrorResponse;
}

interface JetStreamCFErrorResponse {
  code: number;
  description: string;
  error_code: string;
}
=======
>>>>>>> 8d85829b

@Injectable()
export class APIEffect {
  constructor(
    private actions$: Actions,
    private store: Store<InternalAppState>,
    private httpClient: PipelineHttpClient
  ) {

  }

  @Effect()
  apiRequest$ = this.actions$.pipe(
    ofType<ICFAction | PaginatedAction>(ApiActionTypes.API_REQUEST_START),
    withLatestFrom(this.store),
    mergeMap(([action, appState]) => {
      if (!(action as PaginatedAction).paginationKey) {
        return apiRequestPipelineFactory(baseRequestPipelineFactory, {
          store: this.store,
          httpClient: this.httpClient,
          action,
          appState
        });
      }
      return apiRequestPipelineFactory(basePaginatedRequestPipeline, {
        store: this.store,
        httpClient: this.httpClient,
        action,
        appState
      });
    }),
  );

}<|MERGE_RESOLUTION|>--- conflicted
+++ resolved
@@ -1,15 +1,8 @@
 import { Injectable } from '@angular/core';
-<<<<<<< HEAD
-import { Http } from '@angular/http';
-import { Actions, Effect, ofType } from '@ngrx/effects';
-import { Store } from '@ngrx/store';
-import { mergeMap, withLatestFrom } from 'rxjs/operators';
-=======
 import { Actions, Effect, ofType } from '@ngrx/effects';
 import { Store } from '@ngrx/store';
 import { mergeMap, withLatestFrom } from 'rxjs/operators';
 
->>>>>>> 8d85829b
 import { baseRequestPipelineFactory } from '../entity-request-pipeline/base-single-entity-request.pipeline';
 import { basePaginatedRequestPipeline } from '../entity-request-pipeline/entity-pagination-request-pipeline';
 import { apiRequestPipelineFactory } from '../entity-request-pipeline/entity-request-pipeline';
@@ -18,23 +11,6 @@
 import { ICFAction } from '../types/request.types';
 import { ApiActionTypes } from './../actions/request.actions';
 import { InternalAppState } from './../app-state';
-<<<<<<< HEAD
-
-interface APIErrorCheck {
-  error: boolean;
-  errorCode: string;
-  guid: string;
-  url: string;
-  errorResponse?: JetStreamCFErrorResponse;
-}
-
-interface JetStreamCFErrorResponse {
-  code: number;
-  description: string;
-  error_code: string;
-}
-=======
->>>>>>> 8d85829b
 
 @Injectable()
 export class APIEffect {
