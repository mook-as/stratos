--- conflicted
+++ resolved
@@ -12,11 +12,7 @@
 } from '../actions/metrics-api.actions';
 import { getFullMetricQueryQuery, METRICS_START, MetricsAction } from '../actions/metrics.actions';
 import { DispatchOnlyAppState } from '../app-state';
-<<<<<<< HEAD
-import { entityCatalog } from '../entity-catalog/entity-catalog.service';
-=======
 import { entityCatalog } from '../entity-catalog/entity-catalog';
->>>>>>> b85c6d0a
 import { IMetricsResponse } from '../types/base-metric.types';
 import { StartRequestAction, WrapperRequestActionFailed, WrapperRequestActionSuccess } from './../types/request.types';
 
@@ -64,11 +60,11 @@
             errObservable.message,
             action,
             'fetch', {
-              endpointIds: [action.endpointGuid],
-              url: errObservable.url || fullUrl,
-              eventCode: errObservable.status ? errObservable.status + '' : '500',
-              message: 'Metric request error',
-            }
+            endpointIds: [action.endpointGuid],
+            url: errObservable.url || fullUrl,
+            eventCode: errObservable.status ? errObservable.status + '' : '500',
+            message: 'Metric request error',
+          }
           )
         ];
       }));
