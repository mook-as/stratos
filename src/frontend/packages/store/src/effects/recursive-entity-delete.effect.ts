import { Injectable } from '@angular/core';
import { Actions, Effect, ofType } from '@ngrx/effects';
import { Action, Store } from '@ngrx/store';
import { map, mergeMap, withLatestFrom } from 'rxjs/operators';

import { DELETE_SUCCESS, DeleteApplication } from '../../../cloud-foundry/src/actions/application.actions';
import { ClearPaginationOfType } from '../actions/pagination.actions';
import { GeneralEntityAppState, GeneralRequestDataState } from '../app-state';
import { EntitySchema } from '../helpers/entity-schema';
import { EntitySchemaTreeBuilder, IFlatTree } from '../helpers/schema-tree-traverse';
import { getAPIRequestDataState } from '../selectors/api.selectors';
import { APISuccessOrFailedAction, ICFAction } from '../types/request.types';


export const RECURSIVE_ENTITY_DELETE = '[Entity] Recursive entity delete';
export const RECURSIVE_ENTITY_DELETE_COMPLETE = '[Entity] Recursive entity delete complete';
export const RECURSIVE_ENTITY_DELETE_FAILED = '[Entity] Recursive entity delete failed';

export const RECURSIVE_ENTITY_RESET = '[Entity] Recursive entity reset';
export const RECURSIVE_ENTITY_SET_DELETING = '[Entity] Recursive entity set deleting';
export const RECURSIVE_ENTITY_SET_DELETED = '[Entity] Recursive entity set deleted';

export interface IRecursiveDelete {
  guid: string;
  schema: EntitySchema;
}

export class RecursiveDelete implements Action, IRecursiveDelete {
  public type = RECURSIVE_ENTITY_DELETE;
  constructor(public guid: string, public schema: EntitySchema) { }
}

export class RecursiveDeleteComplete implements Action, IRecursiveDelete {
  public type = RECURSIVE_ENTITY_DELETE_COMPLETE;
  constructor(public guid: string, public endpointGuid: string, public schema: EntitySchema) { }
}

export class RecursiveDeleteFailed implements Action, IRecursiveDelete {
  public type = RECURSIVE_ENTITY_DELETE_FAILED;
  constructor(public guid: string, public endpointGuid: string, public schema: EntitySchema) { }
}

export class SetTreeDeleting implements Action {
  public type = RECURSIVE_ENTITY_SET_DELETING;
  constructor(public parentGuid: string, public tree: IFlatTree) { }
}

export class SetTreeDeleted implements Action {
  public type = RECURSIVE_ENTITY_SET_DELETED;
  constructor(public parentGuid: string, public tree: IFlatTree) { }
}

export class ResetTreeDelete implements Action {
  public type = RECURSIVE_ENTITY_RESET;
  constructor(public parentGuid: string, public tree: IFlatTree) { }
}

@Injectable()
export class RecursiveDeleteEffect {
  private entityTreeCache: { [guid: string]: IFlatTree } = {};
  constructor(
    private actions$: Actions,
    private store: Store<GeneralEntityAppState>
  ) { }

  private deleteSuccessApiActionGenerators = {
    application: (guid: string, endpointGuid: string) => {
      return new APISuccessOrFailedAction(DELETE_SUCCESS, new DeleteApplication(guid, endpointGuid) as ICFAction);
    }
  };

  @Effect()
  delete$ = this.actions$.pipe(
    ofType<RecursiveDelete>(RECURSIVE_ENTITY_DELETE),
    withLatestFrom(this.store.select(getAPIRequestDataState)),
    map(([action, state]) => {
      const tree = this.getTree(action, state);
      return new SetTreeDeleting(action.guid, tree);
    })
  );

  @Effect()
  deleteComplete$ = this.actions$.pipe(
    ofType<RecursiveDeleteComplete>(RECURSIVE_ENTITY_DELETE_COMPLETE),
    withLatestFrom(this.store.select(getAPIRequestDataState)),
    mergeMap(([action, state]) => {
      const tree = this.getTree(action, state);
<<<<<<< HEAD
      const actions = new Array<Action>().concat(...Object.keys(tree).map<Action[]>(key =>
        [new ClearPaginationOfType(action.entityConfig.getSchema(action.schemaKey))]
      ));
=======
      const actions = new Array<Action>().concat(...Object.keys(tree).map<Action[]>(key => {
        const keyActions = [];
        if (this.deleteSuccessApiActionGenerators[key]) {
          keyActions.push(this.deleteSuccessApiActionGenerators[key](action.guid, action.endpointGuid));
        }
        keyActions.push(new ClearPaginationOfType(action.schema));
        return keyActions;
      }));
>>>>>>> 72e13de5
      actions.unshift(new SetTreeDeleted(action.guid, tree));
      return actions;
    })
  );

  @Effect()
  deleteFailed$ = this.actions$.pipe(
    ofType<RecursiveDeleteFailed>(RECURSIVE_ENTITY_DELETE_FAILED),
    withLatestFrom(this.store.select(getAPIRequestDataState)),
    map(([action, state]) => {
      const tree = this.getTree(action, state);
      return new ResetTreeDelete(action.guid, tree);
    })
  );

  private getTree(action: IRecursiveDelete, state: GeneralRequestDataState) {
    const tree = this.entityTreeCache[action.guid] ?
      this.entityTreeCache[action.guid] :
      new EntitySchemaTreeBuilder().getFlatTree(action, state);
    return this.entityTreeCache[action.guid] = tree;
  }

}<|MERGE_RESOLUTION|>--- conflicted
+++ resolved
@@ -4,7 +4,6 @@
 import { map, mergeMap, withLatestFrom } from 'rxjs/operators';
 
 import { DELETE_SUCCESS, DeleteApplication } from '../../../cloud-foundry/src/actions/application.actions';
-import { ClearPaginationOfType } from '../actions/pagination.actions';
 import { GeneralEntityAppState, GeneralRequestDataState } from '../app-state';
 import { EntitySchema } from '../helpers/entity-schema';
 import { EntitySchemaTreeBuilder, IFlatTree } from '../helpers/schema-tree-traverse';
@@ -85,20 +84,10 @@
     withLatestFrom(this.store.select(getAPIRequestDataState)),
     mergeMap(([action, state]) => {
       const tree = this.getTree(action, state);
-<<<<<<< HEAD
       const actions = new Array<Action>().concat(...Object.keys(tree).map<Action[]>(key =>
-        [new ClearPaginationOfType(action.entityConfig.getSchema(action.schemaKey))]
+        // TODO: RC
+        []// [new ClearPaginationOfType(key key action .entityConfig.getSchema(action.schemaKey))]
       ));
-=======
-      const actions = new Array<Action>().concat(...Object.keys(tree).map<Action[]>(key => {
-        const keyActions = [];
-        if (this.deleteSuccessApiActionGenerators[key]) {
-          keyActions.push(this.deleteSuccessApiActionGenerators[key](action.guid, action.endpointGuid));
-        }
-        keyActions.push(new ClearPaginationOfType(action.schema));
-        return keyActions;
-      }));
->>>>>>> 72e13de5
       actions.unshift(new SetTreeDeleted(action.guid, tree));
       return actions;
     })
