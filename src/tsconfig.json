{
  "compileOnSave": false,
  "preserveWhitespaces": "off",
  "angularCompilerOptions": {
    "preserveSymlinks": true
  },
  "compilerOptions": {
    "baseUrl": "./",
    "outDir": "./dist/out-tsc",
    "sourceMap": true,
    "declaration": false,
    "moduleResolution": "node",
    "emitDecoratorMetadata": true,
    "experimentalDecorators": true,
    "importHelpers": true,
    "target": "es2015",
    "module": "esnext",
    "types": [
      "hammerjs",
      "jasmine",
      "jasminewd2",
      "karma"
    ],
    "typeRoots": [
      "node_modules/@types"
    ],
    "lib": [
      "es2018",
      "dom"
    ],
    "preserveSymlinks": true,
    "paths": {
      "@stratosui/core": ["frontend/packages/core/src/public-api.ts"],
      "@stratosui/store": ["frontend/packages/store/src/public-api.ts"],
      "@stratosui/store/testing": ["frontend/packages/store/testing/public-api.ts"],
<<<<<<< HEAD
      "@example/extensions": ["frontend/packages/example-extensions/src/public-api.ts"],
      "@suse/extensions": ["frontend/packages/suse-extensions/src/public-api.ts"],
=======
      "@stratosui/cloud-foundry": ["frontend/packages/cloud-foundry/src/public_api.ts"],
      "@stratosui/cf-autoscaler": ["frontend/packages/cf-autoscaler/src/public_api.ts"],
      "@example/extensions": ["frontend/packages/example-extensions/src/public-api.ts"],
>>>>>>> a4b3fa6b
    }
  }
}<|MERGE_RESOLUTION|>--- conflicted
+++ resolved
@@ -33,14 +33,10 @@
       "@stratosui/core": ["frontend/packages/core/src/public-api.ts"],
       "@stratosui/store": ["frontend/packages/store/src/public-api.ts"],
       "@stratosui/store/testing": ["frontend/packages/store/testing/public-api.ts"],
-<<<<<<< HEAD
-      "@example/extensions": ["frontend/packages/example-extensions/src/public-api.ts"],
       "@suse/extensions": ["frontend/packages/suse-extensions/src/public-api.ts"],
-=======
       "@stratosui/cloud-foundry": ["frontend/packages/cloud-foundry/src/public_api.ts"],
       "@stratosui/cf-autoscaler": ["frontend/packages/cf-autoscaler/src/public_api.ts"],
       "@example/extensions": ["frontend/packages/example-extensions/src/public-api.ts"],
->>>>>>> a4b3fa6b
     }
   }
 }