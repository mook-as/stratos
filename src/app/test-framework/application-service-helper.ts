--- conflicted
+++ resolved
@@ -38,12 +38,8 @@
     },
     fetching: false
   } as ApplicationData));
-<<<<<<< HEAD
   appSummary$: Observable<EntityInfo<AppSummary>> = Observable.of(({ entityRequestInfo: { fetching: false } } as EntityInfo<AppSummary>));
-=======
-  appSummary$: Observable<AppMetadataInfo> = Observable.of(({ metadataRequestState: { fetching: {} } } as AppMetadataInfo));
   appStatsGated$: Observable<AppMetadataInfo> = Observable.of(({ metadataRequestState: { fetching: {} } } as AppMetadataInfo));
->>>>>>> 389085ea
   isFetchingApp$: Observable<boolean> = Observable.of(false);
   isFetchingEnvVars$: Observable<boolean> = Observable.of(false);
   isUpdatingEnvVars$: Observable<boolean> = Observable.of(false);
