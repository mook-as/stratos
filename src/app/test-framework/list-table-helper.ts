--- conflicted
+++ resolved
@@ -53,13 +53,10 @@
   TableCellAppNameComponent,
   TableCellEndpointStatusComponent,
   TableCellAppStatusComponent,
-<<<<<<< HEAD
   TableCellUsageComponent,
-=======
   TableCellRouteComponent,
   TableCellTCPRouteComponent,
 
->>>>>>> df2e0dcb
 ];
 
 export const CardEntryPoints = [
