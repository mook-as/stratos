--- conflicted
+++ resolved
@@ -131,21 +131,17 @@
   );
 }
 
-<<<<<<< HEAD
 export function selectEntity(type: string, guid: string) {
   return compose(
-    getEntityById(guid),
+    getEntityById<EntitiesState>(guid),
     getEntityType(type),
     getEntityState
   );
 }
 
 export function selectEntityRequestInfo(type: string, guid: string) {
-=======
-export function selectEntityRequestInfo<T>(type: string, guid: string) {
->>>>>>> 28553763
   return compose(
-    getEntityById<T>(guid),
+    getEntityById<EntityRequestState>(guid),
     getEntityType(type),
     getAPIRequestInfoState,
   );
