import { getAPIResourceGuid } from '../selectors/api.selectors';
import { Headers, RequestOptions, URLSearchParams } from '@angular/http';
import { schema } from 'normalizr';

<<<<<<< HEAD
import { ApiActionTypes } from './api.actions';
import { SpaceSchema } from './space.actions';
import { StackSchema } from './stack.action';
import { APIAction } from '../types/api.types';
import { PaginatedAction } from '../types/pagination.types';
import { NewApplication } from '../types/application.types';
=======
import { getAPIResourceGuid } from './api.actions';
import { APIAction, ApiActionTypes, ActionMergeFunction, NormalizedResponseEntities } from './api.actions';
import { SpaceSchema } from './space.actions';
import { StackSchema } from './stack.action';
import { pick } from '../helpers/reducer.helper';
>>>>>>> 4379452e

export const GET_ALL = '[Application] Get all';
export const GET_ALL_SUCCESS = '[Application] Get all success';
export const GET_ALL_FAILED = '[Application] Get all failed';

export const GET = '[Application] Get one';
export const GET_SUCCESS = '[Application] Get one success';
export const GET_FAILED = '[Application] Get one failed';

export const GET_SUMMARY = '[Application] Get summary';
export const GET_SUMMARY_SUCCESS = '[Application] Get summary success';
export const GET_SUMMARY_FAILED = '[Application] Get summary failed';

export const CREATE = '[Application] Create';
export const CREATE_SUCCESS = '[Application] Create success';
export const CREATE_FAILED = '[Application] Create failed';

export const UPDATE = '[Application] Update';
export const UPDATE_SUCCESS = '[Application] Update success';
export const UPDATE_FAILED = '[Application] Update failed';

export const ASSIGN_ROUTE = '[Application] Assign route';
export const ASSIGN_ROUTE_SUCCESS = '[Application] Assign route success';
export const ASSIGN_ROUTE_FAILED = '[Application] Assign route failed';

export const DELETE = '[Application] Delete';
export const DELETE_SUCCESS = '[Application] Delete success';
export const DELETE_FAILED = '[Application] Delete failed';

const ApplicationEntiySchema = {
  entity: {
    stack: StackSchema,
    space: SpaceSchema
  }
};

export const ApplicationSchema = new schema.Entity('application', ApplicationEntiySchema, {
  idAttribute: getAPIResourceGuid
});

export class GetAllApplications implements PaginatedAction {
  constructor(public paginationKey: string) {
    this.options = new RequestOptions();
    this.options.url = 'apps';
    this.options.method = 'get';
  }
  actions = [
    GET_ALL,
    GET_ALL_SUCCESS,
    GET_ALL_FAILED
  ];
  type = ApiActionTypes.API_REQUEST;
  entity = [ApplicationSchema];
  entityKey = ApplicationSchema.key;
  options: RequestOptions;
  initialParams = {
    page: 1,
    'results-per-page': 100,
    'inline-relations-depth': 2
  };
}

export class GetApplication implements APIAction {
  constructor(public guid: string, public cnis: string) {
    this.options = new RequestOptions();
    this.options.url = `apps/${guid}`;
    this.options.method = 'get';
    this.options.params = new URLSearchParams();
    this.options.params.set('inline-relations-depth', '2');
    this.options.params.set('include-relations', 'space,organization,stack');

  }
  actions = [
    GET,
    GET_SUCCESS,
    GET_FAILED
  ];
  type = ApiActionTypes.API_REQUEST;
  entity = [ApplicationSchema];
  entityKey = ApplicationSchema.key;
  options: RequestOptions;
}

export class CreateNewApplication implements APIAction {
  constructor(public guid: string, public cnis: string, application: NewApplication) {
    this.options = new RequestOptions();
    this.options.url = `apps`;
    this.options.method = 'post';
    this.options.body = {
      name: application.name,
      space_guid: application.space_guid
    };
  }
  actions = [
    CREATE,
    CREATE_SUCCESS,
    CREATE_FAILED
  ];
  type = ApiActionTypes.API_REQUEST;
  entity = [ApplicationSchema];
  entityKey = ApplicationSchema.key;
  options: RequestOptions;
}

export class AssociateRouteWithAppApplication implements APIAction {
  constructor(public guid: string, public routeGuid: string, public cnis: string) {
    this.options = new RequestOptions();
    this.options.url = `apps/${guid}/routes/${routeGuid}`;
    this.options.method = 'put';
  }
  actions = [
    ASSIGN_ROUTE,
    ASSIGN_ROUTE_SUCCESS,
    ASSIGN_ROUTE_FAILED
  ];
  type = ApiActionTypes.API_REQUEST;
  entity = [ApplicationSchema];
  entityKey = ApplicationSchema.key;
  options: RequestOptions;
  updatingKey = 'Assigning-Route';
}

export interface UpdateApplication {
  name?: string;
  instances?: number;
  memory?: number;
  enable_ssh?: boolean;
  environment_json?: any;
}


// declare function pick<T, K extends keyof T>(obj: T, ...keys: K[]): Pick<T, K>;

export class UpdateExistingApplication implements APIAction {
  static updateKey = 'Updating-Existing-Application';

  constructor(public guid: string, public cnis: string, application: UpdateApplication) {
    this.options = new RequestOptions();
    this.options.url = `apps/${guid}`;
    this.options.method = 'put';
    this.options.body = application;
    // TODO: Ensure all failure style information is captured in non-passthrough result
    // this.options.headers = new Headers();
    // const cnsiPassthroughHeader = 'x-cap-passthrough';
    // this.options.headers.set(cnsiPassthroughHeader, 'true');
  }
  actions = [
    UPDATE,
    UPDATE_SUCCESS,
    UPDATE_FAILED
  ];
  type = ApiActionTypes.API_REQUEST;
  entity = [ApplicationSchema];
  entityKey = ApplicationSchema.key;
  options: RequestOptions;
  updatingKey = UpdateExistingApplication.updateKey;
  entityMerge: ActionMergeFunction = (oldEntities, newEntities) => {
    const keepFromOld = pick(oldEntities[ApplicationSchema.key][this.guid].entity, Object.keys(ApplicationEntiySchema.entity) as [string]);
    newEntities[ApplicationSchema.key][this.guid].entity = Object.assign(newEntities[ApplicationSchema.key][this.guid].entity, keepFromOld);
    return newEntities;
  }
}

export class DeleteApplication implements APIAction {
  static updateKey = 'Deleting-Existing-Application';

  constructor(public guid: string, public cnis: string) {
    this.options = new RequestOptions();
    this.options.url = `apps/${guid}`;
    this.options.method = 'delete';
    this.options.headers = new Headers();
    const cnsiPassthroughHeader = 'x-cap-passthrough';
    this.options.headers.set(cnsiPassthroughHeader, 'true');
  }
  actions = [
    DELETE,
    DELETE_SUCCESS,
    DELETE_FAILED
  ];
  type = ApiActionTypes.API_REQUEST;
  entity = [ApplicationSchema];
  entityKey = ApplicationSchema.key;
  options: RequestOptions;
}<|MERGE_RESOLUTION|>--- conflicted
+++ resolved
@@ -2,20 +2,13 @@
 import { Headers, RequestOptions, URLSearchParams } from '@angular/http';
 import { schema } from 'normalizr';
 
-<<<<<<< HEAD
 import { ApiActionTypes } from './api.actions';
 import { SpaceSchema } from './space.actions';
 import { StackSchema } from './stack.action';
-import { APIAction } from '../types/api.types';
+import { ActionMergeFunction, APIAction } from '../types/api.types';
 import { PaginatedAction } from '../types/pagination.types';
 import { NewApplication } from '../types/application.types';
-=======
-import { getAPIResourceGuid } from './api.actions';
-import { APIAction, ApiActionTypes, ActionMergeFunction, NormalizedResponseEntities } from './api.actions';
-import { SpaceSchema } from './space.actions';
-import { StackSchema } from './stack.action';
 import { pick } from '../helpers/reducer.helper';
->>>>>>> 4379452e
 
 export const GET_ALL = '[Application] Get all';
 export const GET_ALL_SUCCESS = '[Application] Get all success';
