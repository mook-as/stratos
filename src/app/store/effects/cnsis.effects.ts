--- conflicted
+++ resolved
@@ -91,41 +91,17 @@
   @Effect() connectCnis$ = this.actions$.ofType<ConnectCnis>(CONNECT_CNSIS)
     .flatMap(action => {
       const actionType = 'update';
-<<<<<<< HEAD
-      const apiAction = {
-        entityKey: cnsisStoreNames.type,
-        guid: action.guid,
-        type: action.type,
-        updatingKey: CNSISEffect.connectingKey,
-      } as IRequestAction;
-
-      const headers = new Headers();
-      headers.append('Content-Type', 'application/x-www-form-urlencoded');
-=======
       const apiAction = this.getEndpointAction(action.guid, action.type, CNSISEffect.connectingKey);
->>>>>>> a6740092
       const params: URLSearchParams = new URLSearchParams();
       params.append('cnsi_guid', action.guid);
       params.append('username', action.username);
       params.append('password', action.password);
 
-<<<<<<< HEAD
-      this.store.dispatch(new StartRequestAction(apiAction, actionType));
-      return this.http.post('/pp/v1/auth/login/cnsi', params, {
-        headers
-      }).map(endpoint => {
-        return new WrapperRequestActionSuccess({ entities: {}, result: [] }, apiAction, 'update');
-      })
-        .catch(e => {
-          return [new WrapperRequestActionFailed('Could not connect', apiAction, actionType)];
-        });
-=======
       return this.doCnisAction(
         apiAction,
         '/pp/v1/auth/login/cnsi',
         params
       );
->>>>>>> a6740092
     });
 
   @Effect() disconnect$ = this.actions$.ofType<DisconnectCnis>(DISCONNECT_CNSIS)
@@ -165,21 +141,21 @@
       guid,
       type,
       updatingKey,
-    } as IAPIAction;
+    } as IRequestAction;
   }
 
 
-  private doCnisAction(apiAction: IAPIAction, url: string, params: URLSearchParams, apiActionType: ApiRequestTypes = 'update') {
+  private doCnisAction(apiAction: IRequestAction, url: string, params: URLSearchParams, apiActionType: ApiRequestTypes = 'update') {
     const headers = new Headers();
     headers.append('Content-Type', 'application/x-www-form-urlencoded');
-    this.store.dispatch(new StartNoneCFAction(apiAction, apiActionType));
+    this.store.dispatch(new StartRequestAction(apiAction, apiActionType));
     return this.http.post(url, params, {
       headers
     }).map(endpoint => {
-      return new WrapperNoneCFActionSuccess(null, apiAction, apiActionType);
+      return new WrapperRequestActionSuccess(null, apiAction, apiActionType);
     })
       .catch(e => {
-        return [new WrapperNoneCFActionFailed('Could not connect', apiAction, apiActionType)];
+        return [new WrapperRequestActionFailed('Could not connect', apiAction, apiActionType)];
       });
   }
 }