import { RequestMethod } from '@angular/http';

import { ApiActionTypes } from './../actions/api.actions';
import { mergeState } from './../helpers/reducer.helper';
import { WrapperAPIActionSuccess } from '../types/api.types';
import { EntitiesState } from '../types/entity.types';

<<<<<<< HEAD
=======
export interface EntitiesState {
  application: any;
  stack: any;
  space: any;
  organization: any;
  route: any;
  event: any;
}
>>>>>>> 4379452e

export const defaultEntitiesState = {
  application: {},
  stack: {},
  space: {},
  organization: {},
  route: {},
  event: {}
};

export function entitiesReducer(state: EntitiesState = defaultEntitiesState, action: WrapperAPIActionSuccess) {
<<<<<<< HEAD
=======

>>>>>>> 4379452e
  switch (action.apiType) {
    case ApiActionTypes.API_REQUEST_SUCCESS:
      if (action.apiAction.options.method === 'delete' || action.apiAction.options.method === RequestMethod.Delete) {
        const newState = { ...state };
        delete newState[action.apiAction.entityKey][action.apiAction.guid];
        return newState;
      }
<<<<<<< HEAD
=======
      if (action.apiAction.entityMerge) {
        action.response.entities = action.apiAction.entityMerge(state, action.response.entities);
      }
>>>>>>> 4379452e
      return mergeState(state, action.response.entities);
    default:
      return state;
  }
}
<|MERGE_RESOLUTION|>--- conflicted
+++ resolved
@@ -1,21 +1,10 @@
+import { EntitiesState } from '../types/entity.types';
 import { RequestMethod } from '@angular/http';
 
 import { ApiActionTypes } from './../actions/api.actions';
 import { mergeState } from './../helpers/reducer.helper';
 import { WrapperAPIActionSuccess } from '../types/api.types';
-import { EntitiesState } from '../types/entity.types';
 
-<<<<<<< HEAD
-=======
-export interface EntitiesState {
-  application: any;
-  stack: any;
-  space: any;
-  organization: any;
-  route: any;
-  event: any;
-}
->>>>>>> 4379452e
 
 export const defaultEntitiesState = {
   application: {},
@@ -27,10 +16,6 @@
 };
 
 export function entitiesReducer(state: EntitiesState = defaultEntitiesState, action: WrapperAPIActionSuccess) {
-<<<<<<< HEAD
-=======
-
->>>>>>> 4379452e
   switch (action.apiType) {
     case ApiActionTypes.API_REQUEST_SUCCESS:
       if (action.apiAction.options.method === 'delete' || action.apiAction.options.method === RequestMethod.Delete) {
@@ -38,12 +23,6 @@
         delete newState[action.apiAction.entityKey][action.apiAction.guid];
         return newState;
       }
-<<<<<<< HEAD
-=======
-      if (action.apiAction.entityMerge) {
-        action.response.entities = action.apiAction.entityMerge(state, action.response.entities);
-      }
->>>>>>> 4379452e
       return mergeState(state, action.response.entities);
     default:
       return state;
