--- conflicted
+++ resolved
@@ -41,17 +41,6 @@
             <td>{{serviceRegistrationCtrl.userCnsiModel.serviceInstances[cnsi.guid].account}}</td>
             <td>{{serviceRegistrationCtrl.userCnsiModel.serviceInstances[cnsi.guid].token_expiry | secondsToMs | amDateFormat:'MMM D YYYY, h:mm:ss a'}}</td>
             <td class="text-right">
-<<<<<<< HEAD
-              <span ng-if="cnsi.cnsi_type === 'hcf'">  <!-- Remove this span-wrapper once HCE clusters have correct auth. -->
-                <a class="btn btn-link btn-sm" ng-if="!serviceRegistrationCtrl.userCnsiModel.serviceInstances[cnsi.guid].valid"
-                  ng-click="serviceRegistrationCtrl.connect(cnsi)">
-                  <span ng-if="serviceRegistrationCtrl.userCnsiModel.serviceInstances[cnsi.guid].valid === false" translate>Reconnect</span>
-                  <span ng-if="serviceRegistrationCtrl.userCnsiModel.serviceInstances[cnsi.guid].valid === undefined" translate>Connect</span>
-                </a>
-                <a class="btn btn-link btn-sm" ng-if="serviceRegistrationCtrl.userCnsiModel.serviceInstances[cnsi.guid].valid"
-                  ng-click="serviceRegistrationCtrl.disconnect(serviceRegistrationCtrl.userCnsiModel.serviceInstances[cnsi.guid])" translate>Disconnect</a>
-              </span>
-=======
               <a class="btn btn-link btn-sm" ng-if="!serviceRegistrationCtrl.userCnsiModel.serviceInstances[cnsi.guid].valid"
                 ng-click="serviceRegistrationCtrl.connect(cnsi)">
                 <span ng-if="serviceRegistrationCtrl.userCnsiModel.serviceInstances[cnsi.guid].valid === false" translate>Reconnect</span>
@@ -59,12 +48,6 @@
               </a>
               <a class="btn btn-link btn-sm" ng-if="serviceRegistrationCtrl.userCnsiModel.serviceInstances[cnsi.guid].valid"
                 ng-click="serviceRegistrationCtrl.disconnect(serviceRegistrationCtrl.userCnsiModel.serviceInstances[cnsi.guid])" translate>Disconnect</a>
-              <a class="btn btn-link btn-sm"
-                 translate
-                 ng-click="serviceRegistrationCtrl.remove(cnsi)">
-                remove
-              </a>
->>>>>>> c4e7db53
             </td>
           </tr>
         </tbody>
