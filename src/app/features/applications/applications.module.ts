import { NgModule } from '@angular/core';

import { CoreModule } from '../../core/core.module';
import { SharedModule } from '../../shared/shared.module';
import { ApplicationWallComponent } from './application-wall/application-wall.component';
import { ApplicationService } from './application.service';
import { ApplicationBaseComponent } from './application/application-base.component';
import { EventsTabComponent } from './application/application-tabs-base/tabs/events-tab/events-tab.component';
import { LogStreamTabComponent } from './application/application-tabs-base/tabs/log-stream-tab/log-stream-tab.component';
import { ServicesTabComponent } from './application/application-tabs-base/tabs/services-tab/services-tab.component';
import { SshTabComponent } from './application/application-tabs-base/tabs/ssh-tab/ssh-tab.component';
import { ApplicationEnvVarsService } from './application/application-tabs-base/tabs/build-tab/application-env-vars.service';
import { BuildTabComponent } from './application/application-tabs-base/tabs/build-tab/build-tab.component';
import { ViewBuildpackComponent } from './application/application-tabs-base/tabs/build-tab/view-buildpack/view-buildpack.component';
import { VariablesTabComponent } from './application/application-tabs-base/tabs/variables-tab/variables-tab.component';
import { ApplicationsRoutingModule } from './applications.routing';
import { ApplicationTabsBaseComponent } from './application/application-tabs-base/application-tabs-base.component';
import { DatePipe } from '@angular/common';
import { EditApplicationComponent } from './edit-application/edit-application.component';


@NgModule({
  imports: [
    CoreModule,
    SharedModule,
    ApplicationsRoutingModule
  ],
  declarations: [
    ApplicationWallComponent,
    ApplicationBaseComponent,
    EventsTabComponent,
    LogStreamTabComponent,
    ServicesTabComponent,
    SshTabComponent,
    BuildTabComponent,
    VariablesTabComponent,
    ViewBuildpackComponent,
<<<<<<< HEAD
    EditApplicationComponent,
=======
    ApplicationTabsBaseComponent,
>>>>>>> 9e9c49d1
  ],
  providers: [
    ApplicationService,
    ApplicationEnvVarsService,
    DatePipe
  ]
})
export class ApplicationsModule { }<|MERGE_RESOLUTION|>--- conflicted
+++ resolved
@@ -35,11 +35,8 @@
     BuildTabComponent,
     VariablesTabComponent,
     ViewBuildpackComponent,
-<<<<<<< HEAD
+    ApplicationTabsBaseComponent,
     EditApplicationComponent,
-=======
-    ApplicationTabsBaseComponent,
->>>>>>> 9e9c49d1
   ],
   providers: [
     ApplicationService,
