import {
  getPaginationObservables,
  PaginationObservables,
  getPaginationPages,
} from './../../store/reducers/pagination-reducer/pagination-reducer.helper';
import { EntityService } from '../../core/entity-service';
import { cnsisEntitiesSelector } from '../../store/selectors/cnsis.selectors';
import { Injectable } from '@angular/core';
import { Store } from '@ngrx/store';
import { Observable } from 'rxjs/Observable';

import { ApplicationSchema } from '../../store/actions/application.actions';
import {
  GetApplication,
  UpdateApplication,
  UpdateExistingApplication,
} from '../../store/actions/application.actions';
import { AppState } from '../../store/app-state';
import {
  ApplicationEnvVarsService,
  EnvVarStratosProject
} from './application/application-tabs-base/tabs/build-tab/application-env-vars.service';
import {
  ApplicationStateData,
  ApplicationStateService,
} from '../../shared/components/application-state/application-state.service';
import { EntityInfo, APIResource } from '../../store/types/api.types';
import { combineLatest } from 'rxjs/operators/combineLatest';
<<<<<<< HEAD
import { isTCPRoute, getRoute } from './routes/routes.helper';
=======
import {
  AppEnvVarSchema,
  AppEnvVarsState,
  AppStat,
  AppStatsSchema,
  AppSummarySchema,
  AppSummary,
} from '../../store/types/app-metadata.types';
import { EntityServiceFactory } from '../../core/entity-service-factory.service';
import { GetAppSummaryAction, GetAppStatsAction, GetAppEnvVarsAction } from '../../store/actions/app-metadata.actions';
import { PaginationEntityState, PaginationState } from '../../store/types/pagination.types';
import {
  defaultPaginationEntityState,
  defaultPaginationState,
} from '../../store/reducers/pagination-reducer/pagination.reducer';
import { tap, map } from 'rxjs/operators';
>>>>>>> 2e03291c

export interface ApplicationData {
  fetching: boolean;
  app: EntityInfo;
  space: EntityInfo;
  organisation: EntityInfo;
  stack: EntityInfo;
  cf: any;
  appUrl: string;
}

@Injectable()
export class ApplicationService {
  applicationInstanceState$: Observable<any>;

  private appEntityService: EntityService;
  private appSummaryEntityService: EntityService;

  constructor(
    public cfGuid: string,
    public appGuid: string,
    private store: Store<AppState>,
    private entityServiceFactory: EntityServiceFactory,
    private appStateService: ApplicationStateService,
    private appEnvVarsService: ApplicationEnvVarsService) {

    this.appEntityService = this.entityServiceFactory.create(
      ApplicationSchema.key,
      ApplicationSchema,
      appGuid,
      new GetApplication(appGuid, cfGuid));

    this.appSummaryEntityService = this.entityServiceFactory.create(
      AppSummarySchema.key,
      AppSummarySchema,
      appGuid,
      new GetAppSummaryAction(appGuid, cfGuid));

    this.constructCoreObservables();
    this.constructAmalgamatedObservables();
    this.constructStatusObservables();
  }

  // NJ: This needs to be cleaned up. So much going on!
  isFetchingApp$: Observable<boolean>;
  isUpdatingApp$: Observable<boolean>;

  isDeletingApp$: Observable<boolean>;

  isFetchingEnvVars$: Observable<boolean>;
  isUpdatingEnvVars$: Observable<boolean>;
  isFetchingStats$: Observable<boolean>;

  app$: Observable<EntityInfo>;
  waitForAppEntity$: Observable<EntityInfo>;
  appSummary$: Observable<EntityInfo<AppSummary>>;
  appStats$: Observable<APIResource<AppStat>[]>;
  private appStatsFetching$: Observable<PaginationEntityState>; // Use isFetchingStats$ which is properly gated
  appEnvVars: PaginationObservables<AppEnvVarsState>;

  application$: Observable<ApplicationData>;
  applicationStratProject$: Observable<EnvVarStratosProject>;
  applicationState$: Observable<ApplicationStateData>;

  /**
   * Fetch the current state of the app (given it's instances) as an object ready
   *
   * @static
   * @param {Store<AppState>} store
   * @param {ApplicationStateService} appStateService
   * @param {any} app
   * @param {string} appGuid
   * @param {string} cfGuid
   * @returns {Observable<ApplicationStateData>}
   * @memberof ApplicationService
   */
  static getApplicationState(
    store: Store<AppState>,
    appStateService: ApplicationStateService,
    app,
    appGuid: string,
    cfGuid: string): Observable<ApplicationStateData> {
    return getPaginationPages(store, new GetAppStatsAction(appGuid, cfGuid), AppStatsSchema)
      .pipe(
      map(appInstancesPages => {
        const appInstances = [].concat.apply([], Object.values(appInstancesPages)).map(apiResource => {
          return apiResource.entity;
        });
        return appStateService.get(app, appInstances);
      })
      );
  }

  private constructCoreObservables() {
    // First set up all the base observables
    this.app$ = this.appEntityService.entityObs$;

    this.isDeletingApp$ = this.appEntityService.isDeletingEntity$;

    this.waitForAppEntity$ = this.appEntityService.waitForEntity$;

    this.appSummary$ = this.waitForAppEntity$.mergeMap(() => this.appSummaryEntityService.entityObs$);

    this.appEnvVars = getPaginationObservables<AppEnvVarsState>({
      store: this.store,
      action: new GetAppEnvVarsAction(this.appGuid, this.cfGuid),
      schema: AppEnvVarSchema
    }, true);
  }

  private constructAmalgamatedObservables() {
    // Assign/Amalgamate them to public properties (with mangling if required)

    const appStats = getPaginationObservables<APIResource<AppStat>>({
      store: this.store,
      action: new GetAppStatsAction(this.appGuid, this.cfGuid),
      schema: AppStatsSchema
    }, true);

    this.appStats$ = this.waitForAppEntity$
      .filter(ai => ai && ai.entity && ai.entity.entity)
      .mergeMap(ai => {
        if (ai.entity.entity.state === 'STARTED') {
          return appStats.entities$;
        } else {
          return Observable.of(new Array<APIResource<AppStat>>());
        }
      });

    this.appStatsFetching$ = this.waitForAppEntity$
      .filter(ai => ai && ai.entity && ai.entity.entity)
      .mergeMap(ai => {
        if (ai.entity.entity.state === 'STARTED') {
          return appStats.pagination$;
        } else {
          return Observable.of(defaultPaginationEntityState);
        }
      });

    this.application$ = this.waitForAppEntity$
      .combineLatest(
      this.store.select(cnsisEntitiesSelector),
    )
      .filter(([{ entity, entityRequestInfo }, cnsis]: [EntityInfo, any]) => {
        return entity && entity.entity && entity.entity.cfGuid && entity.entity.space && entity.entity.space.entity.organization;
      })
      .map(([{ entity, entityRequestInfo }, cnsis]: [EntityInfo, any]): ApplicationData => {

        return {
          fetching: entityRequestInfo.fetching,
          app: entity,
          space: entity.entity.space,
          organisation: entity.entity.space.entity.organization,
          stack: entity.entity.stack,
          cf: cnsis[entity.entity.cfGuid],
          appUrl: this.getAppUrl(entity)
        };
      });

    this.applicationState$ = this.waitForAppEntity$
      .combineLatest(this.appStats$)
      .map(([appInfo, appStatsArray]: [EntityInfo, APIResource<AppStat>[]]) => {
        return this.appStateService.get(appInfo.entity.entity, appStatsArray.map(apiResource => apiResource.entity));
      });

    this.applicationInstanceState$ = this.waitForAppEntity$
      .combineLatest(this.appStats$)
      .mergeMap(([appInfo, appStatsArray]: [EntityInfo, APIResource<AppStat>[]]) => {
        return ApplicationService.getApplicationState(this.store, this.appStateService, appInfo.entity.entity, this.appGuid, this.cfGuid);
      });

    this.applicationStratProject$ = this.appEnvVars.entities$.map(applicationEnvVars => {
      return this.appEnvVarsService.FetchStratosProject(applicationEnvVars[0]);
    });
  }

  private constructStatusObservables() {
    /**
     * An observable based on the core application entity
    */
    this.isFetchingApp$ = Observable.combineLatest(
      this.app$.map(ei => ei.entityRequestInfo.fetching),
      this.appSummary$.map(as => as.entityRequestInfo.fetching)
    )
      .map((fetching) => fetching[0] || fetching[1]);

    this.isUpdatingApp$ =
      this.app$.map(a => {
        const updatingSection = a.entityRequestInfo.updating[UpdateExistingApplication.updateKey] || {
          busy: false
        };
        return updatingSection.busy || false;
      });

    this.isFetchingEnvVars$ = this.appEnvVars.pagination$.map(ev => ev.fetching).startWith(false);

    this.isUpdatingEnvVars$ = this.appEnvVars.pagination$.map(ev => ev.fetching && ev.ids[ev.currentPage]).startWith(false);

    this.isFetchingStats$ = this.appStatsFetching$.map(appStats => appStats ? appStats.fetching : false).startWith(false);
  }

  isEntityComplete(value, requestInfo: { fetching: boolean }): boolean {
    if (requestInfo) {
      return !requestInfo.fetching;
    } else {
      return !!value;
    }
  }

<<<<<<< HEAD
  isMetadataComplete(value, requestInfo: AppMetadataRequestState): boolean {
    if (requestInfo) {
      return !requestInfo.fetching;
    } else {
      return !!value;
    }
  }

  getAppUrl(app: EntityInfo): string {
    const nonTCPRoutes = app.entity.routes
    .filter(p => !isTCPRoute(p));
    if (nonTCPRoutes.length >= 0) {
      return getRoute(nonTCPRoutes[0], true);
    }
   return null;
  }

=======
>>>>>>> 2e03291c
  updateApplication(updatedApplication: UpdateApplication) {
    this.store.dispatch(new UpdateExistingApplication(
      this.appGuid,
      this.cfGuid,
      { ...updatedApplication }
    ));
  }

}<|MERGE_RESOLUTION|>--- conflicted
+++ resolved
@@ -26,9 +26,6 @@
 } from '../../shared/components/application-state/application-state.service';
 import { EntityInfo, APIResource } from '../../store/types/api.types';
 import { combineLatest } from 'rxjs/operators/combineLatest';
-<<<<<<< HEAD
-import { isTCPRoute, getRoute } from './routes/routes.helper';
-=======
 import {
   AppEnvVarSchema,
   AppEnvVarsState,
@@ -45,7 +42,6 @@
   defaultPaginationState,
 } from '../../store/reducers/pagination-reducer/pagination.reducer';
 import { tap, map } from 'rxjs/operators';
->>>>>>> 2e03291c
 
 export interface ApplicationData {
   fetching: boolean;
@@ -193,7 +189,6 @@
         return entity && entity.entity && entity.entity.cfGuid && entity.entity.space && entity.entity.space.entity.organization;
       })
       .map(([{ entity, entityRequestInfo }, cnsis]: [EntityInfo, any]): ApplicationData => {
-
         return {
           fetching: entityRequestInfo.fetching,
           app: entity,
@@ -247,23 +242,6 @@
     this.isFetchingStats$ = this.appStatsFetching$.map(appStats => appStats ? appStats.fetching : false).startWith(false);
   }
 
-  isEntityComplete(value, requestInfo: { fetching: boolean }): boolean {
-    if (requestInfo) {
-      return !requestInfo.fetching;
-    } else {
-      return !!value;
-    }
-  }
-
-<<<<<<< HEAD
-  isMetadataComplete(value, requestInfo: AppMetadataRequestState): boolean {
-    if (requestInfo) {
-      return !requestInfo.fetching;
-    } else {
-      return !!value;
-    }
-  }
-
   getAppUrl(app: EntityInfo): string {
     const nonTCPRoutes = app.entity.routes
     .filter(p => !isTCPRoute(p));
@@ -273,8 +251,14 @@
    return null;
   }
 
-=======
->>>>>>> 2e03291c
+  isEntityComplete(value, requestInfo: { fetching: boolean }): boolean {
+    if (requestInfo) {
+      return !requestInfo.fetching;
+    } else {
+      return !!value;
+    }
+  }
+
   updateApplication(updatedApplication: UpdateApplication) {
     this.store.dispatch(new UpdateExistingApplication(
       this.appGuid,
