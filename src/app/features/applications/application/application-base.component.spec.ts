--- conflicted
+++ resolved
@@ -2,14 +2,11 @@
 import { RouterTestingModule } from '@angular/router/testing';
 
 import { ApplicationBaseComponent } from './application-base.component';
-<<<<<<< HEAD
-=======
 import { StoreModule } from '@ngrx/store';
 import { appReducers } from '../../../store/reducers.module';
 import { getInitialTestStoreState } from '../../../test-framework/store-test-helper';
 import { ApplicationStateService } from '../../../shared/components/application-state/application-state.service';
 import { ApplicationEnvVarsService } from './application-tabs-base/tabs/build-tab/application-env-vars.service';
->>>>>>> 9e9c49d1
 
 describe('ApplicationTabBaseComponent', () => {
   let component: ApplicationBaseComponent;
@@ -19,9 +16,6 @@
     TestBed.configureTestingModule({
       declarations: [ ApplicationBaseComponent ],
       imports: [
-<<<<<<< HEAD
-        RouterTestingModule
-=======
         RouterTestingModule,
         StoreModule,
         StoreModule.forRoot(
@@ -34,7 +28,6 @@
       providers: [
         ApplicationStateService,
         ApplicationEnvVarsService
->>>>>>> 9e9c49d1
       ]
     })
     .compileComponents();
