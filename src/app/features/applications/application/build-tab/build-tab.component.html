<<<<<<< HEAD
<app-tile-grid>
  <app-tile-group>
    <app-tile>
      <mat-card>
        <app-card-status [statusProvider]="applicationService.applicationState$"></app-card-status>
        <mat-card-header>
          <mat-card-title>Status</mat-card-title>
        </mat-card-header>
        <mat-card-content>
          <div class="summary__large">
            <app-application-state [state]="applicationService.applicationState$ | async"></app-application-state>
          </div>
        </mat-card-content>
      </mat-card>
    </app-tile>
    <app-tile>
      <mat-card>
        <mat-card-header>
          <mat-card-title>Instances</mat-card-title>
        </mat-card-header>
        <mat-card-content>
            <div class="summary__large">
                {{(applicationService.appSummary$| async)?.metadata?.running_instances || 0}} / {{ (applicationService.application$ | async)?.app.entity?.instances}}
            </div>
        </mat-card-content>
      </mat-card>
    </app-tile>
    <app-tile>
      <mat-card>
        <!--
          <mat-card-header>
              <mat-card-title>Quotas</mat-card-title>
            </mat-card-header>
            <mat-card-content>
              <app-metadata-item label="Memory">{{(applicationService.application$| async)?.app.entity.memory | mbToHumanSize}}</app-metadata-item>
              <app-metadata-item label="Disk">{{(applicationService.application$| async)?.app.entity.disk_quota | mbToHumanSize}}</app-metadata-item>
            </mat-card-content>
        -->
      </mat-card>
=======
<div class="summary" *ngIf="applicationService.application$| async as appSvc">
  <app-tile-grid>
    <app-tile-group>
      <app-tile>
        <app-card-app-status></app-card-app-status>
      </app-tile>
      <app-tile>
        <app-card-app-instances></app-card-app-instances>
>>>>>>> 2f631298
      </app-tile>
  </app-tile-group>
  <app-tile-group>
    <app-tile>
        <mat-card>
<<<<<<< HEAD
            <mat-card-header>
                <mat-card-title>Detail</mat-card-title>
              </mat-card-header>
              <mat-card-content>
                <app-metadata-item icon="touch_app" label="App State">{{ (applicationService.application$ | async)?.app.entity.state }}</app-metadata-item>
                <app-metadata-item icon="card_travel" label="Package State">{{ (applicationService.application$| async)?.app.entity.package_state }}</app-metadata-item>

                <app-metadata-item icon="memory" label="Memory Quota">{{(applicationService.application$| async)?.app.entity.memory | mbToHumanSize}}</app-metadata-item>
                <app-metadata-item icon="storage" label="Disk Quota">{{(applicationService.application$| async)?.app.entity.disk_quota | mbToHumanSize}}</app-metadata-item>

                <app-metadata-item icon="developer_board" label="Services">{{ (applicationService.appSummary$| async)?.metadata?.services?.length || '-' }}</app-metadata-item>
            </mat-card-content>
        </mat-card>
    </app-tile>
    <app-tile>          
      <mat-card>
        <mat-card-header>
          <mat-card-title>Cloud Foundary</mat-card-title>
        </mat-card-header>
        <mat-card-content>
            <app-metadata-item icon="title" label="Name">{{(appService.application$| async)?.cf?.name}}</app-metadata-item>
            <app-metadata-item icon="http" label="URL">{{(appService.application$| async)?.cf?.api_endpoint.Scheme + '://' + (appService.application$| async)?.cf?.api_endpoint.Host}}</app-metadata-item>
            <app-metadata-item icon="location_city" label="Organization">{{(appService.application$| async)?.organisation.entity.name}}</app-metadata-item>
            <app-metadata-item icon="language" label="Space">{{(appService.application$| async)?.space.entity.name}}</app-metadata-item>
          </mat-card-content>
        </mat-card>
    </app-tile>
  </app-tile-group>


  <!-- Misc -->
  <app-tile-group>
      <app-tile>
          <mat-card>
              <mat-card-header>
                  <mat-card-title>Detail</mat-card-title>
                </mat-card-header>
                <mat-card-content>
                    <app-metadata-item icon="developer_mode" label="SSH Enabled">{{(applicationService.application$| async)?.app.entity.enable_ssh ? 'Yes' : 'No'}}</app-metadata-item>
                    <app-metadata-item icon="date_range" label="Created">{{ (appService.application$ | async)?.app.metadata.created_at | date:'medium' }}</app-metadata-item>
                    <app-metadata-item icon="access_time" label="Modified">{{ (appService.application$ | async)?.app.entity.package_updated_at | date:'medium' || '-' }}</app-metadata-item>
                    <!--
                    <app-metadata-item icon="date_range" label=""></app-metadata-item>
                    <app-metadata-item icon="date_range" label=""></app-metadata-item>
                    -->
                  </mat-card-content>
=======
          <!-- One more card to go here -->
        </mat-card>
      </app-tile>
    </app-tile-group>
    <app-tile-group>
      <app-tile>
          <mat-card>
            <mat-card-header>
              <mat-card-title>Application Info</mat-card-title>
            </mat-card-header>
            <mat-card-content>
              <div class="app-metadata">
                <div class="app-metadata__two-cols">
                  <app-metadata-item icon="memory" label="Memory Quota">{{ appSvc.app.entity.memory | mbToHumanSize }}</app-metadata-item>
                  <app-metadata-item icon="storage" label="Disk Quota">{{ appSvc.app.entity.disk_quota | mbToHumanSize}}</app-metadata-item>
                  <app-metadata-item icon="date_range" label="Created">{{ appSvc.app.metadata.created_at | date:'medium' }}</app-metadata-item>
                  <app-metadata-item icon="access_time" label="Modified">{{ appSvc.app.entity.package_updated_at | date:'medium' || '-' }}</app-metadata-item>
                  <app-metadata-item icon="bug_report" label="Production">{{ appSvc.app.entity.production ? 'Yes' : 'No'}}</app-metadata-item>
                </div>
                <div class="app-metadata__two-cols">
                  <app-metadata-item icon="touch_app" label="App State">{{ appSvc.app.entity.state }}</app-metadata-item>
                  <app-metadata-item icon="card_travel" label="Package State">{{ appSvc.app.entity.package_state }}</app-metadata-item>
                  <app-metadata-item icon="developer_board" label="Services">{{ appSvc.metadata?.services?.length || '0' }}</app-metadata-item>
                  <app-metadata-item icon="http" label="Routes">{{ appSvc.metadata?.routes?.length || '0' }}</app-metadata-item>
                  <app-metadata-item icon="developer_mode" label="SSH Enabled">{{ appSvc.app.entity.enable_ssh ? 'Yes' : 'No' }}</app-metadata-item>
                </div>
              </div>
            </mat-card-content>
>>>>>>> 2f631298
          </mat-card>
      </app-tile>
      <app-tile size="33.33333333">          
        <mat-card>
          <mat-card-header>
<<<<<<< HEAD
            <mat-card-title>Build Info</mat-card-title>
          </mat-card-header>
          <mat-card-content>
              <app-metadata-item icon="build" label="Buildpack">
                  <app-view-buildpack [buildPack]="(appService.application$ | async)?.app.entity.buildpack || (appService.application$ | async)?.app.entity.detected_buildpack"></app-view-buildpack>
              </app-metadata-item>
              <app-metadata-item icon="bug_report" label="Production">{{(appService.application$| async)?.app.entity.production ? 'Yes' : 'No'}}</app-metadata-item>
              <app-metadata-item icon="code" label="Stack">{{(appService.application$| async)?.stack?.entity.name}}</app-metadata-item>
=======
            <mat-card-title>Cloud Foundry</mat-card-title>
          </mat-card-header>
          <mat-card-content>
              <app-metadata-item icon="title" label="Name" tooltip="{{ appSvc.cf?.api_endpoint.Scheme + '://' + appSvc.cf?.api_endpoint.Host}}">{{ appSvc.cf?.name}}</app-metadata-item>
              <app-metadata-item icon="location_city" label="Organization">{{ appSvc.organisation.entity.name }}</app-metadata-item>
              <app-metadata-item icon="language" label="Space">{{ appSvc.space.entity.name }}</app-metadata-item>
>>>>>>> 2f631298
            </mat-card-content>
          </mat-card>
      </app-tile>
    </app-tile-group>

<<<<<<< HEAD
  <app-tile-group *ngIf="(appService.applicationStratProject$| async)?.deploySource">
      <app-tile>          
=======
    <!-- Misc -->
    <app-tile-group>
      <app-tile  *ngIf="(appService.applicationStratProject$ | async)?.deploySource as deploySource; else notDeployedFromStratos">
          <mat-card>
            <mat-card-header>
              <mat-card-title>Deployment Info</mat-card-title>
            </mat-card-header>
            <mat-card-content>
              <span [ngSwitch]="deploySource.type">
                <app-metadata-item *ngSwitchCase="'giturl'" icon="code" label="Git Url">
                    <div matTooltip="{{ deploySource.branch + ' ' + deploySource.commit | slice:0:8}}"
                    [matTooltipHideDelay]="1500">
                    {{(appService.applicationStratProject$| async)?.deploySource.url}}
                  </div>
                </app-metadata-item>
                <app-metadata-item *ngSwitchCase="'github'" icon="code" label="GitHub">
                    <a href="{{ deploySource.url }}/commit/{{ deploySource.commit }}"
                      rel="noopener noreferrer" target="_blank">
                      {{ deploySource.commit | slice:0:8 }}
                    </a>
                  </app-metadata-item>
                  <app-metadata-item *ngSwitchCase="'filefolder'" icon="folder" label="Folder">
                    Deployed from local folder
                  </app-metadata-item>
                  <app-metadata-item *ngSwitchCase="'filefolder'" icon="insert_driev_file" label="File">
                    Deployed from local file
                  </app-metadata-item>
                </span>
              </mat-card-content>
            </mat-card>
        </app-tile>
        <ng-template #notDeployedFromStratos>
          <app-tile>
            <mat-card>
              <mat-card-header>
                <mat-card-title>No Deployment Info</mat-card-title>
              </mat-card-header>
            </mat-card>
          </app-tile>
        </ng-template>
        <app-tile>          
>>>>>>> 2f631298
          <mat-card>
            <mat-card-header>
              <mat-card-title>Deployment Info</mat-card-title>
            </mat-card-header>
            <mat-card-content>
<<<<<<< HEAD
              <span [ngSwitch]="(appService.applicationStratProject$| async)?.deploySource.type">
                <app-metadata-item *ngSwitchCase="'giturl'" icon="code" label="Git Url">
                    <div matTooltip="{{(appService.applicationStratProject$| async)?.deploySource.branch + ' ' + ((appService.applicationStratProject$| async)?.deploySource.commit | slice:0:8)}}"
                    [matTooltipHideDelay]="1500">
                    {{(appService.applicationStratProject$| async)?.deploySource.url}}
                  </div>
                </app-metadata-item>
                <app-metadata-item *ngSwitchCase="'github'" icon="code" label="GitHub">
                    <a href="{{(appService.applicationStratProject$| async)?.deploySource.url}}/commit/{{(appService.applicationStratProject$| async)?.deploySource.commit}}"
                      rel="noopener noreferrer" target="_blank">
                      {{(appService.applicationStratProject$| async)?.deploySource.commit | slice:0:8}}
                    </a>
                  </app-metadata-item>
                  <app-metadata-item *ngSwitchCase="'filefolder'" icon="folder" label="Folder">
                    Deployed from local folder
                  </app-metadata-item>
                  <app-metadata-item *ngSwitchCase="'filefolder'" icon="insert_driev_file" label="File">
                    Deployed from local file
                  </app-metadata-item>
                </span>
=======
                <app-metadata-item icon="build" label="Buildpack">
                    <app-view-buildpack [buildPack]="appSvc.app.entity.buildpack || appSvc.app.entity.detected_buildpack"></app-view-buildpack>
                </app-metadata-item>
                <app-metadata-item icon="code" label="Stack">{{ appSvc.app.stack?.entity.name }}</app-metadata-item>
>>>>>>> 2f631298
              </mat-card-content>
            </mat-card>
        </app-tile>
      </app-tile-group>
<<<<<<< HEAD
</app-tile-grid>
=======
  </app-tile-grid>
  
>>>>>>> 2f631298
<|MERGE_RESOLUTION|>--- conflicted
+++ resolved
@@ -1,44 +1,3 @@
-<<<<<<< HEAD
-<app-tile-grid>
-  <app-tile-group>
-    <app-tile>
-      <mat-card>
-        <app-card-status [statusProvider]="applicationService.applicationState$"></app-card-status>
-        <mat-card-header>
-          <mat-card-title>Status</mat-card-title>
-        </mat-card-header>
-        <mat-card-content>
-          <div class="summary__large">
-            <app-application-state [state]="applicationService.applicationState$ | async"></app-application-state>
-          </div>
-        </mat-card-content>
-      </mat-card>
-    </app-tile>
-    <app-tile>
-      <mat-card>
-        <mat-card-header>
-          <mat-card-title>Instances</mat-card-title>
-        </mat-card-header>
-        <mat-card-content>
-            <div class="summary__large">
-                {{(applicationService.appSummary$| async)?.metadata?.running_instances || 0}} / {{ (applicationService.application$ | async)?.app.entity?.instances}}
-            </div>
-        </mat-card-content>
-      </mat-card>
-    </app-tile>
-    <app-tile>
-      <mat-card>
-        <!--
-          <mat-card-header>
-              <mat-card-title>Quotas</mat-card-title>
-            </mat-card-header>
-            <mat-card-content>
-              <app-metadata-item label="Memory">{{(applicationService.application$| async)?.app.entity.memory | mbToHumanSize}}</app-metadata-item>
-              <app-metadata-item label="Disk">{{(applicationService.application$| async)?.app.entity.disk_quota | mbToHumanSize}}</app-metadata-item>
-            </mat-card-content>
-        -->
-      </mat-card>
-=======
 <div class="summary" *ngIf="applicationService.application$| async as appSvc">
   <app-tile-grid>
     <app-tile-group>
@@ -47,60 +6,9 @@
       </app-tile>
       <app-tile>
         <app-card-app-instances></app-card-app-instances>
->>>>>>> 2f631298
       </app-tile>
-  </app-tile-group>
-  <app-tile-group>
-    <app-tile>
+      <app-tile>
         <mat-card>
-<<<<<<< HEAD
-            <mat-card-header>
-                <mat-card-title>Detail</mat-card-title>
-              </mat-card-header>
-              <mat-card-content>
-                <app-metadata-item icon="touch_app" label="App State">{{ (applicationService.application$ | async)?.app.entity.state }}</app-metadata-item>
-                <app-metadata-item icon="card_travel" label="Package State">{{ (applicationService.application$| async)?.app.entity.package_state }}</app-metadata-item>
-
-                <app-metadata-item icon="memory" label="Memory Quota">{{(applicationService.application$| async)?.app.entity.memory | mbToHumanSize}}</app-metadata-item>
-                <app-metadata-item icon="storage" label="Disk Quota">{{(applicationService.application$| async)?.app.entity.disk_quota | mbToHumanSize}}</app-metadata-item>
-
-                <app-metadata-item icon="developer_board" label="Services">{{ (applicationService.appSummary$| async)?.metadata?.services?.length || '-' }}</app-metadata-item>
-            </mat-card-content>
-        </mat-card>
-    </app-tile>
-    <app-tile>          
-      <mat-card>
-        <mat-card-header>
-          <mat-card-title>Cloud Foundary</mat-card-title>
-        </mat-card-header>
-        <mat-card-content>
-            <app-metadata-item icon="title" label="Name">{{(appService.application$| async)?.cf?.name}}</app-metadata-item>
-            <app-metadata-item icon="http" label="URL">{{(appService.application$| async)?.cf?.api_endpoint.Scheme + '://' + (appService.application$| async)?.cf?.api_endpoint.Host}}</app-metadata-item>
-            <app-metadata-item icon="location_city" label="Organization">{{(appService.application$| async)?.organisation.entity.name}}</app-metadata-item>
-            <app-metadata-item icon="language" label="Space">{{(appService.application$| async)?.space.entity.name}}</app-metadata-item>
-          </mat-card-content>
-        </mat-card>
-    </app-tile>
-  </app-tile-group>
-
-
-  <!-- Misc -->
-  <app-tile-group>
-      <app-tile>
-          <mat-card>
-              <mat-card-header>
-                  <mat-card-title>Detail</mat-card-title>
-                </mat-card-header>
-                <mat-card-content>
-                    <app-metadata-item icon="developer_mode" label="SSH Enabled">{{(applicationService.application$| async)?.app.entity.enable_ssh ? 'Yes' : 'No'}}</app-metadata-item>
-                    <app-metadata-item icon="date_range" label="Created">{{ (appService.application$ | async)?.app.metadata.created_at | date:'medium' }}</app-metadata-item>
-                    <app-metadata-item icon="access_time" label="Modified">{{ (appService.application$ | async)?.app.entity.package_updated_at | date:'medium' || '-' }}</app-metadata-item>
-                    <!--
-                    <app-metadata-item icon="date_range" label=""></app-metadata-item>
-                    <app-metadata-item icon="date_range" label=""></app-metadata-item>
-                    -->
-                  </mat-card-content>
-=======
           <!-- One more card to go here -->
         </mat-card>
       </app-tile>
@@ -129,38 +37,22 @@
                 </div>
               </div>
             </mat-card-content>
->>>>>>> 2f631298
           </mat-card>
       </app-tile>
       <app-tile size="33.33333333">          
         <mat-card>
           <mat-card-header>
-<<<<<<< HEAD
-            <mat-card-title>Build Info</mat-card-title>
-          </mat-card-header>
-          <mat-card-content>
-              <app-metadata-item icon="build" label="Buildpack">
-                  <app-view-buildpack [buildPack]="(appService.application$ | async)?.app.entity.buildpack || (appService.application$ | async)?.app.entity.detected_buildpack"></app-view-buildpack>
-              </app-metadata-item>
-              <app-metadata-item icon="bug_report" label="Production">{{(appService.application$| async)?.app.entity.production ? 'Yes' : 'No'}}</app-metadata-item>
-              <app-metadata-item icon="code" label="Stack">{{(appService.application$| async)?.stack?.entity.name}}</app-metadata-item>
-=======
             <mat-card-title>Cloud Foundry</mat-card-title>
           </mat-card-header>
           <mat-card-content>
               <app-metadata-item icon="title" label="Name" tooltip="{{ appSvc.cf?.api_endpoint.Scheme + '://' + appSvc.cf?.api_endpoint.Host}}">{{ appSvc.cf?.name}}</app-metadata-item>
               <app-metadata-item icon="location_city" label="Organization">{{ appSvc.organisation.entity.name }}</app-metadata-item>
               <app-metadata-item icon="language" label="Space">{{ appSvc.space.entity.name }}</app-metadata-item>
->>>>>>> 2f631298
             </mat-card-content>
           </mat-card>
       </app-tile>
     </app-tile-group>
 
-<<<<<<< HEAD
-  <app-tile-group *ngIf="(appService.applicationStratProject$| async)?.deploySource">
-      <app-tile>          
-=======
     <!-- Misc -->
     <app-tile-group>
       <app-tile  *ngIf="(appService.applicationStratProject$ | async)?.deploySource as deploySource; else notDeployedFromStratos">
@@ -202,46 +94,18 @@
           </app-tile>
         </ng-template>
         <app-tile>          
->>>>>>> 2f631298
           <mat-card>
             <mat-card-header>
-              <mat-card-title>Deployment Info</mat-card-title>
+              <mat-card-title>Build Info</mat-card-title>
             </mat-card-header>
             <mat-card-content>
-<<<<<<< HEAD
-              <span [ngSwitch]="(appService.applicationStratProject$| async)?.deploySource.type">
-                <app-metadata-item *ngSwitchCase="'giturl'" icon="code" label="Git Url">
-                    <div matTooltip="{{(appService.applicationStratProject$| async)?.deploySource.branch + ' ' + ((appService.applicationStratProject$| async)?.deploySource.commit | slice:0:8)}}"
-                    [matTooltipHideDelay]="1500">
-                    {{(appService.applicationStratProject$| async)?.deploySource.url}}
-                  </div>
-                </app-metadata-item>
-                <app-metadata-item *ngSwitchCase="'github'" icon="code" label="GitHub">
-                    <a href="{{(appService.applicationStratProject$| async)?.deploySource.url}}/commit/{{(appService.applicationStratProject$| async)?.deploySource.commit}}"
-                      rel="noopener noreferrer" target="_blank">
-                      {{(appService.applicationStratProject$| async)?.deploySource.commit | slice:0:8}}
-                    </a>
-                  </app-metadata-item>
-                  <app-metadata-item *ngSwitchCase="'filefolder'" icon="folder" label="Folder">
-                    Deployed from local folder
-                  </app-metadata-item>
-                  <app-metadata-item *ngSwitchCase="'filefolder'" icon="insert_driev_file" label="File">
-                    Deployed from local file
-                  </app-metadata-item>
-                </span>
-=======
                 <app-metadata-item icon="build" label="Buildpack">
                     <app-view-buildpack [buildPack]="appSvc.app.entity.buildpack || appSvc.app.entity.detected_buildpack"></app-view-buildpack>
                 </app-metadata-item>
                 <app-metadata-item icon="code" label="Stack">{{ appSvc.app.stack?.entity.name }}</app-metadata-item>
->>>>>>> 2f631298
               </mat-card-content>
             </mat-card>
         </app-tile>
       </app-tile-group>
-<<<<<<< HEAD
-</app-tile-grid>
-=======
   </app-tile-grid>
-  
->>>>>>> 2f631298
+  