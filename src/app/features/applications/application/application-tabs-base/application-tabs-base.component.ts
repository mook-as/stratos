import { AppState } from '../../../../store/app-state';
import { EntityService } from '../../../../core/entity-service';
import { ApplicationService, ApplicationData } from '../../application.service';
import { Component, OnInit, OnDestroy } from '@angular/core';
import { ActivatedRoute, Router } from '@angular/router';
import { Store } from '@ngrx/store';
import { Observable } from 'rxjs/Observable';
import { Subscription } from 'rxjs/Rx';
import { UpdateApplication, DeleteApplication } from '../../../../store/actions/application.actions';
import { RouterNav } from '../../../../store/actions/router.actions';
import { AppMetadataTypes, GetAppSummaryAction, GetAppStatsAction } from '../../../../store/actions/app-metadata.actions';
import { ConfirmationDialogService, ConfirmationDialog } from '../../../../shared/components/confirmation-dialog.service';

// Confirmation dialogs
const appStopConfirmation = new ConfirmationDialog('Stop Application', 'Are you sure you want to stop this Application?', 'Stop');
const appStartConfirmation = new ConfirmationDialog('Start Application', 'Are you sure you want to start this Application?', 'Start');

// App delete will have a richer delete experience
const appDeleteConfirmation = new ConfirmationDialog('Delete Application', 'Are you sure you want to delete this Application?', 'Delete');

@Component({
  selector: 'app-application-tabs-base',
  templateUrl: './application-tabs-base.component.html',
  styleUrls: ['./application-tabs-base.component.scss']
})
export class ApplicationTabsBaseComponent implements OnInit, OnDestroy {

  constructor(
    private route: ActivatedRoute,
    private router: Router,
    private applicationService: ApplicationService,
    private entityService: EntityService,
    private store: Store<AppState>,
    private confirmDialog: ConfirmationDialogService
  ) { }


  public async: any;

  isFetching$: Observable<boolean>;
  application;
  applicationActions$: Observable<string[]>;

  summaryDataChanging$: Observable<boolean>;
  appSub$: Subscription;
  entityServiceAppRefresh$: Subscription;
  autoRefreshString = 'auto-refresh';

  autoRefreshing$ = this.entityService.updatingSection$.map(update => update[this.autoRefreshString] || { busy: false });

  tabLinks = [
    { link: 'summary', label: 'Summary' },
    { link: 'instances', label: 'Instances' },
    { link: 'log-stream', label: 'Log Stream' },
    { link: 'services', label: 'Services' },
    { link: 'variables', label: 'Variables' },
    { link: 'events', label: 'Events' },
  ];

  stopApplication() {
    this.confirmDialog.open(appStopConfirmation, () => {
      const stoppedString = 'STOPPED';
      this.applicationService.updateApplication({ state: stoppedString }, []);
      this.pollEntityService('stopping', stoppedString).subscribe();
    });
  }

  pollEntityService(state, stateString) {
    return this.entityService.poll(1000, state)
      .takeWhile(({ resource, updatingSection }) => {
        return resource.entity.state !== stateString;
      });
  }

  startApplication() {
    this.confirmDialog.open(appStartConfirmation, () => {
      const startedString = 'STARTED';
      this.applicationService.updateApplication({ state: startedString }, []);
      this.pollEntityService('starting', startedString)
        .delay(1)
        .subscribe();
      });
  }

  deleteApplication() {
<<<<<<< HEAD
    this.store.dispatch(new DeleteApplication(this.applicationService.appGuid, this.applicationService.cfGuid));
    this.store.dispatch(new RouterNav({ path: ['applications'] }));
=======
    this.confirmDialog.open(appDeleteConfirmation, () => {
      this.store.dispatch(new DeleteApplication(this.applicationService.appGuid, this.applicationService.cfGuid));
    });
>>>>>>> 346b6190
  }

  ngOnInit() {
    const { cfGuid, appGuid } = this.applicationService;
    // Auto refresh
    this.entityServiceAppRefresh$ = this.entityService.poll(10000, this.autoRefreshString).do(() => {
      this.store.dispatch(new GetAppSummaryAction(appGuid, cfGuid));
      this.store.dispatch(new GetAppStatsAction(appGuid, cfGuid));
    }).subscribe();

    this.appSub$ = this.applicationService.app$.subscribe(app => {
      if (
        app.entityRequestInfo.deleting.deleted ||
        app.entityRequestInfo.error
      ) {
        this.store.dispatch(new RouterNav({ path: ['applications'] }));
      }
    });

    this.isFetching$ = this.applicationService.isFetchingApp$;

    const initialFetch$ = Observable.combineLatest(
      this.applicationService.isFetchingApp$,
      this.applicationService.isFetchingEnvVars$,
      this.applicationService.isFetchingStats$,
    ).map(([isFetchingApp, isFetchingEnvVars, isFetchingStats]) => {
      return isFetchingApp || isFetchingEnvVars || isFetchingStats;
    }).distinctUntilChanged();

    this.summaryDataChanging$ = Observable.combineLatest(
      initialFetch$,
      this.applicationService.isUpdatingApp$,
      this.autoRefreshing$
    ).map(([isFetchingApp, isUpdating, autoRefresh]) => {
      if (autoRefresh.busy) {
        return false;
      }
      return isFetchingApp || isUpdating;
    });
  }

  ngOnDestroy() {
    this.appSub$.unsubscribe();
    this.entityServiceAppRefresh$.unsubscribe();
  }
}<|MERGE_RESOLUTION|>--- conflicted
+++ resolved
@@ -83,14 +83,9 @@
   }
 
   deleteApplication() {
-<<<<<<< HEAD
-    this.store.dispatch(new DeleteApplication(this.applicationService.appGuid, this.applicationService.cfGuid));
-    this.store.dispatch(new RouterNav({ path: ['applications'] }));
-=======
     this.confirmDialog.open(appDeleteConfirmation, () => {
       this.store.dispatch(new DeleteApplication(this.applicationService.appGuid, this.applicationService.cfGuid));
     });
->>>>>>> 346b6190
   }
 
   ngOnInit() {
