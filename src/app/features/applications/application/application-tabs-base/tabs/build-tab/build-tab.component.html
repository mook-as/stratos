--- conflicted
+++ resolved
@@ -105,23 +105,9 @@
             </mat-card-header>
           </mat-card>
         </app-tile>
-<<<<<<< HEAD
       </ng-template>
     </app-tile-group>
   </app-tile-grid>
-=======
-        <ng-template #notDeployedFromStratos>
-          <app-tile>
-            <mat-card>
-              <mat-card-header>
-                <mat-card-title>No Deployment Info</mat-card-title>
-              </mat-card-header>
-            </mat-card>
-          </app-tile>
-        </ng-template>
-      </app-tile-group>
-  </app-tile-grid>
     <div class="summary--routes-card">
       <app-routes></app-routes>
-  </div>
->>>>>>> df2e0dcb
+  </div>