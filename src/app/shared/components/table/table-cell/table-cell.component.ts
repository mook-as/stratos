import { TableCellTCPRouteComponent } from '../custom-cells/table-cell-tcproute/table-cell-tcproute.component';
import { TableCellRouteComponent } from '../custom-cells/table-cell-route/table-cell-route.component';
import { Component, ComponentFactoryResolver, Input, OnInit, Type, ViewContainerRef, ViewChild } from '@angular/core';
import { TableCellSelectComponent } from '../table-cell-select/table-cell-select.component';
import { TableHeaderSelectComponent } from '../table-header-select/table-header-select.component';
import { TableCellEditComponent } from '../table-cell-edit/table-cell-edit.component';
import { TableCellEditVariableComponent } from '../custom-cells/table-cell-edit-variable/table-cell-edit-variable.component';
import { TableCellCustom } from './table-cell-custom';
import { TableCellEventTimestampComponent } from '../custom-cells/table-cell-event-timestamp/table-cell-event-timestamp.component';
import { TableCellEventTypeComponent } from '../custom-cells/table-cell-event-type/table-cell-event-type.component';
import { TableCellEventActionComponent } from '../custom-cells/table-cell-event-action/table-cell-event-action.component';
import { TableCellEventDetailComponent } from '../custom-cells/table-cell-event-detail/table-cell-event-detail.component';
import { TableCellActionsComponent } from '../table-cell-actions/table-cell-actions.component';
import { TableCellAppNameComponent } from '../custom-cells/table-cell-app-name/table-cell-app-name.component';
import { TableCellEndpointStatusComponent } from '../custom-cells/table-cell-endpoint-status/table-cell-endpoint-status.component';
import { IListDataSource } from '../../../data-sources/list-data-source-types';
import { TableCellAppStatusComponent } from '../custom-cells/table-cell-app-status/table-cell-app-status.component';
import { TableCellUsageComponent } from '../custom-cells/table-cell-usage/table-cell-usage.component';

@Component({
  selector: 'app-table-cell',
  templateUrl: './table-cell.component.html',
  styleUrls: ['./table-cell.component.scss'],
  // When we look at modules we should think about swapping this approach (create + insert in code, hard code types here) with
  // NgComponentOutlet (create in html with custom external module factory). Alternatively try marking as entry component where they live?
  entryComponents: [
    TableCellSelectComponent,
    TableHeaderSelectComponent,
    TableCellEditComponent,
    TableCellEditVariableComponent,
    TableCellEventTimestampComponent,
    TableCellEventTypeComponent,
    TableCellEventActionComponent,
    TableCellEventDetailComponent,
    TableCellActionsComponent,
    TableCellAppNameComponent,
    TableCellEndpointStatusComponent,
    TableCellAppStatusComponent,
<<<<<<< HEAD
    TableCellUsageComponent,
=======
    TableCellRouteComponent,
    TableCellTCPRouteComponent,
>>>>>>> df2e0dcb
  ],
})
export class TableCellComponent<T> implements OnInit {

  @ViewChild('target', { read: ViewContainerRef }) target;

  @Input('dataSource') dataSource = null as IListDataSource<T>;

  @Input('component') component: Type<{}>;
  @Input('func') func: () => string;
  @Input('row') row: T;
  @Input('config') config: any;

  constructor(private componentFactoryResolver: ComponentFactoryResolver) { }

  ngOnInit() {
    if (this.component) {
      const componentFactory = this.componentFactoryResolver.resolveComponentFactory(this.component);
      // Add to target to ensure ngcontent is correct in new component
      const componentRef = this.target.createComponent(componentFactory);
      const cellComponent = <TableCellCustom<T>>componentRef.instance;
      cellComponent.row = this.row;
      cellComponent.dataSource = this.dataSource;
      cellComponent.config = this.config;
    }
  }

}<|MERGE_RESOLUTION|>--- conflicted
+++ resolved
@@ -36,12 +36,9 @@
     TableCellAppNameComponent,
     TableCellEndpointStatusComponent,
     TableCellAppStatusComponent,
-<<<<<<< HEAD
     TableCellUsageComponent,
-=======
     TableCellRouteComponent,
     TableCellTCPRouteComponent,
->>>>>>> df2e0dcb
   ],
 })
 export class TableCellComponent<T> implements OnInit {
