import { CfAppsDataSource } from '../data-sources/cf-apps-data-source';
import { EntityInfo } from '../../store/types/api.types';
import { Injectable } from '@angular/core';
import { Observable } from 'rxjs/Observable';
import { Store } from '@ngrx/store';
import { AppState } from '../../store/app-state';
import { cnsisRegisteredEntitiesSelector } from '../../store/selectors/cnsis.selectors';
import { getPaginationObservables } from '../../store/reducers/pagination-reducer/pagination-reducer.helper';
import { GetAllOrganizations, OrganizationSchema } from '../../store/actions/organization.actions';
import { BehaviorSubject } from 'rxjs/BehaviorSubject';
import { CNSISModel } from '../../store/types/cnsis.types';
import { selectPaginationState } from '../../store/selectors/pagination.selectors';
import { PaginationEntityState } from '../../store/types/pagination.types';
import { ApplicationSchema } from '../../store/actions/application.actions';

export interface CfOrgSpaceItem {
  list$: Observable<CNSISModel[] | any[]>;
  loading$: Observable<boolean>;
  select: BehaviorSubject<CNSISModel | any>;
}

@Injectable()
export class CfOrgSpaceDataService {

  private static CfOrgSpaceServicePaginationKey = 'endpointOrgSpaceService';

  public cf: CfOrgSpaceItem;
  public org: CfOrgSpaceItem;
  public space: CfOrgSpaceItem;

  public paginationAction = new GetAllOrganizations(CfOrgSpaceDataService.CfOrgSpaceServicePaginationKey);

  // TODO: We should optimise this to only fetch the orgs for the current endpoint
  // (if we inline depth the get orgs request it could be hefty... or we could use a different action to only fetch required data..
  // which might mean inline data missing from entity when we need it)
  private allOrgs$ = getPaginationObservables({
    store: this.store,
    action: this.paginationAction,
    schema: [OrganizationSchema]
  });

  private getEndpointsAndOrgs$: Observable<any>;

  constructor(private store: Store<AppState>) {
    this.createCf();
    this.init();
    this.createOrg();
    this.createSpace();

    const orgResetSub = this.cf.select.asObservable().distinctUntilChanged().do(() => {
<<<<<<< HEAD
=======
      // When this service is refactored we need to update these at the same time as the cf select change occurs
>>>>>>> 346b6190
      this.org.select.next(undefined);
      this.space.select.next(undefined);
    }).subscribe();
    this.cf.select.asObservable().finally(() => {
      orgResetSub.unsubscribe();
    });

    const spaceResetSub = this.org.select.asObservable().distinctUntilChanged().do(() => {
<<<<<<< HEAD
=======
      // When this service is refactored we need to update these at the same time as the cf select change occurs
>>>>>>> 346b6190
      this.space.select.next(undefined);
    }).subscribe();
    this.org.select.asObservable().finally(() => {
      spaceResetSub.unsubscribe();
    });

  }

  private init() {
    this.getEndpointsAndOrgs$ = Observable.combineLatest(
      this.allOrgs$.pagination$.filter(paginationEntity => {
        return !paginationEntity.fetching;
      }).first(),
      this.cf.list$
    );
  }

  private createCf() {
    this.cf = {
      list$: this.store.select(cnsisRegisteredEntitiesSelector).first().map(cnsis => Object.values(cnsis)),
      loading$: Observable.of(false),
      select: new BehaviorSubject(undefined),
    };
  }

  private createOrg() {
    const orgList$ = Observable.combineLatest(
      this.cf.select.asObservable(),
      this.getEndpointsAndOrgs$,
      this.allOrgs$.entities$
    )
      .map(([selectedCF, endpointsAndOrgs, entities]: [CNSISModel, any, any]) => {
        const [pag, cfList] = endpointsAndOrgs;
        if (selectedCF && entities) {
          return entities.map(org => org.entity).filter(org => org.cfGuid === selectedCF);
        }
        return [];
      });

    this.org = {
      list$: orgList$,
      loading$: this.allOrgs$.pagination$.map(pag => pag.fetching),
      select: new BehaviorSubject(undefined),
    };
  }

  private createSpace() {
    const spaceList$ = Observable.combineLatest(
      this.org.select.asObservable(),
      this.getEndpointsAndOrgs$,
      this.allOrgs$.entities$
    )
      .map(([selectedOrgGuid, data, orgs]) => {
        const [orgList, cfList] = data;
        const selectedOrg = orgs.find(org => {
          return org.entity.guid === selectedOrgGuid;
        });
        if (selectedOrg && selectedOrg.entity && selectedOrg.entity.spaces) {
          return selectedOrg.entity.spaces.map(space => {
            const entity = { ...space.entity };
            entity.guid = space.metadata.guid;
            return entity;
          });
        }
        return [];
      });

    this.space = {
      list$: spaceList$,
      loading$: this.org.loading$,
      select: new BehaviorSubject(undefined),
    };
  }
}<|MERGE_RESOLUTION|>--- conflicted
+++ resolved
@@ -48,10 +48,7 @@
     this.createSpace();
 
     const orgResetSub = this.cf.select.asObservable().distinctUntilChanged().do(() => {
-<<<<<<< HEAD
-=======
       // When this service is refactored we need to update these at the same time as the cf select change occurs
->>>>>>> 346b6190
       this.org.select.next(undefined);
       this.space.select.next(undefined);
     }).subscribe();
@@ -60,10 +57,7 @@
     });
 
     const spaceResetSub = this.org.select.asObservable().distinctUntilChanged().do(() => {
-<<<<<<< HEAD
-=======
       // When this service is refactored we need to update these at the same time as the cf select change occurs
->>>>>>> 346b6190
       this.space.select.next(undefined);
     }).subscribe();
     this.org.select.asObservable().finally(() => {
