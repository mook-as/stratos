--- conflicted
+++ resolved
@@ -92,7 +92,6 @@
     enabled: row => !!(row.value && row.value.state === 'RUNNING'),
   };
 
-<<<<<<< HEAD
 
   private listActionSsh: IListAction<any> = {
     action: (item) => {
@@ -101,13 +100,7 @@
       const sshRoute = (
         `/applications/${this.appService.cfGuid}/${this.appService.appGuid}/ssh/${index}`
       );
-      console.log(sshRoute);
       this.router.navigate([sshRoute]);
-=======
-  private listActionSSh: IListAction<any> = {
-    action: (item) => {
-      window.alert('SSH!');
->>>>>>> b3961ad0
     },
     icon: 'computer',
     label: 'SSH',
@@ -116,17 +109,11 @@
     enabled: row => !!(row.value && row.value.state === 'RUNNING'),
   };
 
-<<<<<<< HEAD
 
 
   private singleActions = [
     this.listActionTerminate,
     this.listActionSsh,
-=======
-  private singleActions = [
-    this.listActionTerminate,
-    this.listActionSSh
->>>>>>> b3961ad0
   ];
 
   constructor(
