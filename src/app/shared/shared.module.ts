--- conflicted
+++ resolved
@@ -69,14 +69,11 @@
 import { TileGridComponent } from './components/tile/tile-grid/tile-grid.component';
 import { CardStatusComponent } from './components/card-status/card-status.component';
 import { MetadataItemComponent } from './components/metadata-item/metadata-item.component';
-<<<<<<< HEAD
+import { CardAppStatusComponent } from './components/cards/custom-cards/card-app-status/card-app-status.component';
+import { CardAppInstancesComponent } from './components/cards/custom-cards/card-app-instances/card-app-instances.component';
 import { UsageGaugeComponent } from './components/usage-gauge/usage-gauge.component';
 import { PercentagePipe } from './pipes/percentage.pipe';
 import { TableCellUsageComponent } from './components/table/custom-cells/table-cell-usage/table-cell-usage.component';
-=======
-import { CardAppStatusComponent } from './components/cards/custom-cards/card-app-status/card-app-status.component';
-import { CardAppInstancesComponent } from './components/cards/custom-cards/card-app-instances/card-app-instances.component';
->>>>>>> 2f631298
 
 @NgModule({
   imports: [
@@ -139,13 +136,10 @@
     TileGridComponent,
     CardStatusComponent,
     MetadataItemComponent,
-<<<<<<< HEAD
+    CardAppStatusComponent,
+    CardAppInstancesComponent,
     UsageGaugeComponent,
     TableCellUsageComponent,
-=======
-    CardAppStatusComponent,
-    CardAppInstancesComponent,
->>>>>>> 2f631298
   ],
   exports: [
     FormsModule,
@@ -180,13 +174,10 @@
     TileGridComponent,
     CardStatusComponent,
     MetadataItemComponent,
-<<<<<<< HEAD
+    CardAppStatusComponent,
+    CardAppInstancesComponent,
     UsageGaugeComponent,
     TableCellUsageComponent,
-=======
-    CardAppStatusComponent,
-    CardAppInstancesComponent,
->>>>>>> 2f631298
   ],
   entryComponents: [AppEventDetailDialogComponentComponent],
   providers: [
