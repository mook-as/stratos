--- conflicted
+++ resolved
@@ -45,10 +45,7 @@
 import { CardAppComponent } from './components/cards/custom-cards/card-app/card-app.component';
 import { TableCellAppNameComponent } from './components/table/custom-cells/table-cell-app-name/table-cell-app-name.component';
 import { NoContentMessageComponent } from './components/no-content-message/no-content-message.component';
-<<<<<<< HEAD
-=======
 import { EndpointsMissingComponent } from './components/endpoints-missing/endpoints-missing.component';
->>>>>>> 9ddc8500
 
 
 @NgModule({
@@ -94,10 +91,7 @@
     CardAppComponent,
     TableCellAppNameComponent,
     NoContentMessageComponent,
-<<<<<<< HEAD
-=======
     EndpointsMissingComponent,
->>>>>>> 9ddc8500
   ],
   exports: [
     FormsModule,
@@ -120,10 +114,7 @@
     ListComponent,
     CardsComponent,
     NoContentMessageComponent,
-<<<<<<< HEAD
-=======
     EndpointsMissingComponent,
->>>>>>> 9ddc8500
   ],
   entryComponents: [AppEventDetailDialogComponentComponent]
 })
