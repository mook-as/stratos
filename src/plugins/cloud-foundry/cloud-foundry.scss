<<<<<<< HEAD
// cloud-foundry.scss
application-gallery-card .attribute-name {
  text-transform: uppercase;
  color: #666666;
}

application-gallery-card .attribute-value {
  text-transform: lowercase;
  color: #666666;
}

application-gallery-card .attribute-value:first-letter {
  text-transform: uppercase;
}

application-gallery-card .panel-heading{
   color: #666666;
=======

.action-bar {
  height: $hpe-unit-space * 3;
  line-height: $hpe-unit-space * 3;
  vertical-align: middle;
  margin-top: $hpe-unit-space;
>>>>>>> 7154d533
}<|MERGE_RESOLUTION|>--- conflicted
+++ resolved
@@ -1,4 +1,3 @@
-<<<<<<< HEAD
 // cloud-foundry.scss
 application-gallery-card .attribute-name {
   text-transform: uppercase;
@@ -10,18 +9,15 @@
   color: #666666;
 }
 
+.action-bar {
+  height: $hpe-unit-space * 3;
+  line-height: $hpe-unit-space * 3;
+}
+
 application-gallery-card .attribute-value:first-letter {
   text-transform: uppercase;
 }
 
 application-gallery-card .panel-heading{
    color: #666666;
-=======
-
-.action-bar {
-  height: $hpe-unit-space * 3;
-  line-height: $hpe-unit-space * 3;
-  vertical-align: middle;
-  margin-top: $hpe-unit-space;
->>>>>>> 7154d533
 }