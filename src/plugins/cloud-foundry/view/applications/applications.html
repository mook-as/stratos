--- conflicted
+++ resolved
@@ -1,6 +1,5 @@
 <h4>Applications</h4>
 
-<<<<<<< HEAD
 <div class="col-md-4 col-sm-1" ng-repeat="app in AppsCtrl.apps.resources track by app.metadata.guid">
 	<div class="panel panel-default">
 		<div class="panel-heading">
@@ -20,11 +19,7 @@
 			<br/>
 			<strong>Allocated Disk Space</strong>: {{app.entity.disk_quota}} MB
 			<br/>
-<strong>App Instances</strong>: {{app.entity.instances}}
+			<strong>App Instances</strong>: {{app.entity.instances}}
 		</div>
 	</div>
-=======
-<div ng-repeat="app in AppsCtrl.apps.resources track by app.metadata.guid">
-  {{app.entity.name}} : {{app.metadata.guid}}
->>>>>>> d232134a
 </div>