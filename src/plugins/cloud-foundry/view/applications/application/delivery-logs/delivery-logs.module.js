(function () {
  'use strict';

  angular
    .module('cloud-foundry.view.applications.application.delivery-logs', [])
    .config(registerRoute);

  registerRoute.$inject = [
    '$stateProvider'
  ];

  function registerRoute($stateProvider) {
    $stateProvider.state('cf.applications.application.delivery-logs', {
      url: '/delivery-logs',
      templateUrl: 'plugins/cloud-foundry/view/applications/application/delivery-logs/delivery-logs.html',
      controller: ApplicationDeliveryLogsController,
      controllerAs: 'appDelLogsCtrl'
    });
  }

  ApplicationDeliveryLogsController.$inject = [
    '$scope',
    '$stateParams',
    '$q',
    '$log',
    'moment',
    'app.model.modelManager',
    'viewEventDetailView',
    'viewExecutionDetailView',
    'triggerBuildDetailView'
  ];

  /**
   * @name ApplicationDeliveryLogsController
   * @constructor
   * @param {object} $scope - the controller's $scope
   * @param {object} $stateParams - the UI router $stateParams service
   * @param {object} $q - the angular $q service
   * @param {object} $log - the angular $log service
   * @param {object} moment - the moment timezone component
   * @param {app.model.modelManager} modelManager - the Model management service
   * @param {viewEventDetailView} viewEvent - show event details slide out
   * @param {viewExecutionDetailView} viewExecution - show execution details slide out
   * @param {triggerBuildDetailView} viewTriggerBuild - show trigger builds slide out
   * @property {object} model - the Cloud Foundry Applications Model
   * @property {object} hceModel - the Code Engine Applications Model
   * @property {object} hasProject - true if a HCE project exists for this application, null if still determining
   * @property {object} last - contains the last successful build, test and deploy events
   * @property {string} id - the application GUID
   */
  function ApplicationDeliveryLogsController($scope, $stateParams, $q, $log, moment, modelManager, viewEvent,
                                             viewExecution, viewTriggerBuild) {
    this.model = modelManager.retrieve('cloud-foundry.model.application');
    this.hceModel = modelManager.retrieve('cloud-foundry.model.hce');
    this.cnsiModel = modelManager.retrieve('app.model.serviceInstance');
    this.hceCnsi = {};
    this.hasProject = null;
    this.last = {};
    this.id = $stateParams.guid;
    // Pass through anything needed by prototype extend
    this.views = {
      viewEvent: viewEvent,
      viewExecution: viewExecution,
      viewTriggerBuild: viewTriggerBuild
    };
    this.$q = $q;
    this.moment = moment;
    this.$log = $log;
    this.$scope = $scope;

    var that = this;

    /* eslint-disable */
    // TODO (kdomico): RC .. Hi! I've used the same github user approach. Update here as well or let me know if I need
    // to do it. See https://jira.hpcloud.net/browse/TEAMFOUR-623. There's a number of unit tests implement for this
    // at the moment. They will also need to be updated. I can do that part, just let me know the PR
    /* eslint-enable */
<<<<<<< HEAD
    this.cnsiModel.list()
      .then(function () {
        var hceCnsis = _.filter(that.cnsiModel.serviceInstances, {cnsi_type: 'hce'}) || [];
        if (hceCnsis.length > 0) {
          that.hceCnsi = hceCnsis[0];
          return that.hceModel.getUserByGithubId(that.hceCnsi.guid, '123456')
            .then(function () {
              return that.hceModel.getProjects(that.hceCnsi.guid)
                .then(function () {
                  return that.hceModel.getProject(that.model.application.summary.name);
                });
            }, function (response) {
              if (response.status === 404) {
                that.hceModel.createUser(that.hceCnsi.guid, '123456', 'login', 'token');
              }
            });
        } else {
          return $q.reject('No CNSI found');
        }
      })
=======
    this.addMock = false;
    this.haveBackend = true;

    if (this.haveBackend) {
      promise = this.cnsiModel.list()
        .then(function () {
          var hceCnsis = _.filter(that.cnsiModel.serviceInstances, {cnsi_type: 'hce'}) || [];
          if (hceCnsis.length > 0) {
            that.hceCnsi = hceCnsis[0];
            return that.hceModel.getProjects(that.hceCnsi.guid)
              .then(function () {
                return that.hceModel.getProject(that.model.application.summary.name);
              });
          } else {
            return $q.reject('No CNSI found');
          }
        });
    } else {
      promise = $q.when({});
    }

    that.debouncedUpdateVisibleExecutions = _.debounce(function (visibleExecutions) {
      that.updateVisibleExecutions(visibleExecutions);
    }, 500);

    $scope.$on("$destroy", function () {
      if (that.debouncedUpdateVisibleExecutions) {
        that.debouncedUpdateVisibleExecutions.cancel();
      }
    });

    promise
>>>>>>> f4c46433
      .then(function (project) {
        that.project = project;
        that.hasProject = !(angular.isUndefined(project) || project === null);
        if (that.hasProject) {
          that.updateData();
        }
      })
      .catch(function () {
        that.hasProject = 'error';
      });

    that.debouncedUpdateVisibleExecutions = _.debounce(function (visibleExecutions) {
      that.updateVisibleExecutions(visibleExecutions);
    }, 500);

    $scope.$on("$destroy", function () {
      if (that.debouncedUpdateVisibleExecutions) {
        that.debouncedUpdateVisibleExecutions.cancel();
      }
    });
  }

  angular.extend(ApplicationDeliveryLogsController.prototype, {

    eventTypes: {
      // Required to determine 'Last Build|Last Test|Last Deploy' summary at top of page
      BUILDING: 'Building',
      TESTING: 'Testing',
      DEPLOYING: 'Deploying',
      // Require to know if the execution has finished (execution state is not trustworthy)
      WATCHDOG_TERMINATED: 'watchdog',
      PIPELINE_COMPLETED: 'pipeline_completed'
    },

    eventStates: {
      // Required to determine if the execution has succeeded|failed
      SUCCEEDED: 'succeeded',
      FAILED: 'failed',
      // Required to show that the execution is still running
      RUNNING: 'running'
    },

    triggerBuild: function () {
      var that = this;
      this.views.viewTriggerBuild.open(this.project, this.hceCnsi.guid).then(function () {
        that.updateData();
      });
    },

    viewExecution: function (execution) {
      var rawExecution = _.find(this.hceModel.data.pipelineExecutions, function (o) {
        return o.id === execution.id;
      });

      this.views.viewExecution.open(rawExecution, this.eventsPerExecution[execution.id], this.hceCnsi.guid);
    },

    viewEventForExecution: function (execution) {
      var events = this.eventsPerExecution[execution.id];

      if (!events || events.length === 0) {
        return;
      }

      this.views.viewEvent.open(events[events.length - 1], this.hceCnsi.guid);
    },

    /**
     * @name ApplicationDeliveryLogsController.updateData
     * @description Fetch all execution and event data. Parse the output
     */
    updateData: function () {
      var that = this;

      // Reset/init the locally cached events and start watching the visible executions (only events for executions that
      // are visible will be fetched)
      that.eventsPerExecution = {};
      // Watch the visible executions. This will internally stop watching if all executions have had their events
      // fetched. Also debounce the execution to avoid initialisation flip flop
      if (that.execWatch) {
        that.execWatch();
      }
      that.execWatch = that.$scope.$watch(function () {
        return that.displayedExecutions;
      }, that.debouncedUpdateVisibleExecutions);

      // Fetch pipeline executions
      var project = this.hceModel.getProject(this.model.application.summary.name);
      this.hceModel.getPipelineExecutions(that.hceCnsi.guid, project.id)
        .then(function () {
          // The ux will need to show additional properties. In order to not muddy the original model make a copy
          that.parsedHceModel = angular.fromJson(angular.toJson(that.hceModel.data));

          for (var i = 0; i < that.parsedHceModel.pipelineExecutions.length; i++) {
            var execution = that.parsedHceModel.pipelineExecutions[i];
            that.parseExecution(execution, that.eventsPerExecution[execution.id]);
          }
        })
        .catch(function (error) {
          that.$log.error('Failed to fetch/process pipeline executions or events: ', error);
        });
    },

    /**
     * @name ApplicationDeliveryLogsController.fetchEvents
     * @description For the given execution find all related events. Also sort events in time order and parse
     * @param {object} eventsPerExecution - execution id : events name:key object
     * @param {string} executionId - id of execution
     * @returns {object} promise to use for completion notification
     */
    fetchEvents: function (eventsPerExecution, executionId) {
      var that = this;
      // Reset the last successful build/test/deploy events
      this.last = {};

      // Fetch events
      return that.hceModel.getPipelineEvents(that.hceCnsi.guid, executionId)
        .then(function (events) {
          for (var i = 0; i < events.length; i++) {
            that.parseEvent(events[i]);
          }
          events = _.orderBy(events, function (event) {
            return event.mEndDate ? event.mEndDate.unix() : Number.MAX_VALUE;
          }, 'asc');
          eventsPerExecution[executionId] = events;
        });
    },

    /**
     * @name ApplicationDeliveryLogsController.parseEvent
     * @description Update the event with the required information for the ux. This includes upfront momentising of
     * dates, calculating duration if missing, localising dates and labels, discovering the latest build/test/deploy
     * events, etc
     * @param {object} event - event to parse
     */
    parseEvent: function (event) {
      event.mEndDate = event.endDate ? moment(event.endDate) : undefined;

      if (!event.duration && (event.startDate && event.endDate)) {
        event.duration = moment(event.startDate).diff(event.endDate);
      }

      if (angular.isDefined(event.duration)) {
        event.durationString = moment.duration(event.duration, 'ms').humanize();
      } else {
        event.durationString = gettext('Unknown');
      }

      // Update event name such that they are set before the table filter is applied. Note the change in tense for
      // building, testing and deploying (we get these events after they've actually finished). It would be good to do
      // this directly in a language file, however these are auto generated.
      switch (event.type) {
        case this.eventTypes.BUILDING:
          event.name = gettext('Build');
          break;
        case this.eventTypes.TESTING:
          event.name = gettext('Test');
          break;
        case this.eventTypes.DEPLOYING:
          event.name = gettext('Deploy');
          break;
        case this.eventTypes.WATCHDOG_TERMINATED:
          event.name = gettext('Terminated');
          break;
        case this.eventTypes.PIPELINE_COMPLETED:
          event.name = gettext('Completed');
          break;
      }

      this.determineLatestEvent(event);
    },

    /**
     * @name ApplicationDeliveryLogsController.determineLatestEvent
     * @description Is this event the latest of it's type for this application? If so track it
     * @param {object} event - HCE event
     */
    determineLatestEvent: function (event) {
      var type = event.type.toLowerCase();
      if (!this.last[type] ||
        event.state === this.eventStates.SUCCEEDED && this.last[type].mEndDate.diff(event.mEndDate) < 0) {
        this.last[type] = event;
      }
    },

    /**
     * @name ApplicationDeliveryLogsController.parseExecution
     * @description Update the execution to contain the required information. Due to the way search works ensure all
     * dates and text is localised before it hits the scope
     * @param {object} execution - execution to update
     * @param {Array} events - HCE events associated with the execution
     */
    parseExecution: function (execution, events) {
      // Used to sort items in table
      execution.reason.mCreatedDate = this.moment(execution.reason.createdDate);

      //The execution result is actually junk, need to look at the latest execution event and use that
      // as the execution result. Also required to update the result with translated text, which makes is searchable.
      if (!events || events.length === 0) {
        // Clear the result
        execution.result = undefined;
        return;
      }

      var event = events[events.length - 1];

      execution.result = this.determineExecutionResult(event);
    },

    /**
     * @name ApplicationDeliveryLogsController.determineExecutionResult
     * @description Determines the execution result from the last received event
     * @param {object} event - Last HCE event of an execution
     * @returns {object} - Content required by UX to display the execution result
     */
    determineExecutionResult: function (event) {
      var hasCompleted =
        event.type === this.eventTypes.PIPELINE_COMPLETED ||
        event.type === this.eventTypes.WATCHDOG_TERMINATED ||
        event.state === this.eventStates.FAILED;

      var result = {
        state: hasCompleted ? event.state : this.eventStates.RUNNING,
        label: event.name
      };

      // Override the label for this specific case. This is the real 'result' of the execution
      if (event.type === this.eventTypes.PIPELINE_COMPLETED) {
        result.label = event.state === this.eventStates.SUCCEEDED ? gettext('Success') : gettext('Failed');
      }

      return result;
    },

    /**
     * @name ApplicationDeliveryLogsController.updateVisibleExecutions
     * @description Only some executions are visible. For thos visible executions fetch their associated events. If
     * all executions have their events stop watching the visibileExecutions collection
     * @param {Array} visibleExecutions - List of executions that are visible to the user
     */
    updateVisibleExecutions: function (visibleExecutions) {
      // Nothing visible? Nothing to update
      if (!visibleExecutions || visibleExecutions.length === 0) {
        return;
      }

      var that = this;

      // Run through each visible execution and fetch it's event (each is a separate call)
      var fetchEventsPromises = [];
      for (var i = 0; i < visibleExecutions.length; i++) {
        var execution = visibleExecutions[i];
        if (!that.eventsPerExecution[execution.id]) {
          fetchEventsPromises.push(that.fetchEvents(that.eventsPerExecution, execution.id));
        }
      }

      if (fetchEventsPromises.length < 1) {
        return;
      }

      // Once all the events for every visible execution has completed parse those events to determine what the
      // execution's 'result' is.
      that.$q.all(fetchEventsPromises).then(function () {
        for (var i = 0; i < visibleExecutions.length; i++) {
          var execution = visibleExecutions[i];
          that.parseExecution(execution, that.eventsPerExecution[execution.id]);
        }

        // Also check that there are more events to fetch. If not then stop watching this collection
        var eventsStillToFetch = _.findIndex(that.parsedHceModel.pipelineExecutions, function (execution) {
          return angular.isUndefined(that.eventsPerExecution[execution.id]);
        });

        if (eventsStillToFetch < 0) {
          that.execWatch();
        }
      });
    }

  });

})();<|MERGE_RESOLUTION|>--- conflicted
+++ resolved
@@ -71,65 +71,19 @@
     var that = this;
 
     /* eslint-disable */
-    // TODO (kdomico): RC .. Hi! I've used the same github user approach. Update here as well or let me know if I need
-    // to do it. See https://jira.hpcloud.net/browse/TEAMFOUR-623. There's a number of unit tests implement for this
-    // at the moment. They will also need to be updated. I can do that part, just let me know the PR
-    /* eslint-enable */
-<<<<<<< HEAD
     this.cnsiModel.list()
       .then(function () {
         var hceCnsis = _.filter(that.cnsiModel.serviceInstances, {cnsi_type: 'hce'}) || [];
         if (hceCnsis.length > 0) {
           that.hceCnsi = hceCnsis[0];
-          return that.hceModel.getUserByGithubId(that.hceCnsi.guid, '123456')
-            .then(function () {
-              return that.hceModel.getProjects(that.hceCnsi.guid)
-                .then(function () {
-                  return that.hceModel.getProject(that.model.application.summary.name);
-                });
-            }, function (response) {
-              if (response.status === 404) {
-                that.hceModel.createUser(that.hceCnsi.guid, '123456', 'login', 'token');
-              }
-            });
-        } else {
-          return $q.reject('No CNSI found');
-        }
-      })
-=======
-    this.addMock = false;
-    this.haveBackend = true;
-
-    if (this.haveBackend) {
-      promise = this.cnsiModel.list()
-        .then(function () {
-          var hceCnsis = _.filter(that.cnsiModel.serviceInstances, {cnsi_type: 'hce'}) || [];
-          if (hceCnsis.length > 0) {
-            that.hceCnsi = hceCnsis[0];
             return that.hceModel.getProjects(that.hceCnsi.guid)
               .then(function () {
                 return that.hceModel.getProject(that.model.application.summary.name);
               });
-          } else {
-            return $q.reject('No CNSI found');
-          }
-        });
-    } else {
-      promise = $q.when({});
-    }
-
-    that.debouncedUpdateVisibleExecutions = _.debounce(function (visibleExecutions) {
-      that.updateVisibleExecutions(visibleExecutions);
-    }, 500);
-
-    $scope.$on("$destroy", function () {
-      if (that.debouncedUpdateVisibleExecutions) {
-        that.debouncedUpdateVisibleExecutions.cancel();
-      }
-    });
-
-    promise
->>>>>>> f4c46433
+        } else {
+          return $q.reject('No CNSI found');
+        }
+      })
       .then(function (project) {
         that.project = project;
         that.hasProject = !(angular.isUndefined(project) || project === null);
