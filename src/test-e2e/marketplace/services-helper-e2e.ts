<<<<<<< HEAD
import { CFResponse } from '../../frontend/app/store/types/api.types';
import { E2ESetup, e2e } from '../e2e';
import { CFRequestHelpers } from '../helpers/cf-request-helpers';
import { promise, browser } from 'protractor';
=======
import { browser, promise } from 'protractor';

import { CFResponse, createEmptyCfResponse } from '../../frontend/app/store/types/api.types';
import { e2e, E2ESetup } from '../e2e';
>>>>>>> 123e7218
import { CFHelpers } from '../helpers/cf-helpers';
import { CFRequestHelpers } from '../helpers/cf-request-helpers';
import { CreateServiceInstance } from './create-service-instance.po';

export class ServicesHelperE2E {

  cfRequestHelper: CFRequestHelpers;
  cfHelper: CFHelpers;
  createServiceInstance: CreateServiceInstance;
  serviceInstanceName: string;

  constructor(public e2eSetup: E2ESetup, createServiceInstance: CreateServiceInstance = null) {
    this.cfRequestHelper = new CFRequestHelpers(e2eSetup);
    this.cfHelper = new CFHelpers(e2eSetup);
    this.createServiceInstance = createServiceInstance;
    const testTime = (new Date()).toISOString();
    this.serviceInstanceName = `serviceInstance-${testTime}`;
  }

  fetchServices = (cfGuid: string): promise.Promise<CFResponse> => {
    return this.cfRequestHelper.sendCfGet(
      cfGuid,
      'services?page=1&results-per-page=100&inline-relations-depth=1&include-relations=service_plans'
    );
  }

  fetchServicesInstances = (cfGuid: string): promise.Promise<CFResponse> => {
    return this.cfRequestHelper.sendCfGet(
      cfGuid,
      'service_instances?page=1&results-per-page=100'
    );
  }

  deleteServiceInstance = (cfGuid: string, serviceGuid: string): promise.Promise<CFResponse> => {
    return this.cfRequestHelper.sendCfDelete(
      cfGuid,
      `service_instances/${serviceGuid}?async=false&recursive=true`
    );
  }

<<<<<<< HEAD
  createService = (serviceName: string, marketplaceMode = false) => {

    // Select CF/Org/Space
    this.setCfOrgSpace(null, null, marketplaceMode);
    this.createServiceInstance.stepper.next();

    if (!marketplaceMode) {
      // Select Service
      this.setServiceSelection(serviceName);
      this.createServiceInstance.stepper.next();
    }
=======
  createService = () => {
    browser.wait(this.canBindAppStep()
      .then(canBindApp => {
        this.createServiceInstance.waitForPage();

        // Select CF/Org/Space
        this.setCfOrgSpace();
        this.createServiceInstance.stepper.next();

        // Select Service
        this.setServiceSelection();
        this.createServiceInstance.stepper.next();
>>>>>>> 123e7218

        // Select Service Plan
        this.setServicePlan();
        this.createServiceInstance.stepper.next();

        // Bind App
        if (canBindApp) {
          this.setBindApp();
          this.createServiceInstance.stepper.next();
        }

        this.setServiceInstanceDetail();

        this.createServiceInstance.stepper.next();
      })
    );
  }

  canBindAppStep = (): promise.Promise<boolean> => {
    const cf = e2e.secrets.getDefaultCFEndpoint();
    const endpointGuid = e2e.helper.getEndpointGuid(e2e.info, cf.name);
    return this.cfHelper.fetchSpace(endpointGuid, cf.testSpace)
      .then(space => space.metadata.guid)
      .then(spaceGuid => this.cfHelper.fetchAppsCountInSpace(endpointGuid, spaceGuid))
      .then(totalAppsInSpace => !!totalAppsInSpace);
  }


  setServiceInstanceDetail = () => {
    this.createServiceInstance.stepper.waitForStep('Service Instance');
    expect(this.createServiceInstance.stepper.canPrevious()).toBeTruthy();
    expect(this.createServiceInstance.stepper.canNext()).toBeFalsy();
    expect(this.createServiceInstance.stepper.canCancel()).toBeTruthy();
    this.createServiceInstance.stepper.setServiceName(this.serviceInstanceName);
    expect(this.createServiceInstance.stepper.canNext()).toBeTruthy();
  }

  setBindApp = () => {
    this.createServiceInstance.stepper.waitForStep('Bind App (Optional)');
    // Optional step can be skipped
    expect(this.createServiceInstance.stepper.canPrevious()).toBeTruthy();
    expect(this.createServiceInstance.stepper.canNext()).toBeTruthy();
    expect(this.createServiceInstance.stepper.canCancel()).toBeTruthy();
  }

  setServicePlan = () => {
    this.createServiceInstance.stepper.waitForStep('Select Plan');
    // Should have a plan auto-selected
    expect(this.createServiceInstance.stepper.canPrevious()).toBeTruthy();
    expect(this.createServiceInstance.stepper.canNext()).toBeTruthy();
    expect(this.createServiceInstance.stepper.canCancel()).toBeTruthy();
  }

<<<<<<< HEAD
  setServiceSelection = (serviceName: string, expectFailure = false) => {
    expect(this.createServiceInstance.stepper.canPrevious()).toBeTruthy();
    expect(this.createServiceInstance.stepper.canNext()).toBeFalsy();
    this.createServiceInstance.stepper.waitForStep('Select Service');
    this.createServiceInstance.stepper.setService(serviceName, expectFailure);
    if (!expectFailure) {
      expect(this.createServiceInstance.stepper.canNext()).toBeTruthy();
      expect(this.createServiceInstance.stepper.canCancel()).toBeTruthy();
    }
  }

  setCfOrgSpace = (orgName: string = null, spaceName: string = null, marketplaceMode = false) => {
    if (!marketplaceMode) {
      this.createServiceInstance.stepper.setCf(e2e.secrets.getDefaultCFEndpoint().name);
    }
    this.createServiceInstance.stepper.setOrg(!!orgName ? orgName : e2e.secrets.getDefaultCFEndpoint().testOrg);
    this.createServiceInstance.stepper.setSpace(!!spaceName ? spaceName : e2e.secrets.getDefaultCFEndpoint().testSpace);
=======
  setServiceSelection = () => {
    this.createServiceInstance.stepper.waitForStep('Select Service');
    expect(this.createServiceInstance.stepper.canPrevious()).toBeTruthy();
    expect(this.createServiceInstance.stepper.canNext()).toBeFalsy();
    this.createServiceInstance.stepper.setService(e2e.secrets.getDefaultCFEndpoint().testService);
    expect(this.createServiceInstance.stepper.canNext()).toBeTruthy();
    expect(this.createServiceInstance.stepper.canCancel()).toBeTruthy();
  }

  setCfOrgSpace = () => {
    this.createServiceInstance.stepper.waitForStep('Cloud Foundry');
    expect(this.createServiceInstance.stepper.canNext()).toBeFalsy();
    this.createServiceInstance.stepper.setCf(e2e.secrets.getDefaultCFEndpoint().name);
    this.createServiceInstance.stepper.setOrg(e2e.secrets.getDefaultCFEndpoint().testOrg);
    this.createServiceInstance.stepper.setSpace(e2e.secrets.getDefaultCFEndpoint().testSpace);
>>>>>>> 123e7218
    expect(this.createServiceInstance.stepper.canNext()).toBeTruthy();
    expect(this.createServiceInstance.stepper.canCancel()).toBeTruthy();
  }

  cleanUpServiceInstance(serviceInstanceName: string): promise.Promise<any> {
    const getCfCnsi = this.cfRequestHelper.getCfGuid();
    let cfGuid: string;
    return getCfCnsi.then(guid => {
      cfGuid = guid;
      return this.fetchServicesInstances(cfGuid);
    }).then(response => {
      const services = response.resources;
      const serviceInstance = services.filter(service => service.entity.name === serviceInstanceName)[0];
      if (serviceInstance) {
        return this.deleteServiceInstance(cfGuid, serviceInstance.metadata.guid);
      }
      const p = promise.defer<any>();
      p.fulfill(createEmptyCfResponse());
      return p;
    });
  }

}
<|MERGE_RESOLUTION|>--- conflicted
+++ resolved
@@ -1,14 +1,7 @@
-<<<<<<< HEAD
-import { CFResponse } from '../../frontend/app/store/types/api.types';
-import { E2ESetup, e2e } from '../e2e';
-import { CFRequestHelpers } from '../helpers/cf-request-helpers';
-import { promise, browser } from 'protractor';
-=======
 import { browser, promise } from 'protractor';
 
 import { CFResponse, createEmptyCfResponse } from '../../frontend/app/store/types/api.types';
 import { e2e, E2ESetup } from '../e2e';
->>>>>>> 123e7218
 import { CFHelpers } from '../helpers/cf-helpers';
 import { CFRequestHelpers } from '../helpers/cf-request-helpers';
 import { CreateServiceInstance } from './create-service-instance.po';
@@ -49,32 +42,21 @@
     );
   }
 
-<<<<<<< HEAD
   createService = (serviceName: string, marketplaceMode = false) => {
+    browser.wait(this.canBindAppStep()
+      .then(canBindApp => {
+        this.createServiceInstance.waitForPage();
 
-    // Select CF/Org/Space
+        // Select CF/Org/Space
     this.setCfOrgSpace(null, null, marketplaceMode);
-    this.createServiceInstance.stepper.next();
+        this.createServiceInstance.stepper.next();
 
+        // Select Service
     if (!marketplaceMode) {
       // Select Service
       this.setServiceSelection(serviceName);
       this.createServiceInstance.stepper.next();
     }
-=======
-  createService = () => {
-    browser.wait(this.canBindAppStep()
-      .then(canBindApp => {
-        this.createServiceInstance.waitForPage();
-
-        // Select CF/Org/Space
-        this.setCfOrgSpace();
-        this.createServiceInstance.stepper.next();
-
-        // Select Service
-        this.setServiceSelection();
-        this.createServiceInstance.stepper.next();
->>>>>>> 123e7218
 
         // Select Service Plan
         this.setServicePlan();
@@ -102,14 +84,12 @@
       .then(totalAppsInSpace => !!totalAppsInSpace);
   }
 
-
   setServiceInstanceDetail = () => {
     this.createServiceInstance.stepper.waitForStep('Service Instance');
     expect(this.createServiceInstance.stepper.canPrevious()).toBeTruthy();
     expect(this.createServiceInstance.stepper.canNext()).toBeFalsy();
     expect(this.createServiceInstance.stepper.canCancel()).toBeTruthy();
     this.createServiceInstance.stepper.setServiceName(this.serviceInstanceName);
-    expect(this.createServiceInstance.stepper.canNext()).toBeTruthy();
   }
 
   setBindApp = () => {
@@ -128,7 +108,6 @@
     expect(this.createServiceInstance.stepper.canCancel()).toBeTruthy();
   }
 
-<<<<<<< HEAD
   setServiceSelection = (serviceName: string, expectFailure = false) => {
     expect(this.createServiceInstance.stepper.canPrevious()).toBeTruthy();
     expect(this.createServiceInstance.stepper.canNext()).toBeFalsy();
@@ -146,23 +125,6 @@
     }
     this.createServiceInstance.stepper.setOrg(!!orgName ? orgName : e2e.secrets.getDefaultCFEndpoint().testOrg);
     this.createServiceInstance.stepper.setSpace(!!spaceName ? spaceName : e2e.secrets.getDefaultCFEndpoint().testSpace);
-=======
-  setServiceSelection = () => {
-    this.createServiceInstance.stepper.waitForStep('Select Service');
-    expect(this.createServiceInstance.stepper.canPrevious()).toBeTruthy();
-    expect(this.createServiceInstance.stepper.canNext()).toBeFalsy();
-    this.createServiceInstance.stepper.setService(e2e.secrets.getDefaultCFEndpoint().testService);
-    expect(this.createServiceInstance.stepper.canNext()).toBeTruthy();
-    expect(this.createServiceInstance.stepper.canCancel()).toBeTruthy();
-  }
-
-  setCfOrgSpace = () => {
-    this.createServiceInstance.stepper.waitForStep('Cloud Foundry');
-    expect(this.createServiceInstance.stepper.canNext()).toBeFalsy();
-    this.createServiceInstance.stepper.setCf(e2e.secrets.getDefaultCFEndpoint().name);
-    this.createServiceInstance.stepper.setOrg(e2e.secrets.getDefaultCFEndpoint().testOrg);
-    this.createServiceInstance.stepper.setSpace(e2e.secrets.getDefaultCFEndpoint().testSpace);
->>>>>>> 123e7218
     expect(this.createServiceInstance.stepper.canNext()).toBeTruthy();
     expect(this.createServiceInstance.stepper.canCancel()).toBeTruthy();
   }
