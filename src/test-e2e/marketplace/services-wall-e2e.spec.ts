--- conflicted
+++ resolved
@@ -41,7 +41,6 @@
       createServiceInstance.waitForPage();
       servicesHelperE2E.createService(e2e.secrets.getDefaultCFEndpoint().services.publicService.name);
     });
-<<<<<<< HEAD
 
   });
 
@@ -50,8 +49,6 @@
     servicesWallPage.waitForPage();
     servicesWallPage.serviceInstancesList.header.clearSearchText();
     servicesWallPage.serviceInstancesList.header.selectFilterOption(0, 0);
-=======
->>>>>>> e95e4c07
   });
 
   it('- should reach service instances wall page', () => {
