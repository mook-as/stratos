export interface E2ECred {
  username: string;
  password: string;
}

export interface E2ECreds {
  admin: E2ECred;
  nonAdmin?: E2ECred;
}

export interface E2EEndpointConfig {
  name: string;
  url: string;
  skipSSLValidation: boolean;
  creds: E2ECreds;
}

export interface ServiceConfig {
  invalidOrgName?: string;
  invalidSpaceName?: string;
  name: string;
}
export interface E2EServicesConfig {
  publicService: ServiceConfig;
  privateService: ServiceConfig;
  spaceScopedService: ServiceConfig;
}

export interface E2EConfigCloudFoundry extends E2EEndpointConfig {
  testOrg: string;
  testSpace: string;
  testDeployApp: string;
<<<<<<< HEAD
  testDeployAppStack: string;
  testService: string;
=======
  services: E2EServicesConfig;
>>>>>>> 7d1f738b
}

export interface E2EEndpointTypeConfig extends E2EEndpointConfig {
  type: string;
  typeLabel: string;
}

export interface E2EEndpointsConfig {
  cf?: [
    E2EConfigCloudFoundry
  ];
}

export interface E2EConfig {
  consoleUsers: E2ECreds;
  endpoints: E2EEndpointsConfig;
  skipSSLValidation: boolean;
  headless: boolean;
}<|MERGE_RESOLUTION|>--- conflicted
+++ resolved
@@ -30,12 +30,8 @@
   testOrg: string;
   testSpace: string;
   testDeployApp: string;
-<<<<<<< HEAD
   testDeployAppStack: string;
-  testService: string;
-=======
   services: E2EServicesConfig;
->>>>>>> 7d1f738b
 }
 
 export interface E2EEndpointTypeConfig extends E2EEndpointConfig {
