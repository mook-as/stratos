import { E2EConfigCloudFoundry } from '../e2e.types';
import { browser, promise } from 'protractor';

import { IApp, IRoute, ISpace } from '../../frontend/app/core/cf-api.types';
import { APIResource } from '../../frontend/app/store/types/api.types';
import { e2e, E2ESetup } from '../e2e';
import { CFHelpers } from '../helpers/cf-helpers';
import { CFRequestHelpers } from '../helpers/cf-request-helpers';
import { E2EHelpers } from '../helpers/e2e-helpers';

const customAppLabel = E2EHelpers.e2eItemPrefix + (process.env.CUSTOM_APP_LABEL || process.env.USER);

export class ApplicationE2eHelper {

  cfRequestHelper: CFRequestHelpers;
  cfHelper: CFHelpers;

  constructor(public e2eSetup: E2ESetup) {
    this.cfRequestHelper = new CFRequestHelpers(e2eSetup);
    this.cfHelper = new CFHelpers(e2eSetup);
  }

  static createApplicationName = (isoTime?: string, postFix?: string): string =>
<<<<<<< HEAD
    E2EHelpers.createCustomName(customAppLabel + postFix, isoTime).toLowerCase()
=======
    E2EHelpers.createCustomName(customAppLabel + (postFix || ''), isoTime).toLowerCase()
>>>>>>> f4e0a7dc
  static createRouteName = (isoTime?: string): string =>
    E2EHelpers.createCustomName('route-' + customAppLabel, isoTime).toLowerCase().replace(/[-:.]+/g, '')

  /**
   * Get default sanitized URL name for App
   * @param {string} appName Name of the app
   * @returns {string} URL friendly name
   */
  static getHostName = (appName) => appName.replace(/[\.:-]/g, '_');

  fetchAppInDefaultOrgSpace = (
    appName?: string,
    appGuid?: string,
    cfGuid?: string,
    spaceGuid?: string
  ): promise.Promise<{ cfGuid: string, app: APIResource<IApp> }> => {

    const cfGuidP: promise.Promise<string> = cfGuid ? promise.fullyResolved(cfGuid) : this.cfHelper.fetchDefaultCfGuid();
    const spaceGuidP: promise.Promise<string> = spaceGuid ? promise.fullyResolved(spaceGuid) : this.cfHelper.fetchDefaultSpaceGuid();

    const appP: promise.Promise<APIResource<IApp>> = promise.all([cfGuidP, spaceGuidP]).then(([cfGuid1, spaceGuid1]) => {
      return appName ? this.fetchApp(cfGuid1, spaceGuid1, appName) : this.fetchAppByGuid(cfGuid1, appGuid);
    });

    return appP.then(app => ({ cfGuid: CFHelpers.cachedDefaultCfGuid, app })).catch(e => {
      e2e.log('Failed to fetch application in default cf, org and space: ' + e);
      throw e;
    });
  }

  fetchApp = (cfGuid: string, spaceGuid: string, appName: string): promise.Promise<APIResource<IApp>> => {
    return this.cfHelper.basicFetchApp(cfGuid, spaceGuid, appName).then(json => {
      if (json.total_results < 1) {
        return null;
      } else if (json.total_results === 1) {
        return json.resources[0];
      } else {
        throw new Error('There should only be one app, found multiple. App Name: ' + appName);
      }
    });
  }

  fetchAppByGuid = (cfGuid: string, appGuid: string): promise.Promise<APIResource<IApp>> => {
    return this.cfRequestHelper.sendCfGet<APIResource<IApp>>(cfGuid, 'apps/' + appGuid);
  }

  private chain<T>(
    currentValue: T,
    nextChainFc: () => promise.Promise<T>,
    maxChain: number,
    abortChainFc: (val: T) => boolean,
    count = 0): promise.Promise<T> {
    if (count >= maxChain || abortChainFc(currentValue)) {
      return promise.fullyResolved(currentValue);
    }
    e2e.debugLog('Chaining requests. Count: ' + count);

    return nextChainFc().then(res => {
      if (abortChainFc(res)) {
        return promise.fullyResolved<T>(res);
      }
      browser.sleep(500);
      return this.chain<T>(res, nextChainFc, maxChain, abortChainFc, ++count);
    });
  }

  deleteApplication = (
    haveApp?: {
      cfGuid: string,
      app: APIResource<IApp>
    },
    needApp?: {
      appName?: string,
      appGuid?: string
    },
    pollForMissingRoutes = true
  ): promise.Promise<any> => {
    if (!haveApp && !needApp) {
      e2e.debugLog(`Skipping Deleting App...`);
      return;
    }

    let cfGuid = haveApp ? haveApp.cfGuid : null;

    const appP: promise.Promise<APIResource<IApp>> = haveApp ?
      this.fetchAppByGuid(haveApp.cfGuid, haveApp.app.metadata.guid) :
      this.fetchAppInDefaultOrgSpace(needApp.appName, needApp.appGuid).then(res => {
        cfGuid = res.cfGuid;
        return res.app;
      });

    e2e.debugLog(`Deleting App...`);

    return appP
      .then(app => {
        e2e.debugLog(`'${app.entity.name}': Found app to delete`);

        const promises = [];

        // Delete service instance
        const serviceBindings = app.entity.service_bindings || [];
        serviceBindings.forEach(serviceBinding => {
          const url = 'service_instances/' + serviceBinding.entity.service_instance_guid + '?recursive=true&async=false';
          promises.push(this.cfRequestHelper.sendCfDelete(cfGuid, url));
        });

        // Delete route
        // If we have zero routes, attempt 10 times to fetch a populated route list
        const routes: promise.Promise<APIResource<IRoute>[]> = this.chain<APIResource<IRoute>[]>(
          app.entity.routes,
          () => this.cfHelper.fetchAppRoutes(cfGuid, app.metadata.guid),
          pollForMissingRoutes ? 10 : 0,
          (res) => !!res && !!res.length
        );

        promises.push(routes.then(appRoutes => {
          if (!appRoutes || !appRoutes.length) {
            e2e.debugLog(`'${app.entity.name}': Deleting App Routes... None found'. `);
            return promise.fullyResolved({});
          }
          e2e.debugLog(`'${app.entity.name}': Deleting App Routes... '${appRoutes.map(route => route.entity.host).join(',')}'. `);
          return promise.all(appRoutes.map(route =>
            this.cfRequestHelper.sendCfDelete(cfGuid, 'routes/' + route.metadata.guid + '?q=recursive=true&async=false')
          ));
        }));

        const deps = promise.all(promises).catch(err => {
          const errorString = `Failed to delete routes or services attached to an app`;
          e2e.log(`${errorString}: ${err}`);
          return promise.rejected(errorString);
        });

        const cfRequestHelper = this.cfRequestHelper;

        // Delete app
        return deps.then(() => this.cfHelper.basicDeleteApp(cfGuid, app.metadata.guid)).then(() => {
          e2e.debugLog(`'${app.entity.name}': Successfully deleted.`);
        });
      })
      .catch(err => fail(`Failed to delete app or associated dependencies: ${err}`));
  }

  createApp(cfGuid: string, orgName: string, spaceName: string, appName: string, endpoint: E2EConfigCloudFoundry) {
    return browser.driver.wait(
      this.cfHelper.addOrgIfMissingForEndpointUsers(cfGuid, endpoint, orgName)
        .then(org => this.cfHelper.addSpaceIfMissingForEndpointUsers(cfGuid, org.metadata.guid, org.entity.name, spaceName, endpoint))
        .then(space => {
          expect(space).not.toBeNull();
          return promise.all([
            this.cfHelper.basicCreateApp(cfGuid, space.metadata.guid, appName),
            promise.fullyResolved(space)
          ]);
        })
        .then(([app, space]: [APIResource<IApp>, APIResource<ISpace>]) => {
          return this.fetchApp(cfGuid, space.metadata.guid, appName);
        })
    );
  }

}

<|MERGE_RESOLUTION|>--- conflicted
+++ resolved
@@ -21,11 +21,7 @@
   }
 
   static createApplicationName = (isoTime?: string, postFix?: string): string =>
-<<<<<<< HEAD
-    E2EHelpers.createCustomName(customAppLabel + postFix, isoTime).toLowerCase()
-=======
     E2EHelpers.createCustomName(customAppLabel + (postFix || ''), isoTime).toLowerCase()
->>>>>>> f4e0a7dc
   static createRouteName = (isoTime?: string): string =>
     E2EHelpers.createCustomName('route-' + customAppLabel, isoTime).toLowerCase().replace(/[-:.]+/g, '')
 
