--- conflicted
+++ resolved
@@ -48,14 +48,6 @@
     });
   }
 
-<<<<<<< HEAD
-    const deps = promise.all(promises).catch(err => {
-      const errorString = `Failed to delete routes or services attached to an app`;
-      /* tslint:disable */
-      console.log(`${errorString}: ${err}`);
-      /* tslint:enable */
-      return promise.rejected(errorString);
-=======
   fetchApp = (cfGuid: string, spaceGuid: string, appName: string): promise.Promise<APIResource<IApp>> => {
     return this.cfHelper.basicFetchApp(cfGuid, spaceGuid, appName).then(json => {
       if (json.total_results < 1) {
@@ -65,7 +57,6 @@
       } else {
         throw new Error('There should only be one app, found multiple. App Name: ' + appName);
       }
->>>>>>> 7c89b0de
     });
   }
 
