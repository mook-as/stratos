--- conflicted
+++ resolved
@@ -1,11 +1,10 @@
 import { browser, promise } from 'protractor';
 
-import { IApp } from '../../frontend/app/core/cf-api.types';
-import { APIResource } from '../../frontend/app/store/types/api.types';
 import { ApplicationsPage } from '../applications/applications.po';
 import { e2e } from '../e2e';
 import { CFHelpers } from '../helpers/cf-helpers';
 import { ConsoleUserType } from '../helpers/e2e-helpers';
+import { CFPage } from '../po/cf-page.po';
 import { ConfirmDialogComponent } from '../po/confirm-dialog';
 import { SideNavigation, SideNavMenuItem } from '../po/side-nav.po';
 import { ApplicationE2eHelper } from './application-e2e-helpers';
@@ -16,10 +15,6 @@
 import { ApplicationPageSummaryTab } from './po/application-page-summary.po';
 import { ApplicationPageVariablesTab } from './po/application-page-variables.po';
 import { ApplicationBasePage } from './po/application-page.po';
-<<<<<<< HEAD
-=======
-import { CFPage } from '../po/cf-page.po';
->>>>>>> 6bd8e5a2
 
 let nav: SideNavigation;
 let appWall: ApplicationsPage;
@@ -69,12 +64,12 @@
     beforeAll(() => nav.goto(SideNavMenuItem.Applications));
 
     // Might take a bit longer to deploy the app than the global default timeout allows
-    beforeEach(function() {
+    beforeEach(function () {
       originalTimeout = jasmine.DEFAULT_TIMEOUT_INTERVAL;
       jasmine.DEFAULT_TIMEOUT_INTERVAL = 120000;
     });
 
-    afterEach(function() {
+    afterEach(function () {
       jasmine.DEFAULT_TIMEOUT_INTERVAL = originalTimeout;
     });
 
@@ -161,7 +156,7 @@
 
         // Press next to get to overrides step
         deployApp.stepper.next();
-        });
+      });
 
       it('Should pass Overrides step', () => {
         e2e.debugLog(`${loggingPrefix} Overrides Step`);
