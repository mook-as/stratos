--- conflicted
+++ resolved
@@ -176,16 +176,11 @@
     let appBasePage: ApplicationBasePage;
 
     beforeAll(() => {
-<<<<<<< HEAD
-      browser.wait(applicationE2eHelper.fetchAppInDefaultOrgSpace(appName)
+      browser.wait(applicationE2eHelper.fetchAppInDefaultOrgSpace(testAppName)
         .then(res => {
           expect(res).toBeTruthy('Failed to fetch app, is it deployed in the default space?');
-          return res;
+          appDetails = res;
         })
-=======
-      browser.wait(applicationE2eHelper.fetchAppInDefaultOrgSpace(testAppName)
->>>>>>> 8c3b4c28
-        .then(res => { appDetails = res; })
         .then(() => {
           appBasePage = new ApplicationBasePage(appDetails.cfGuid, appDetails.app.metadata.guid);
           return appBasePage.navigateTo();
