import { browser, by, element } from 'protractor';
import { ElementFinder } from 'protractor/built';
import { E2EEndpointConfig } from '../e2e.types';
import { ConsoleUserType, E2EHelpers } from '../helpers/e2e-helpers';
import { ListComponent, ListTableComponent } from '../po/list.po';
import { Page } from '../po/page.po';
import { SnackBarComponent } from '../po/snackbar.po';

export class EndpointsTable extends ListTableComponent {

  constructor(locator: ElementFinder) {
    super(locator);
  }

  getEndpointData(row: ElementFinder) {
    // Get all of the columns
    return row.all(by.tagName('app-table-cell')).map(col => col.getText()).then((data: string[]) => {
      return {
        name: data[0],
        connected: data[1] === 'cloud_done',
        type: data[2],
        user: data[3],
        isAdmin: data[4].indexOf('Yes') !== -1,
        url: data[5]
      } as EndpointMetadata;
    });
  }

  getAllData() {
    return this.getRows().map(row => this.getEndpointData(row));
  }

  getRowForEndpoint(name: string) {
    return this.getAllData().then(data => {
      const index = data.findIndex((ep: E2EEndpointConfig) => ep.name === name);
      return this.getRows().get(index);
    });
  }

  getEndpointDataForEndpoint(name: string) {
    return this.getAllData().then(data => data.find((d: EndpointMetadata) => d.name === name));
  }

  openActionMenu(row: ElementFinder) {
    row.element(by.css('app-table-cell-actions button')).click();
  }

}
export function resetToLoggedIn(stateSetter, isAdmin) {
  return browser.driver.wait(stateSetter())
    .then(() => {
      const helpers = new E2EHelpers();
      return helpers.setupApp(isAdmin ? ConsoleUserType.admin : ConsoleUserType.user);
    });
}

const NONE_CONNECTED_MSG = 'There are no connected endpoints, connect with your personal credentials to get started.';

export class EndpointsPage extends Page {
  helpers = new E2EHelpers();

  public list = new ListComponent();

  // Endpoints table (as opposed to generic list.table)
  public table = new EndpointsTable(this.list.getComponent());

  constructor() {
    super('/endpoints');
  }

  register() {
    return this.header.getIconButton('add').then(elm => elm.click());
  }

  isNonAdminNoEndpointsPage() {
    return browser.getCurrentUrl().then(url => {
      return url === browser.baseUrl + '/noendpoints';
    });
  }

  isWelcomeMessageAdmin() {
    return this.isWelcomeMessageNonAdmin().then(okay => {
      return okay ? this.isWelcomePromptAdmin() : false;
    });
  }

  isWelcomePromptAdmin() {
    return this.checkWelcomePromptText('Use the Endpoints view to register');
  }

  isWelcomeMessageNonAdmin() {
    return this.checkWelcomeMessageText('There are no registered endpoints');
  }

  isNoneConnectedSnackBar(snackBar: SnackBarComponent) {
    return snackBar.hasMessage(NONE_CONNECTED_MSG);
  }

  private checkWelcomeMessageText(msg: string) {
    return this.checkWelcomeText('.first-line', msg);
  }

  private checkWelcomePromptText(msg: string) {
    return this.checkWelcomeText('.second-line', msg);
  }

  private checkWelcomeText(css: string, msg: string) {
    const textEl = this.getWelcomeMessage().element(by.css(css));
    return textEl.getText().then((text) => {
      return text.trim().indexOf(msg) === 0;
    });
  }

  private getWelcomeMessage(): ElementFinder {
    return element(by.css('.app-no-content-container'));
  }

}

export interface EndpointMetadata {
  name: string;
  url: string;
  type: string;
  user: string;
  isAdmin: boolean;
  connected: boolean;
}
<<<<<<< HEAD

export class EndpointsTable extends ListTableComponent {

  constructor(locator: ElementFinder) {
    super(locator);
  }

  getEndpointData(row: ElementFinder) {
    // Get all of the columns
    return row.all(by.tagName('app-table-cell')).map(col => col.getText()).then(data => {
      return {
        name: data[0],
        connected: data[1] === 'cloud_done',
        type: data[2],
        url: data[3]
      } as EndpointMetadata;
    });
  }

  getAllData() {
    return this.getRows().map(row => this.getEndpointData(row));
  }

  getRowForEndpoint(name: string) {
    return this.getAllData().then(data => {
      const index = data.findIndex((ep: E2EEndpointConfig) => ep.name === name);
      return this.getRows().get(index);
    });
  }

  getEndpointDataForEndpoint(name: string) {
    return this.getAllData().then(data => data.find((d: EndpointMetadata) => d.name === name));
  }

}
=======
>>>>>>> ec1c3614
<|MERGE_RESOLUTION|>--- conflicted
+++ resolved
@@ -125,41 +125,3 @@
   isAdmin: boolean;
   connected: boolean;
 }
-<<<<<<< HEAD
-
-export class EndpointsTable extends ListTableComponent {
-
-  constructor(locator: ElementFinder) {
-    super(locator);
-  }
-
-  getEndpointData(row: ElementFinder) {
-    // Get all of the columns
-    return row.all(by.tagName('app-table-cell')).map(col => col.getText()).then(data => {
-      return {
-        name: data[0],
-        connected: data[1] === 'cloud_done',
-        type: data[2],
-        url: data[3]
-      } as EndpointMetadata;
-    });
-  }
-
-  getAllData() {
-    return this.getRows().map(row => this.getEndpointData(row));
-  }
-
-  getRowForEndpoint(name: string) {
-    return this.getAllData().then(data => {
-      const index = data.findIndex((ep: E2EEndpointConfig) => ep.name === name);
-      return this.getRows().get(index);
-    });
-  }
-
-  getEndpointDataForEndpoint(name: string) {
-    return this.getAllData().then(data => data.find((d: EndpointMetadata) => d.name === name));
-  }
-
-}
-=======
->>>>>>> ec1c3614
