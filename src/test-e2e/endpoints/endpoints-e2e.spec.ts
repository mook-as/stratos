--- conflicted
+++ resolved
@@ -1,10 +1,5 @@
-<<<<<<< HEAD
-=======
 import { browser } from 'protractor';
 
-import { ApplicationsPage } from '../applications/applications.po';
-import { CfTopLevelPage } from '../cloud-foundry/cf-level/cf-top-level-page.po';
->>>>>>> 4da43eba
 import { e2e } from '../e2e';
 import { ConsoleUserType } from '../helpers/e2e-helpers';
 import { MenuComponent } from '../po/menu.po';
