--- conflicted
+++ resolved
@@ -140,10 +140,6 @@
             const snackBar = new SnackBarComponent();
             snackBar.waitUntilShown();
             expect(endpointsPage.isNoneConnectedSnackBar(snackBar)).toBeTruthy();
-<<<<<<< HEAD
-
-=======
->>>>>>> b6f82c5a
             endpointsPage.table.getEndpointDataForEndpoint(toDisconnect.name).then((data: EndpointMetadata) => {
               expect(data.connected).toBeFalsy();
             });
