import { by, element, promise, browser, protractor, Key } from 'protractor';
import { ElementArrayFinder, ElementFinder } from 'protractor/built';
import { Component } from './component.po';
import { MetaCard } from './meta-card.po';
import { PaginatorComponent } from './paginator.po';

const until = protractor.ExpectedConditions;

export interface CardMetadata {
  index: number;
  title: string;
  click: Function;
}

/**
 * Page Object for the List component
 */
export class ListComponent extends Component {

  public table: ListTableComponent;

  public cards: ListCardComponent;

  public header: ListHeaderComponent;

  constructor(locator: ElementFinder = element(by.tagName('app-list'))) {
    super(locator);
    this.table = new ListTableComponent(locator);
    this.cards = new ListCardComponent(locator);
    this.header = new ListHeaderComponent(locator);
  }

  isTableView(): promise.Promise<boolean> {
    const listElement = this.locator.element(by.css('.list-component'));
    return this.hasClass('list-component__table', listElement);
  }

  isCardsView(): promise.Promise<boolean> {
    const listElement = this.locator.element(by.css('.list-component'));
    return this.hasClass('list-component__cards', listElement);
  }

  refresh() {
    this.locator.element(by.id('app-list-refresh-button')).click();
    const refreshIcon = element(by.css('.refresh-icon.refreshing'));
    return browser.wait(until.invisibilityOf(refreshIcon), 10000);
  }

  getTotalResults() {
    const paginator = new PaginatorComponent();
    return paginator.isDisplayed().then(havePaginator => {
      if (havePaginator) {
        return paginator.getTotalResults();
      }
      return this.isCardsView().then(haveCardsView => {
        if (haveCardsView) {
          return this.cards.getCards().count();
        }
        return this.table.getRows().count();
      });
    });
  }

}

// Page Object for the List Table View
export class ListTableComponent extends Component {

  constructor(locator: ElementFinder) {
    super(locator);
  }

  getHeaderText() {
    return this.locator.element(by.css('.list-component__header__left--text')).getText();
  }

  getRows(): ElementArrayFinder {
    return this.locator.all(by.css('.app-table__row'));
  }

  getCell(row, column): ElementFinder {
    return this.getRows().get(row).all(by.css('.app-table__cell')).get(column);
  }

  // Get the data in the table
  getTableDataRaw() {
    const getHeaders = this.locator.all(by.css('.app-table__header-cell')).map(headerCell => headerCell.getText());
    const getRows = this.locator.all(by.css('.app-table__row')).map(row => row.all(by.css('.app-table__cell')).map(cell => cell.getText()));
    return promise.all([getHeaders, getRows]).then(([headers, rows]) => {
      return {
        headers,
        rows
      };
    });
  }

  getTableData() {
    return this.getTableDataRaw().then(tableData => {
      const table = [];
      tableData.rows.forEach((row: string[]) => {
        const tableRow = {};
        row.forEach((cellValue, index) => {
          const headerName = (tableData.headers[index] || 'column-' + index) as string;
          tableRow[headerName.toLowerCase()] = cellValue;
        });
        table.push(tableRow);
      });
      return table;
    });
  }

<<<<<<< HEAD
  waitUntilNotBusy() {
    return Component.waitUntilNotShown(
      this.locator.element(by.css('.table-row__deletion-bar-wrapper'))
    ).then(() => Component.waitUntilNotShown(
      this.locator.element(by.css('.table-row-wrapper__blocked'))
    ));
=======
  selectRow(index: number) {
    return this.locator.all(by.css('.app-table__row')).then(rows => {
      expect(rows.length).toBeGreaterThan(index);
      return rows[index].element(by.css('.mat-radio-button')).click();
    });
>>>>>>> d2216de5
  }
}

// Page Object for the List Card View
export class ListCardComponent extends Component {

  constructor(locator: ElementFinder) {
    super(locator);
  }

  getCardCound() {
    const noRows = this.locator.all(by.css('.no-rows'));
    return noRows.count().then(rows => {
      return rows === 1 ? 0 : this.getCards().count();
    });
  }

  getCards(): ElementArrayFinder {
    return this.locator.all(by.css('app-card:not(.row-filler)'));
  }

  getCard(index: number): MetaCard {
    return new MetaCard(this.getCards().get(index));
  }

  findCardByTitle(title: string): promise.Promise<MetaCard> {
    return this.getCards().filter((elem) => {
      return elem.element(by.cssContainingText('.meta-card__title', title)).isPresent();
    }).then(e => {
      expect(e.length).toBe(1);
      return new MetaCard(e[0]);
    });
  }

  getCardsMetadata(): promise.Promise<CardMetadata[]> {
    return this.getCards().map((elem, index) => {
      return {
        index: index,
        title: elem.element(by.css('.meta-card__title')).getText(),
        click: elem.click,
      };
    });
  }

}
// List Header (filter/search bar)
export class ListHeaderComponent extends Component {

  constructor(locator: ElementFinder) {
    super(locator);
  }

  getListHeader(): ElementFinder {
    return this.locator.element(by.css('.list-component__header'));
  }

  getFilterFormField(): ElementArrayFinder {
    return this.getListHeader()
      .element(by.css('.list-component__header__left--multi-filters'))
      .all(by.tagName('mat-form-field'));
  }

  getRightHeaderSection(): ElementFinder {
    return this.getListHeader().element(by.css('.list-component__header__right'));
  }

  getSearchInputField(): ElementFinder {
    return this.getRightHeaderSection().all(by.css('.filter')).first().element(by.css('input'));
  }

  setSearchText(text: string): promise.Promise<void> {
    const searchField = this.getSearchInputField();
    searchField.click();
    searchField.sendKeys(text);
    return searchField.sendKeys(Key.RETURN);
  }

  getSearchText(): promise.Promise<string> {
    return this.getSearchInputField().getAttribute('value');
  }
  getPlaceholderText(index = 0): promise.Promise<string> {
    return this.getFilterFormField().get(index).element(by.tagName('mat-placeholder')).getText();
  }

  getFilterOptions(index = 0): promise.Promise<ElementFinder[]> {
    this.getFilterFormField().get(index).click();
    return element.all(by.tagName('mat-option')).then((matOptions: ElementFinder[]) => {
      return matOptions;
    });
  }

  getFilterText(index = 0): promise.Promise<string> {
    return this.getFilterFormField().get(index).element(by.css('.mat-select-value')).getText();
  }
  selectFilterOption(index: number): promise.Promise<any> {
    return this.getFilterOptions().then(options => options[index].click());
  }

  getRefreshListButton(): ElementFinder {
    return this.getRightHeaderSection().element(by.css('#app-list-refresh-button'));
  }

  getCardListViewToggleButton(): ElementFinder {
    return this.getRightHeaderSection().element(by.css('#list-card-toggle'));
  }

}<|MERGE_RESOLUTION|>--- conflicted
+++ resolved
@@ -109,20 +109,19 @@
     });
   }
 
-<<<<<<< HEAD
+  selectRow(index: number) {
+    return this.locator.all(by.css('.app-table__row')).then(rows => {
+      expect(rows.length).toBeGreaterThan(index);
+      return rows[index].element(by.css('.mat-radio-button')).click();
+    });
+  }
+  
   waitUntilNotBusy() {
     return Component.waitUntilNotShown(
       this.locator.element(by.css('.table-row__deletion-bar-wrapper'))
     ).then(() => Component.waitUntilNotShown(
       this.locator.element(by.css('.table-row-wrapper__blocked'))
     ));
-=======
-  selectRow(index: number) {
-    return this.locator.all(by.css('.app-table__row')).then(rows => {
-      expect(rows.length).toBeGreaterThan(index);
-      return rows[index].element(by.css('.mat-radio-button')).click();
-    });
->>>>>>> d2216de5
   }
 }
 
