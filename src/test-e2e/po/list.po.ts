--- conflicted
+++ resolved
@@ -60,11 +60,7 @@
     });
   }
 
-<<<<<<< HEAD
-  selectRow(index: number, radioButton = true) {
-=======
-  selectRow(index: number): promise.Promise<any> {
->>>>>>> 47629dae
+  selectRow(index: number, radioButton = true): promise.Promise<any> {
     return this.locator.all(by.css('.app-table__row')).then(rows => {
       expect(rows.length).toBeGreaterThan(index);
       return rows[index].element(by.css(radioButton ? '.mat-radio-button' : '.mat-checkbox')).click();
