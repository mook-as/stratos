--- conflicted
+++ resolved
@@ -262,7 +262,6 @@
   getDefault(): Component {
     return new Component(element(by.css('.list-component__default-no-entries')));
   }
-<<<<<<< HEAD
 
   getCustom(): Component {
     return new Component(element(by.css('app-no-content-message')));
@@ -271,8 +270,6 @@
   getCustomLineOne(): promise.Promise<string> {
     return this.getCustom().getComponent().element(by.css('.first-line')).getText();
   }
-}
-=======
 }
 /**
  * Page Object for the List component
@@ -330,4 +327,3 @@
   }
 
 }
->>>>>>> 4f807118
