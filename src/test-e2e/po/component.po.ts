--- conflicted
+++ resolved
@@ -10,19 +10,14 @@
  */
 export class Component {
 
-<<<<<<< HEAD
-  public static waitUntilShown(elm): promise.Promise<void> {
+  public static waitUntilShown(elm, failMsg?: string): promise.Promise<void> {
     const comp = new Component(elm);
-    return comp.waitUntilShown();
+    return comp.waitUntilShown(failMsg);
   }
 
-  public static waitUntilNotShown(elm): promise.Promise<void> {
+  public static waitUntilNotShown(elm, failMsg?: string): promise.Promise<void> {
     const comp = new Component(elm);
-    return comp.waitUntilNotShown();
-=======
-  public static waitUntilNotShown(elm, failMsg?: string): promise.Promise<void> {
-    return browser.wait(until.invisibilityOf(elm), 5000, failMsg);
->>>>>>> cdf0f533
+    return comp.waitUntilNotShown(failMsg);
   }
 
   public static scrollIntoView(elm: ElementFinder): promise.Promise<void> {
