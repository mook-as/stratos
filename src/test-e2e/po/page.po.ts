import { browser, by, element, promise, protractor } from 'protractor';

import { E2EHelpers } from '../helpers/e2e-helpers';
import { BreadcrumbsComponent } from './breadcrumbs.po';
import { LoadingIndicatorComponent } from './loading-indicator.po';
import { PageHeader } from './page-header.po';
import { PageSubHeaderComponent } from './page-subheader.po';
import { SideNavigation } from './side-nav.po';


const until = protractor.ExpectedConditions;

/**
 * Base Page Object can be inherited by appropriate pages
 */
export abstract class Page {

  // Side navigation
  public sideNav = new SideNavigation();

  // Top header bar (if present)
  public header = new PageHeader();

  // Subheader (if present)
  public subHeader = new PageSubHeaderComponent();

  // Breadcrumbs (if present)
  public breadcrumbs = new BreadcrumbsComponent();

  // Loading page indicator (if present)
  public loadingIndicator = new LoadingIndicatorComponent();

  // Helpers
  public helpers = new E2EHelpers();

  constructor(public navLink?: string) { }

  navigateTo(): promise.Promise<any> {
    return browser.get(this.navLink);
  }

  isActivePage(): promise.Promise<boolean> {
    return browser.getCurrentUrl().then(url => url === this.getUrl());
  }

  isActivePageOrChildPage(): promise.Promise<boolean> {
    return browser.getCurrentUrl().then(url => {
      return url.startsWith(this.getUrl());
    });
  }

  isChildPage(childPath: string): promise.Promise<boolean> {
    if (!childPath.startsWith('/')) {
      childPath = '/' + childPath;
    }
    return browser.getCurrentUrl().then(url => {
      return url === browser.baseUrl + this.navLink + childPath;
    });
  }

  waitForPage() {
<<<<<<< HEAD
    expect(this.navLink.startsWith('/')).toBeTruthy();
    return browser.wait(until.urlIs(this.getUrl()), 20000, `Failed to wait for page with navlink '${this.navLink}'`);
=======
    expect(this.navLink.startsWith('/')).toBeTruthy('navLink should start with a /');
    browser.wait(until.urlIs(this.getUrl()), 20000, `Failed to wait for page with navlink '${this.navLink}'`);
>>>>>>> caa08f90
  }

  waitForPageDataLoaded() {
    this.waitForPage();
    return browser.wait(until.stalenessOf(element(by.tagName('app-loading-page'))), 20000);
  }

  waitForPageOrChildPage() {
    expect(this.navLink.startsWith('/')).toBeTruthy();
    browser.wait(until.urlContains(this.getUrl()), 20000);
  }

  waitForChildPage(childPath: string) {
    expect(this.navLink.startsWith('/')).toBeTruthy();
    browser.wait(until.urlContains(browser.baseUrl + this.navLink + childPath), 20000);
  }
  private getUrl = () => browser.baseUrl + this.navLink;
}<|MERGE_RESOLUTION|>--- conflicted
+++ resolved
@@ -59,13 +59,8 @@
   }
 
   waitForPage() {
-<<<<<<< HEAD
-    expect(this.navLink.startsWith('/')).toBeTruthy();
+    expect(this.navLink.startsWith('/')).toBeTruthy('navLink should start with a /');
     return browser.wait(until.urlIs(this.getUrl()), 20000, `Failed to wait for page with navlink '${this.navLink}'`);
-=======
-    expect(this.navLink.startsWith('/')).toBeTruthy('navLink should start with a /');
-    browser.wait(until.urlIs(this.getUrl()), 20000, `Failed to wait for page with navlink '${this.navLink}'`);
->>>>>>> caa08f90
   }
 
   waitForPageDataLoaded() {
