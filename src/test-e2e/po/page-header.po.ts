<<<<<<< HEAD
import { browser, by, element, ElementFinder, promise } from 'protractor';
=======
import { browser, by, element, promise, ElementFinder, protractor } from 'protractor';
>>>>>>> f618c23e
import { ElementArrayFinder } from 'protractor/built';

import { Component } from './component.po';
import { MenuComponent } from './menu.po';

/**
 * Page Object for page header
 */
export class PageHeader extends Component {

  constructor() {
    super(element(by.tagName('app-page-header')));
  }
  private readonly until = protractor.ExpectedConditions;
  private readonly pageTitleSelector = '.page-header h1';

  getIconButtons(): ElementArrayFinder {
    return this.locator.all(by.css('.page-header button.mat-icon-button'));
  }

  getIconButton(iconName: string) {
    return this.getIconButtons().map(button => {
      return button.getText();
    }).then(icons => {
      const index = icons.findIndex(name => name === iconName);
      return this.getIconButtons().get(index);
    });
  }

  clickIconButton(iconName: string): promise.Promise<void> {
    return this.getIconButton(iconName).then(btn => btn.click());
  }

  hasIconButton(iconName: string): promise.Promise<boolean> {
    return this.getIconButton(iconName).then(btn => btn && btn.isDisplayed());
  }

  getTitle(): ElementFinder {
    const element = this.locator.element(by.css(this.pageTitleSelector));
    browser.wait(this.until.presenceOf(element), 20000);
    return element;
  }

  getTitleText(): promise.Promise<string> {
    return this.getTitle().getText();
  }

  logout(): promise.Promise<any> {
    return this.clickIconButton('more_vert').then(() => {
      browser.driver.sleep(2000);
      const menu = new MenuComponent();
      menu.waitUntilShown();
      menu.clickItem('Logout');
      browser.driver.sleep(2000);
      return browser.waitForAngular();
    });
  }

}<|MERGE_RESOLUTION|>--- conflicted
+++ resolved
@@ -1,8 +1,4 @@
-<<<<<<< HEAD
-import { browser, by, element, ElementFinder, promise } from 'protractor';
-=======
-import { browser, by, element, promise, ElementFinder, protractor } from 'protractor';
->>>>>>> f618c23e
+import { browser, by, element, ElementFinder, promise, protractor } from 'protractor';
 import { ElementArrayFinder } from 'protractor/built';
 
 import { Component } from './component.po';
