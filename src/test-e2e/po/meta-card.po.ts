--- conflicted
+++ resolved
@@ -4,7 +4,6 @@
 import { Component } from './component.po';
 import { MenuComponent } from './menu.po';
 
-<<<<<<< HEAD
 const until = protractor.ExpectedConditions;
 
 export enum MetaCardTitleType {
@@ -16,11 +15,11 @@
    * Title text is in a custom div (used to inline title with action menu)
    */
   CUSTOM = '.meta-card__title'
-=======
-export interface MetaCardItem  {
+}
+
+export interface MetaCardItem {
   key: promise.Promise<string>;
   value: promise.Promise<string>;
->>>>>>> 3fc8e33a
 }
 
 export class MetaCard extends Component {
@@ -55,10 +54,10 @@
 
   getMetaCardItems(): promise.Promise<MetaCardItem[]> {
     const metaCardRows = this.elementFinder.all(by.css('.meta-card-item-row'));
-    return metaCardRows.then((rows: ElementFinder[]) => rows.map( row => ({
+    return metaCardRows.then((rows: ElementFinder[]) => rows.map(row => ({
       key: row.element(by.css('.meta-card-item__key')).getText(),
-      value:  row.element(by.css('.meta-card-item__value')).getText()
-     })));
+      value: row.element(by.css('.meta-card-item__value')).getText()
+    })));
   }
 
   click() {
