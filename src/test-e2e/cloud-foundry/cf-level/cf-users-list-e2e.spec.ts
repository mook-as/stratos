<<<<<<< HEAD
import { setupCfUserTableTests } from '../users-list-e2e.helper';
=======
import { protractor } from 'protractor';

import { e2e } from '../../e2e';
import { E2EHelpers } from '../../helpers/e2e-helpers';
import { extendE2ETestTime } from '../../helpers/extend-test-helpers';
import { CFUsersListComponent } from '../../po/cf-users-list.po';
import { setUpTestOrgSpaceE2eTest } from '../users-list-e2e.helper';
>>>>>>> 4c4279c8
import { CfTopLevelPage } from './cf-top-level-page.po';

describe('Cf Users List -', () => {
<<<<<<< HEAD
  setupCfUserTableTests(true, (cfGuid) => {
    const cfPage = CfTopLevelPage.forEndpoint(cfGuid);
    cfPage.navigateTo();
    cfPage.waitForPageOrChildPage();
    cfPage.loadingIndicator.waitUntilNotShown();
    return cfPage.goToUsersTab();
  });
=======

  const orgName = E2EHelpers.createCustomName(customOrgSpacesLabel);
  const spaceName = E2EHelpers.createCustomName(customOrgSpacesLabel);
  const userName = e2e.secrets.getDefaultCFEndpoint().creds.nonAdmin.username;

  let cfPage, cfGuid, cfHelper;

  beforeAll(() => {
    setUpTestOrgSpaceE2eTest(orgName, spaceName, userName).then(res => {
      cfHelper = res.cfHelper;
      cfGuid = res.cfGuid;
    });
    protractor.promise.controlFlow().execute(() => {
      cfPage = CfTopLevelPage.forEndpoint(cfGuid);
      cfPage.navigateTo();
      cfPage.waitForPageOrChildPage();
      cfPage.loadingIndicator.waitUntilNotShown();
      return cfPage.goToUsersTab();
    });
  });

  const timeout = 60000;
  extendE2ETestTime(timeout);

  it('Correct role pills shown, pills removed successfully', () => {
    expect(cfPage.isActivePageOrChildPage()).toBeTruthy();
    const usersTable = new CFUsersListComponent();
    usersTable.header.setSearchText(userName);
    expect(usersTable.getTotalResults()).toBe(1);

    const userRowIndex = 0;
    usersTable.expandOrgsChips(userRowIndex);
    usersTable.expandSpaceChips(userRowIndex);

    // Check user pill is present and cannot remove
    const orgUserChip = usersTable.getPermissionChip(userRowIndex, orgName, null, true, 'User');
    orgUserChip.check(false);

    // Check other pills are present, can be removed and remove
    const spaceDeveloperChip = usersTable.getPermissionChip(userRowIndex, orgName, spaceName, false, 'Developer');
    spaceDeveloperChip.check(true);
    spaceDeveloperChip.remove();
    const spaceAuditorChip = usersTable.getPermissionChip(userRowIndex, orgName, spaceName, false, 'Auditor');
    spaceAuditorChip.check(true);
    spaceAuditorChip.remove();
    const spaceManagerChip = usersTable.getPermissionChip(userRowIndex, orgName, spaceName, false, 'Manager');
    spaceManagerChip.check(true);
    spaceManagerChip.remove();
    const orgBillingManagerChip = usersTable.getPermissionChip(userRowIndex, orgName, null, true, 'Billing Manager');
    orgBillingManagerChip.check(true);
    orgBillingManagerChip.remove();
    const orgAuditorChip = usersTable.getPermissionChip(userRowIndex, orgName, null, true, 'Auditor');
    orgAuditorChip.check(true);
    orgAuditorChip.remove();
    const orgManagerChip = usersTable.getPermissionChip(userRowIndex, orgName, null, true, 'Manager');
    orgManagerChip.check(true);
    orgManagerChip.remove();

    // Check user pill can now be removed and remove it
    orgUserChip.check(true);
    orgUserChip.remove();

  }, timeout);


  afterAll(() => cfHelper.deleteOrgIfExisting(cfGuid, orgName));
>>>>>>> 4c4279c8
});<|MERGE_RESOLUTION|>--- conflicted
+++ resolved
@@ -1,6 +1,3 @@
-<<<<<<< HEAD
-import { setupCfUserTableTests } from '../users-list-e2e.helper';
-=======
 import { protractor } from 'protractor';
 
 import { e2e } from '../../e2e';
@@ -8,19 +5,11 @@
 import { extendE2ETestTime } from '../../helpers/extend-test-helpers';
 import { CFUsersListComponent } from '../../po/cf-users-list.po';
 import { setUpTestOrgSpaceE2eTest } from '../users-list-e2e.helper';
->>>>>>> 4c4279c8
 import { CfTopLevelPage } from './cf-top-level-page.po';
 
+const customOrgSpacesLabel = E2EHelpers.e2eItemPrefix + (process.env.CUSTOM_APP_LABEL || process.env.USER) + '-cf-users';
+
 describe('Cf Users List -', () => {
-<<<<<<< HEAD
-  setupCfUserTableTests(true, (cfGuid) => {
-    const cfPage = CfTopLevelPage.forEndpoint(cfGuid);
-    cfPage.navigateTo();
-    cfPage.waitForPageOrChildPage();
-    cfPage.loadingIndicator.waitUntilNotShown();
-    return cfPage.goToUsersTab();
-  });
-=======
 
   const orgName = E2EHelpers.createCustomName(customOrgSpacesLabel);
   const spaceName = E2EHelpers.createCustomName(customOrgSpacesLabel);
@@ -87,5 +76,4 @@
 
 
   afterAll(() => cfHelper.deleteOrgIfExisting(cfGuid, orgName));
->>>>>>> 4c4279c8
 });