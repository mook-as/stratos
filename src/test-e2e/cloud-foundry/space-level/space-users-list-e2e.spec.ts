<<<<<<< HEAD
import { setupCfUserTableTests } from '../users-list-e2e.helper';
=======
import { protractor } from 'protractor';

import { e2e } from '../../e2e';
import { CFHelpers } from '../../helpers/cf-helpers';
import { E2EHelpers } from '../../helpers/e2e-helpers';
import { extendE2ETestTime } from '../../helpers/extend-test-helpers';
import { CFUsersListComponent } from '../../po/cf-users-list.po';
import { setUpTestOrgSpaceE2eTest } from '../users-list-e2e.helper';
>>>>>>> 4c4279c8
import { CfSpaceLevelPage } from './cf-space-level-page.po';

describe('Space Users List -', () => {
<<<<<<< HEAD
  setupCfUserTableTests(false, (cfGuid, orgGuid, spaceGuid) => {
    const spacePage = CfSpaceLevelPage.forEndpoint(cfGuid, orgGuid, spaceGuid);
    spacePage.navigateTo();
    spacePage.waitForPageOrChildPage();
    spacePage.loadingIndicator.waitUntilNotShown();
    return spacePage.goToUsersTab();
  });
=======

  const orgName = E2EHelpers.createCustomName(customOrgSpacesLabel);
  const spaceName = E2EHelpers.createCustomName(customOrgSpacesLabel);
  const userName = e2e.secrets.getDefaultCFEndpoint().creds.nonAdmin.username;

  let orgPage, cfGuid, orgGuid, spaceGuid, cfHelper: CFHelpers;

  beforeAll(() => {
    setUpTestOrgSpaceE2eTest(orgName, spaceName, userName).then(res => {
      cfHelper = res.cfHelper;
      cfGuid = res.cfGuid;
      orgGuid = res.orgGuid;
      spaceGuid = res.spaceGuid;
    });
    protractor.promise.controlFlow().execute(() => {
      orgPage = CfSpaceLevelPage.forEndpoint(cfGuid, orgGuid, spaceGuid);
      orgPage.navigateTo();
      orgPage.waitForPageOrChildPage();
      orgPage.loadingIndicator.waitUntilNotShown();
      return orgPage.goToUsersTab();
    });
  });

  const timeout = 60000;
  extendE2ETestTime(timeout);

  it('Correct role pills shown, pills removed successfully', () => {
    expect(orgPage.isActivePageOrChildPage()).toBeTruthy();
    const usersTable = new CFUsersListComponent();
    usersTable.header.setSearchText(userName);
    expect(usersTable.getTotalResults()).toBe(1);

    const userRowIndex = 0;
    usersTable.expandOrgsChips(userRowIndex);
    usersTable.expandSpaceChips(userRowIndex);

    // Check user pill is present and cannot remove
    const orgUserChip = usersTable.getPermissionChip(userRowIndex, null, null, true, 'User');
    orgUserChip.check(false);

    // Check other pills are present, can be removed and remove
    const spaceDeveloperChip = usersTable.getPermissionChip(userRowIndex, null, null, false, 'Developer');
    spaceDeveloperChip.check(true);
    spaceDeveloperChip.remove();
    const spaceAuditorChip = usersTable.getPermissionChip(userRowIndex, null, null, false, 'Auditor');
    spaceAuditorChip.check(true);
    spaceAuditorChip.remove();
    const spaceManagerChip = usersTable.getPermissionChip(userRowIndex, null, null, false, 'Manager');
    spaceManagerChip.check(true);
    spaceManagerChip.remove();
    const orgBillingManagerChip = usersTable.getPermissionChip(userRowIndex, null, null, true, 'Billing Manager');
    orgBillingManagerChip.check(true);
    orgBillingManagerChip.remove();
    const orgAuditorChip = usersTable.getPermissionChip(userRowIndex, null, null, true, 'Auditor');
    orgAuditorChip.check(true);
    orgAuditorChip.remove();
    const orgManagerChip = usersTable.getPermissionChip(userRowIndex, null, null, true, 'Manager');
    orgManagerChip.check(true);
    orgManagerChip.remove();

    // Check user pill can now be removed and remove it
    orgUserChip.check(true);
    orgUserChip.remove();

    const orgChipList = usersTable.getPermissions(userRowIndex, true);
    expect(orgChipList.getChipElements().count()).toBe(0);

    const spaceChipList = usersTable.getPermissions(userRowIndex, false);
    expect(spaceChipList.getChipElements().count()).toBe(0);
  }, timeout);


  afterAll(() => cfHelper.deleteOrgIfExisting(cfGuid, orgName));
>>>>>>> 4c4279c8
});<|MERGE_RESOLUTION|>--- conflicted
+++ resolved
@@ -1,6 +1,3 @@
-<<<<<<< HEAD
-import { setupCfUserTableTests } from '../users-list-e2e.helper';
-=======
 import { protractor } from 'protractor';
 
 import { e2e } from '../../e2e';
@@ -9,19 +6,11 @@
 import { extendE2ETestTime } from '../../helpers/extend-test-helpers';
 import { CFUsersListComponent } from '../../po/cf-users-list.po';
 import { setUpTestOrgSpaceE2eTest } from '../users-list-e2e.helper';
->>>>>>> 4c4279c8
 import { CfSpaceLevelPage } from './cf-space-level-page.po';
 
+const customOrgSpacesLabel = E2EHelpers.e2eItemPrefix + (process.env.CUSTOM_APP_LABEL || process.env.USER) + '-cf-users';
+
 describe('Space Users List -', () => {
-<<<<<<< HEAD
-  setupCfUserTableTests(false, (cfGuid, orgGuid, spaceGuid) => {
-    const spacePage = CfSpaceLevelPage.forEndpoint(cfGuid, orgGuid, spaceGuid);
-    spacePage.navigateTo();
-    spacePage.waitForPageOrChildPage();
-    spacePage.loadingIndicator.waitUntilNotShown();
-    return spacePage.goToUsersTab();
-  });
-=======
 
   const orgName = E2EHelpers.createCustomName(customOrgSpacesLabel);
   const spaceName = E2EHelpers.createCustomName(customOrgSpacesLabel);
@@ -95,5 +84,4 @@
 
 
   afterAll(() => cfHelper.deleteOrgIfExisting(cfGuid, orgName));
->>>>>>> 4c4279c8
 });