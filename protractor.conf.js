// Protractor configuration file, see link for more information
// https://github.com/angular/protractor/blob/master/lib/config.ts

const {
  SpecReporter
} = require('jasmine-spec-reporter');

const HtmlReporter = require('stratos-protractor-reporter');
const moment = require('moment');
const skipPlugin = require('./src/test-e2e/skip-plugin.js');

var timestamp = moment().format('DD_MM_YYYY-hh.mm.ss');

var reportFolderName = 'stratos-e2e-' + timestamp;

const SECRETS_FILE = 'secrets.yaml';

var fs = require('fs');
var path = require('path');
var yaml = require('js-yaml');

const secretsPath = path.join(__dirname, SECRETS_FILE)
if (!fs.existsSync(secretsPath)) {
  console.log('No secrets.yaml found at ... ', secretsPath);
  console.log('Please provide a secrets.yaml, see `src/test-e2e/secrets.yaml.example` as reference.');
  process.exit(1);
}

let secrets = {};
try {
  secrets = yaml.safeLoad(fs.readFileSync(secretsPath, 'utf8'));
} catch (e) {
  console.log('Invalid e2e secrets.yaml configuration file');
  console.log(e);
  process.exit(1);
}

// This is the maximum amount of time ALL before/after/it's must execute in
const timeout = 60000

exports.config = {
<<<<<<< HEAD
  allScriptsTimeout: timeout,
=======
  allScriptsTimeout: 30000,
>>>>>>> 2bddc71f
  specs: [
    './src/test-e2e/**/*-e2e.spec.ts',
  ],
  exclude: [
    './src/test-e2e/dashboard/dashboard-e2e.spec.ts',
  ],
  capabilities: {
    'browserName': 'chrome',
    chromeOptions: {
      args: ['--no-sandbox']
    }
  },
  directConnect: true,
  framework: 'jasmine',
  jasmineNodeOpts: {
    showColors: true,
    defaultTimeoutInterval: 30000,
    print: function () {}
  },
  params: secrets,
  onPrepare() {
    skipPlugin.install(jasmine);
    require('ts-node').register({
      project: 'src/test-e2e/tsconfig.e2e.json'
    });
    jasmine.getEnv().addReporter(new HtmlReporter({
      baseDirectory: './e2e-reports/' + reportFolderName,
      takeScreenShotsOnlyForFailedSpecs: true,
      docTitle: 'E2E Test Report: ' + timestamp,
      docName: 'index.html',
      logIgnore: [
        /\/auth\/session\/verify - Failed to load resource/g
      ]
    }).getJasmine2Reporter());
    jasmine.getEnv().addReporter(new SpecReporter({
      spec: {
        displayStacktrace: true
      }
    }));
    jasmine.getEnv().addReporter(skipPlugin.reporter());
  }
};

if (secrets.headless) {
  exports.config.capabilities.chromeOptions.args = ['--headless', '--allow-insecure-localhost', '--disable-gpu', '--window-size=1366,768', '--no-sandbox'];
}<|MERGE_RESOLUTION|>--- conflicted
+++ resolved
@@ -36,14 +36,10 @@
 }
 
 // This is the maximum amount of time ALL before/after/it's must execute in
-const timeout = 60000
+const timeout = 30000
 
 exports.config = {
-<<<<<<< HEAD
   allScriptsTimeout: timeout,
-=======
-  allScriptsTimeout: 30000,
->>>>>>> 2bddc71f
   specs: [
     './src/test-e2e/**/*-e2e.spec.ts',
   ],
@@ -60,7 +56,7 @@
   framework: 'jasmine',
   jasmineNodeOpts: {
     showColors: true,
-    defaultTimeoutInterval: 30000,
+    defaultTimeoutInterval: timeout,
     print: function () {}
   },
   params: secrets,
