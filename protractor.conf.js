--- conflicted
+++ resolved
@@ -39,8 +39,7 @@
 
 
 exports.config = {
-<<<<<<< HEAD
-  allScriptsTimeout: 11000,
+  allScriptsTimeout: 30000,
   suites: {
     e2e: [
       './src/test-e2e/login/*-e2e.spec.ts',
@@ -52,15 +51,6 @@
     check: './src/test-e2e/check/*-e2e.spec.ts',
   },
   suite: 'e2e',
-=======
-  allScriptsTimeout: 30000,
-  specs: [
-    './src/test-e2e/**/*-e2e.spec.ts',
-  ],
-  exclude: [
-    './src/test-e2e/dashboard/dashboard-e2e.spec.ts',
-  ],
->>>>>>> d2216de5
   capabilities: {
     'browserName': 'chrome',
     chromeOptions: {
