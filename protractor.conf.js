--- conflicted
+++ resolved
@@ -12,7 +12,9 @@
 const timeReporterPlugin = require('./src/test-e2e/time-reporter-plugin.js');
 const browserReporterPlugin = require('./src/test-e2e/browser-reporter-plugin.js');
 const https = require('https');
-const { ProtractorBrowserLogReporter } = require('jasmine-protractor-browser-log-reporter');
+const {
+  ProtractorBrowserLogReporter
+} = require('jasmine-protractor-browser-log-reporter');
 
 // Test report folder name
 var timestamp = moment().format('YYYYDDMM-hh.mm.ss');
@@ -171,14 +173,7 @@
     print: function () {}
   },
   params: secrets,
-<<<<<<< HEAD
-  plugins: [{
-    package: 'protractor-console',
-    logLevels: ['info', 'warning', 'severe']
-  }],
-=======
   plugins: [],
->>>>>>> e457a611
   onPrepare() {
     // https://webdriver.io/docs/api/chromium.html#setnetworkconditions
     // browser.driver.setNetworkConditions({
