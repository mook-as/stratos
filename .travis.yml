--- conflicted
+++ resolved
@@ -39,11 +39,7 @@
     before_script:
     - curl -sL -o ~/bin/gimme https://raw.githubusercontent.com/travis-ci/gimme/master/gimme
     - chmod +x ~/bin/gimme
-<<<<<<< HEAD
-    - eval "$(gimme 1.12)"
-=======
     - eval "$(gimme 1.12.4)"
->>>>>>> e7540f10
     - go get -u golang.org/x/lint/golint
     script:
     - golint src/jetstream/...
@@ -59,12 +55,7 @@
     before_script:
     - curl -sL -o ~/bin/gimme https://raw.githubusercontent.com/travis-ci/gimme/master/gimme
     - chmod +x ~/bin/gimme
-<<<<<<< HEAD
-    - eval "$(gimme 1.12)"
-    - curl https://raw.githubusercontent.com/golang/dep/master/install.sh | sh
-=======
     - eval "$(gimme 1.12.4)"
->>>>>>> e7540f10
     script:
     - npm run test-backend
   - name: Helm Chart Unit Tests
