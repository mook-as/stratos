--- conflicted
+++ resolved
@@ -31,7 +31,6 @@
   - Test
 jobs:
   include:
-<<<<<<< HEAD
     - stage: Lint
       name: Frontend Lint
       script:
@@ -62,73 +61,26 @@
     - name: Helm Chart Unit Tests
       script:
         - "./deploy/ci/travis/helm-chart-unit-tests.sh"
-    - name: E2E Tests - Long Suite 1
+    - name: E2E Tests - Long Suites
       before_script:
         - "./deploy/ci/travis/job-e2e-before_script.sh"
       script:
         - "./deploy/ci/travis/job-e2e-script.sh longSuite"
-    - name: E2E Tests - Long Suite 2
+    - name: E2E Tests - Manage Users
       before_script:
         - "./deploy/ci/travis/job-e2e-before_script.sh true"
       script:
-        - "./deploy/ci/travis/job-e2e-script.sh longSuite2"
+        - "./deploy/ci/travis/job-e2e-script.sh manageUsers"
+    - name: E2E Tests - Core
+      before_script:
+        - "./deploy/ci/travis/job-e2e-before_script.sh true"
+      script:
+        - "./deploy/ci/travis/job-e2e-script.sh core"
     - name: E2E Tests - All Other Suite
       before_script:
         - "./deploy/ci/travis/job-e2e-before_script.sh"
       script:
-        - "./deploy/ci/travis/job-e2e-script.sh fullMinusLongSuite"
-=======
-  - stage: Lint
-    name: Frontend Lint
-    script:
-    - npm run lint
-  - name: Backend Lint
-    before_script:
-    - curl -sL -o ~/bin/gimme https://raw.githubusercontent.com/travis-ci/gimme/master/gimme
-    - chmod +x ~/bin/gimme
-    - eval "$(gimme 1.12.4)"
-    - go get -u golang.org/x/lint/golint
-    script:
-    - golint src/jetstream/...
-    - ./deploy/ci/travis/update-go-report-card.sh
-  - stage: Test
-    name: Frontend Unit Tests
-    env:
-    - CI_ENV=true
-    script:
-    - npm run test
-    - npm run codecov
-  - name: Backend Unit Tests
-    before_script:
-    - curl -sL -o ~/bin/gimme https://raw.githubusercontent.com/travis-ci/gimme/master/gimme
-    - chmod +x ~/bin/gimme
-    - eval "$(gimme 1.12.4)"
-    script:
-    - npm run test-backend
-  - name: Helm Chart Unit Tests
-    script:
-    - "./deploy/ci/travis/helm-chart-unit-tests.sh"
-  - name: E2E Tests - Long Suites
-    before_script:
-    - "./deploy/ci/travis/job-e2e-before_script.sh"
-    script:
-    - "./deploy/ci/travis/job-e2e-script.sh longSuite"
-  - name: E2E Tests - Manage Users
-    before_script:
-    - "./deploy/ci/travis/job-e2e-before_script.sh true"
-    script:
-    - "./deploy/ci/travis/job-e2e-script.sh manageUsers"
-  - name: E2E Tests - Core
-    before_script:
-    - "./deploy/ci/travis/job-e2e-before_script.sh true"
-    script:
-    - "./deploy/ci/travis/job-e2e-script.sh core"
-  - name: E2E Tests - All Other Suite
-    before_script:
-    - "./deploy/ci/travis/job-e2e-before_script.sh"
-    script:
-    - "./deploy/ci/travis/job-e2e-script.sh fullMinusOtherSuites"
->>>>>>> c6af35db
+        - "./deploy/ci/travis/job-e2e-script.sh fullMinusOtherSuites"
 notifications:
   slack:
     secure: s5SFnFKwzfxLrjGR5lJ2AJG1FSWCKtHdQi8K2Kmx5ZhrYL/7P+KLc/ks18WnzCPoy705LbHCBSULcnWbLjqCpnkKxNjsFAyFl2nZZPxBjl2/mHpulbr3gmultDOrMDbmYL4oWPKBlxKResElz9nQwknlLWZ/L94AIx8zuMfRIWdEt1bJBDAQts4fx2D4cIEx0yZUq7JGAKjSiXKR9eDyMWFb+SWw6mvr5WtFM8uq35rPvRVEfm56LIgSuMUpVeYtnYiY2JP7W8iKX0gD+54wAiSXRZiQVCLJq606/TlJo7j8Na9Dn1Q5XDkX3b3XzcgmEZThoO1GFtv3yNYOVxv+50p2tSnc8CT0VEVOYOGJuz17AESZAYK+AyjEmeZmDiroj1czmIq8/ZYKbmvDYSZgGuDcSkQurX/6BPac6ra69WmSQmwv0tS3A/IzDw7X+CuC+3QubQ7GfaiVe25PUU+tRSEDM4PMUJY8QRF5Q+oeN5NjjWmJBqf/ic2TO2xTU1j+qysdqK34qIV1qyVcPMUIiYW+5ltH71qiy05TSvvfGS+oatRBMzINRl3zl2gOV1CKNU801XehRKCx9XDCw5NL1HSx5HD5psOyBRpAMYYBOqa+rv9VAza9MsfpslCoibg5rdrq4rZqqUgRhayNp/LKzlhe/g62+qbGNT+iFuHtB+Y=