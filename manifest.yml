applications:
  - name: console
<<<<<<< HEAD
    memory: 1024M
=======
    memory: 1512M
>>>>>>> 4cfbe410
    disk_quota: 1024M
    host: console
    timeout: 180
    buildpack: https://github.com/cloudfoundry-incubator/stratos-buildpack#v2
    health-check-type: port<|MERGE_RESOLUTION|>--- conflicted
+++ resolved
@@ -1,10 +1,6 @@
 applications:
   - name: console
-<<<<<<< HEAD
-    memory: 1024M
-=======
     memory: 1512M
->>>>>>> 4cfbe410
     disk_quota: 1024M
     host: console
     timeout: 180
