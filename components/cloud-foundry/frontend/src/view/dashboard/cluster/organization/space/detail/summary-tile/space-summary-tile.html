<gallery-card class="cluster-gallery-card space-summary-tile"
              card-data="spaceSummaryTileCtrl.cardData"
              card-actions="spaceSummaryTileCtrl.actions"
              card-actions-position="actions-menu-right">
  <div class="col-md-5" ng-if="spaceSummaryTileCtrl.spaceDetail().details">
    <dl class="dl-horizontal">
      <dt translate>space-info.summary.label.apps</dt>
      <dd>{{ spaceSummaryTileCtrl.spaceDetail().details.totalApps }}</dd>
      <dt translate>space-info.summary.label.instances</dt>
      <dd>{{ spaceSummaryTileCtrl.spaceDetail().details.totalAppInstances }} / {{ spaceSummaryTileCtrl.spaceDetail().details.appInstancesQuota | infinityFilter }}</dd>
      <dt translate>space-info.summary.label.services</dt>
      <dd>{{ spaceSummaryTileCtrl.spaceDetail().details.totalServices }} / {{ spaceSummaryTileCtrl.spaceDetail().details.servicesQuota | infinityFilter }}</dd>
      <dt translate>space-info.summary.label.routes</dt>
      <dd>{{ spaceSummaryTileCtrl.spaceDetail().details.totalRoutes }} / {{ spaceSummaryTileCtrl.spaceDetail().details.routesQuota | infinityFilter }}</dd>
      <!--<dt ng-if="spaceSummaryTileCtrl.spaceDetail()" translate>DISK</dt>-->
      <!--<dd ng-if="spaceSummaryTileCtrl.spaceDetail()" >{{'1'}}</dd>-->
      <dt translate>space-info.summary.label.memory</dt>
      <dd>{{ spaceSummaryTileCtrl.memory }}</dd>
<<<<<<< HEAD
      <dt translate>space-info.summary.label.ssh</dt>
      <dd>{{ spaceSummaryTileCtrl.spaceDetail().details.space.entity.allow_ssh || 'false' }}</dd>

=======
      <dt translate>cf.ssh.access</dt>
      <dd ng-if="!spaceSummaryTileCtrl.hasSshAccess()">
        <status-indicator status="false"
          on-icon="check_box" off-icon="check_box_outline_blank"
          on-label="cf.ssh.available" off-label="cf.ssh.unavailable"
          off-class="console-status-normal" on-class="console-status-normal">
        </status-indicator>
      </dd>
      <dd ng-if="spaceSummaryTileCtrl.hasSshAccess()">
        <status-indicator status="spaceSummaryTileCtrl.spaceDetail().details.space.entity.allow_ssh"
          on-icon="check_box" off-icon="check_box_outline_blank"
          on-label="cf.ssh.allowed" off-label="cf.ssh.disallowed"
          off-class="console-status-normal" on-class="console-status-normal">
        </status-indicator>
      </dd>
>>>>>>> 793a5660
    </dl>
  </div>
  <div class="col-md-7" ng-if="spaceSummaryTileCtrl.spaceDetail().details && spaceSummaryTileCtrl.userServiceInstance.serviceInstances[spaceSummaryTileCtrl.clusterGuid].api_endpoint">
    <dl class="dl-horizontal">
      <dt translate>space-info.summary.label.orgRole</dt>
      <dd>{{ spaceSummaryTileCtrl.roles.join(', ') }}</dd>
      <dt translate>space-info.summary.label.address</dt>
      <dd>{{ spaceSummaryTileCtrl.getEndpoint() }}</dd>
      <dt translate>space-info.summary.label.cli</dt>
      <dd><a ng-click="spaceSummaryTileCtrl.showCliCommands()" class="btn btn-link" translate>cf.cli-common.button-text</a></dd>
      <dt translate>space-info.summary.label.username</dt>
      <dd>{{ spaceSummaryTileCtrl.userName }}</dd>
      <dt translate>space-info.summary.label.status</dt>
      <dd translate>{{ spaceSummaryTileCtrl.isAdmin ? 'roles.cf-admin' : 'roles.cf-user' }}</dd>
    </dl>
  </div>
</gallery-card>
<|MERGE_RESOLUTION|>--- conflicted
+++ resolved
@@ -16,11 +16,6 @@
       <!--<dd ng-if="spaceSummaryTileCtrl.spaceDetail()" >{{'1'}}</dd>-->
       <dt translate>space-info.summary.label.memory</dt>
       <dd>{{ spaceSummaryTileCtrl.memory }}</dd>
-<<<<<<< HEAD
-      <dt translate>space-info.summary.label.ssh</dt>
-      <dd>{{ spaceSummaryTileCtrl.spaceDetail().details.space.entity.allow_ssh || 'false' }}</dd>
-
-=======
       <dt translate>cf.ssh.access</dt>
       <dd ng-if="!spaceSummaryTileCtrl.hasSshAccess()">
         <status-indicator status="false"
@@ -36,7 +31,6 @@
           off-class="console-status-normal" on-class="console-status-normal">
         </status-indicator>
       </dd>
->>>>>>> 793a5660
     </dl>
   </div>
   <div class="col-md-7" ng-if="spaceSummaryTileCtrl.spaceDetail().details && spaceSummaryTileCtrl.userServiceInstance.serviceInstances[spaceSummaryTileCtrl.clusterGuid].api_endpoint">
