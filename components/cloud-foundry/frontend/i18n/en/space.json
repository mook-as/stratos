{
  "space-info": {
    "title": "Space : {{name}}",
    "summary": {
      "title": "Summary",
      "label": {
        "apps": "applications",
        "instances": "application instances",
        "services": "services",
        "routes": "routes",
        "memory": "memory usage",
        "ssh": "ssh enabled",
        "orgRole": "cf space role",
        "address": "instance address",
        "cli": "cf interactions",
        "username": "account username",
        "status": "account status"
      }
    },
    "rename-action": "Rename Space",
    "rename-dialog": {
      "title": "Rename Space",
      "space-label": "Space Name",
      "space-error-required": "Name is required",
      "space-error-unique": "Name must be unique",
      "success-notification": "Space '{{name}}' successfully updated"
    },
    "delete-action": "Delete Space",
    "delete-dialog": {
      "title": "Delete Space",
      "description": "Are you sure you want to delete space '{{name}}'?",
      "success-notification": "Space '{{name}}' successfully deleted",
      "error-message": "Failed to delete space"
    },
    "delete-route-action": "Delete Route",
    "unmap-route-action": "Unmap Route",
    "detach-service-action": "Detach Service",
    "delete-service-action": "Delete Service",
<<<<<<< HEAD
    "tabs": {
      "show-all-button": "Show All",
      "column.action": "action",
      "applications": {
        "title": "Applications",
        "columns": {
          "applications": "applications",
          "state": "state",
          "created": "created on",
          "instances": "instances"
        },
        "none": "There are no applications in this space",
        "show-all-button": "@:space-info.tabs.show-all-button"
      },
      "services": {
        "title": "Service Instances",
        "columns": {
          "services": "service instances",
          "type": "type",
          "plan": "plan",
          "attached": "application attached",
          "action": "@:space-info.tabs.column.action"
        },
        "none": "You have no service instances",
        "show-all-button": "@:space-info.tabs.show-all-button"
      },
      "routes": {
        "title": "Routes",
        "columns": {
          "route": "route",
          "attached": "application attached",
          "action": "@:space-info.tabs.column.action"
        },
        "none": "You have no routes",
        "show-all-button": "@:space-info.tabs.show-all-button"
      },
      "users": {
        "title": "Users"
      }
    }
  },
  "space-tile": {
    "role-label": "role",
    "applications-label": "applications",
    "instances-label": "app instances",
    "services-label": "service instances",
    "memory-label": "memory utilization"
  },
  "space-list": {
    "none": "You have no spaces"
=======
    "ssh": {
      "allow": {
        "allow": "Allow SSH Access",
        "title": "Allow SSH Access",
        "prompt": "Please confirm that you wish to allow SSH access for space '{{name}}'.",
        "confirm": "Allow",
        "error": "An error occurred allowing SSH Access for the space."
      },
      "disallow": {
        "disallow": "Disallow SSH Access",
        "title": "Disallow SSH Access",
        "prompt": "Please confirm that you wish to disallow SSH access for space '{{name}}'.",
        "confirm": "Disallow",
        "error": "An error occurred disallowing SSH Access for the space."
      }
    }
>>>>>>> 793a5660
  }
}<|MERGE_RESOLUTION|>--- conflicted
+++ resolved
@@ -14,7 +14,23 @@
         "address": "instance address",
         "cli": "cf interactions",
         "username": "account username",
-        "status": "account status"
+        "status": "account status",
+            "ssh": {
+      "allow": {
+        "allow": "Allow SSH Access",
+        "title": "Allow SSH Access",
+        "prompt": "Please confirm that you wish to allow SSH access for space '{{name}}'.",
+        "confirm": "Allow",
+        "error": "An error occurred allowing SSH Access for the space."
+      },
+      "disallow": {
+        "disallow": "Disallow SSH Access",
+        "title": "Disallow SSH Access",
+        "prompt": "Please confirm that you wish to disallow SSH access for space '{{name}}'.",
+        "confirm": "Disallow",
+        "error": "An error occurred disallowing SSH Access for the space."
+      }
+    }
       }
     },
     "rename-action": "Rename Space",
@@ -36,7 +52,6 @@
     "unmap-route-action": "Unmap Route",
     "detach-service-action": "Detach Service",
     "delete-service-action": "Delete Service",
-<<<<<<< HEAD
     "tabs": {
       "show-all-button": "Show All",
       "column.action": "action",
@@ -87,23 +102,5 @@
   },
   "space-list": {
     "none": "You have no spaces"
-=======
-    "ssh": {
-      "allow": {
-        "allow": "Allow SSH Access",
-        "title": "Allow SSH Access",
-        "prompt": "Please confirm that you wish to allow SSH access for space '{{name}}'.",
-        "confirm": "Allow",
-        "error": "An error occurred allowing SSH Access for the space."
-      },
-      "disallow": {
-        "disallow": "Disallow SSH Access",
-        "title": "Disallow SSH Access",
-        "prompt": "Please confirm that you wish to disallow SSH access for space '{{name}}'.",
-        "confirm": "Disallow",
-        "error": "An error occurred disallowing SSH Access for the space."
-      }
-    }
->>>>>>> 793a5660
   }
 }