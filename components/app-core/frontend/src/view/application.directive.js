(function () {
  'use strict';

  angular
    .module('app.view')
    .directive('application', application);

  /**
   * @namespace app.view.application
   * @memberof app.view
   * @name application
   * @property {app.view.application.ApplicationController} controller - the application controller
   * @property {string} controllerAs - the application controller identifier
   * @property {string} templateUrl - the application template filepath
   * @returns {object} The application directive definition object
   */
  function application() {
    return {
      controller: ApplicationController,
      controllerAs: 'applicationCtrl',
      templateUrl: 'app/view/application.html'
    };
  }

  /**
   * @namespace app.view.application.ApplicationController
   * @memberof app.view.application
   * @name ApplicationController
   * @param {app.utils.appEventService} appEventService - the event bus service
   * @param {app.model.modelManager} modelManager - the application model manager
   * @param {app.model.loginManager} loginManager - the login management service
   * @param {app.view.appUpgradeCheck} appUpgradeCheck - the upgrade check service
   * @param {object} appLocalStorage - the Local Storage In Service
   * @param {object} appSelectLanguage - the Language Selection dialogService
   * @param {object} appUtilsService - the App Utils service
   * @param {app.view.consoleSetupCheck} consoleSetupCheck - the Console Setup checkservice
   * @param {object} $timeout - Angular $timeout service
   * @param {$stateParams} $stateParams - Angular ui-router $stateParams service
   * @param {$window} $window - Angular $window service
   * @param {$rootScope} $rootScope - Angular $rootScope service
   * @param {$scope} $scope - Angular $scope service
   * @property {app.utils.appEventService} appEventService - the event bus service
   * @property {app.model.modelManager} modelManager - the application model manager
   * @property {app.view.appUpgradeCheck} appUpgradeCheck - the upgrade check service
   * @property {$window} $window - Angular $window service
   * @property {boolean} loggedIn - a flag indicating if user logged in
   * @property {boolean} failedLogin - a flag indicating if user login failed due to bad credentials.
   * @property {boolean} serverErrorOnLogin - a flag indicating if user login failed because of a server error.
   * @class
   */
  function ApplicationController(appEventService, modelManager, loginManager, appUpgradeCheck, appLocalStorage,
<<<<<<< HEAD
                                 appSelectLanguage, appUtilsService, consoleSetupCheck, $timeout, $state, $stateParams, $window, $rootScope, $scope) {
=======
                                 appSelectLanguage, appUtilsService, consoleSetupCheck, $timeout, $stateParams, $window, $rootScope, $scope) {
>>>>>>> bf8c0bf1

    var vm = this;

    vm.appUpgradeCheck = appUpgradeCheck;
    vm.consoleSetupCheck = consoleSetupCheck;
    vm.showLanguageSelection = showLanguageSelection;
    vm.loggedIn = false;
    vm.serverFailedToRespond = false;
    vm.showGlobalSpinner = false;
    vm.ready = false;
    vm.failedLogin = false;
    vm.serverErrorOnLogin = false;
    vm.hideNavigation = $stateParams.hideNavigation;
    vm.hideSecondNavigation = $stateParams.hideSecondNavigation;
    vm.hideBottomNavigation = $stateParams.hideBottomNavigation;
    vm.hideAccount = $stateParams.hideAccount;
    vm.navbarIconsOnly = false;
    vm.isEndpointsDashboardAvailable = appUtilsService.isPluginAvailable('endpointsDashboard');

    vm.login = login;
    vm.logout = logout;
    vm.reload = reload;

    if (loginManager.isEnabled()) {
      $timeout(function () {
        verifySessionOrCheckUpgrade();
      }, 0);
    } else {
      vm.ready = true;
      vm.loggedIn = true;
      vm.failedLogin = false;
      appEventService.$emit(appEventService.events.LOGIN, !!vm.redirectState);
    }

    // Navigation options
    $rootScope.$on('$stateChangeSuccess', function (event, toState, toParams) {  // eslint-disable-line angular/on-watch
      vm.hideNavigation = toParams.hideNavigation;
      vm.hideSecondNavigation = toParams.hideSecondNavigation;
      vm.hideBottomNavigation = toParams.hideBottomNavigation;
      vm.hideAccount = toParams.hideAccount;
    });

    // Read back and persist the state of the navigation bar to local storage
    vm.navbarIconsOnly = appLocalStorage.getItem('navbarIconsOnly', 'false') === 'true';
    $scope.$watch(function () {
      return vm.navbarIconsOnly;
    }, function (nv, ov) {
      if (nv !== ov) {
        appLocalStorage.setItem('navbarIconsOnly', nv);
      }
    });

    /**
     * @function showLanguageSelection
     * @memberof app.view.application.ApplicationController
     * @description Shows the Language Selection dialog
     * @public
     */
    function showLanguageSelection() {
      appSelectLanguage.show();
    }

    /**
     * @function verifySession
     * @memberof app.view.application.ApplicationController
     * @description verify session
     * @returns {object} Promise object for session verification
     * @public
     */
    function verifySession() {
      return modelManager.retrieve('app.model.account')
        .verifySession()
        .then(function () {
          onLoggedIn();
        });
    }

    /**
     * @function verifySessionOrCheckUpgrade
     * @memberof app.view.application.ApplicationController
     * @description Verify session or use version endpoint to check if an upgrade is in progress
     * @public
     */
    function verifySessionOrCheckUpgrade() {
      verifySession().catch(function (response) {
        // We only care about 503 - use upgrade service to determine if this is an upgrade
        if (appUpgradeCheck.isUpgrading(response)) {
          // Upgrade service will cause the upgrade page to be displayed to the user
          appUpgradeCheck.responseError(response);
          // Need to pretend that we are logged in to hide the login page and show the upgrade page
          vm.loggedIn = true;
        }

        // Check if console is not setup
        if (consoleSetupCheck.setupRequired(response)) {
          consoleSetupCheck.responseError(response);
          vm.loggedIn = true;
        }
      }).finally(function () {
        vm.ready = true;
      });
    }

    /**
     * @function login
     * @memberof app.view.application.ApplicationController
     * @description Log in to the application
     * @param {string} username - the username
     * @param {string} password - the password
     * @public
     */
    function login(username, password) {
      modelManager.retrieve('app.model.account')
        .login(username, password)
        .then(
          function () {
            onLoggedIn();
          },
          function (response) {
            onLoginFailed(response);
          }
        );
    }

    /**
     * @function onLoggedIn
     * @memberof app.view.application.ApplicationController
     * @description Logged-in event handler
     * @emits LOGIN
     * @private
     */
    function onLoggedIn() {
      vm.loggedIn = true;
      vm.failedLogin = false;
      vm.serverErrorOnLogin = false;
      vm.serverFailedToRespond = false;
      vm.showGlobalSpinner = true;
      vm.redirectState = false;

      // If we have a setup error, then we don't want to continue login to some other page
      // We will redirect to our error page instead
      var continueLogin = true;

      /**
       * Show cluster registration if user is ITOps (hdp3.admin).
       * Otherwise, show service instance registration as a
       * developer if unregistered.
       */
      var account = modelManager.retrieve('app.model.account');

      // Fetch the list of services instances
      /* eslint-disable */
      // TODO: If this fails, we should show a notification message
      /* eslint-enable */
      modelManager.retrieve('app.model.serviceInstance')
        .list()
        .then(function onSuccess(data) {
          var noEndpoints = data.numAvailable === 0;
          // Admin
          if (account.isAdmin()) {
            // Go the endpoints dashboard if there are no CF clusters
            if (noEndpoints) {
              vm.redirectState = 'endpoint.dashboard';
              if (!vm.isEndpointsDashboardAvailable) {
                appEventService.$emit(appEventService.events.TRANSFER, 'error-page', {error: 'notSetup'});
                continueLogin = false;
              }
            }
          } else {
            // Developer or Endpoint Dashboard plugin isn't loaded
            if (noEndpoints) {
              // No CF instances, so the system is not setup and the user can't fix this
              continueLogin = false;
              appEventService.$emit(appEventService.events.TRANSFER, 'error-page', {error: 'notSetup'});
            } else {
              var userServiceInstanceModel = modelManager.retrieve('app.model.serviceInstance.user');
              // Need to get the user's service list to determine if they have any connected
              return userServiceInstanceModel.list().then(function () {
                // Developer - allow user to connect services, if we have some and none are connected
                if (userServiceInstanceModel.getNumValid() === 0) {
                  vm.redirectState = 'endpoint.dashboard';
                  if (!vm.isEndpointsDashboardAvailable) {
                    appEventService.$emit(appEventService.events.TRANSFER, 'error-page', {error: 'notConnected'});
                    continueLogin = false;
                  }
                }
              });
            }
          }
        })
        .then(function () {
          // Update consoleInfo
          return modelManager.retrieve('app.model.consoleInfo').getConsoleInfo();
        })
        .then(function () {
          // Get the user registered services once at login - only refreshed in endpoints dashboard
          var userServiceInstanceModel = modelManager.retrieve('app.model.serviceInstance.user');
          return userServiceInstanceModel.list();
        })
        .finally(function () {
          vm.showGlobalSpinner = false;
          if (continueLogin) {
            // When we notify listeners that login has completed, in some cases we don't want them
            // to redirect tp their page - we might want to control that the go to the endpoints dahsboard (for exmample).
            // So, we pass this flag to tell them login happenned, but that they should not redirect
            appEventService.$emit(appEventService.events.LOGIN, !!vm.redirectState);
            // We need to do this after the login events are handled, so that ui-router states we might go to are registered
            if (vm.redirectState) {
              appEventService.$emit(appEventService.events.REDIRECT, vm.redirectState);
            }
          }
        });
    }

    /**
     * @function onLoginFailed
     * @memberof app.view.application.ApplicationController
     * @description Login-failure event handler
     * @param {object} response - the HTTP response
     * @emits LOGIN_FAILED
     * @emits HTTP_5XX_ON_LOGIN
     * @private
     */
    function onLoginFailed(response) {
      if (response.status === -1) {
        // handle the case when the server never responds
        appEventService.$emit(appEventService.events.LOGIN_TIMEOUT);
        vm.serverFailedToRespond = true;
        vm.serverErrorOnLogin = false;
        vm.failedLogin = false;
      } else if (response.status >= 500 && response.status < 600) {
        // Check for upgrade - the upgrade handler will show the error - but we need to hide the login panel
        if (appUpgradeCheck.isUpgrading(response) || consoleSetupCheck.setupRequired(response)) {
          vm.loggedIn = true;
          return;
        }

        // handle 5xx errors when attempting to login
        appEventService.$emit(appEventService.events.HTTP_5XX_ON_LOGIN);
        vm.serverFailedToRespond = false;
        vm.serverErrorOnLogin = true;
        vm.failedLogin = false;
      } else {
        // general authentication failed
        appEventService.$emit(appEventService.events.LOGIN_FAILED);
        vm.serverFailedToRespond = false;
        vm.serverErrorOnLogin = false;
        vm.failedLogin = true;
      }
      vm.loggedIn = false;
    }

    /**
     * @function logout
     * @memberof app.view.application.ApplicationController
     * @description Log out of the application
     * @public
     */
    function logout() {
      vm.showGlobalSpinner = true;
      modelManager.retrieve('app.model.account')
        .logout()
        .then(function () {
          onLoggedOut();

          vm.reload();
        });
    }

    /**
     * @function reload
     * @memberof app.view.application.ApplicationController
     * @description Reload the application
     * @public
     */
    function reload() {
      /* eslint-disable no-warning-comments */
      // FIXME: Can we clean the model and all current state instead? (reload the app for now)
      /* eslint-enable no-warning-comments */
      // Hard reload of the app in the browser ensures all state is cleared
      $window.location = '/';
    }

    /**
     * @function onLoggedOut
     * @memberof app.view.application.ApplicationController
     * @description Logged-out event handler
     * @emits LOGOUT
     * @private
     */
    function onLoggedOut() {
      // no point calling these as we are going to reload the app
      //appEventService.$emit(appEventService.events.LOGOUT);
      //vm.loggedIn = false;
    }
  }

})();<|MERGE_RESOLUTION|>--- conflicted
+++ resolved
@@ -49,11 +49,7 @@
    * @class
    */
   function ApplicationController(appEventService, modelManager, loginManager, appUpgradeCheck, appLocalStorage,
-<<<<<<< HEAD
-                                 appSelectLanguage, appUtilsService, consoleSetupCheck, $timeout, $state, $stateParams, $window, $rootScope, $scope) {
-=======
                                  appSelectLanguage, appUtilsService, consoleSetupCheck, $timeout, $stateParams, $window, $rootScope, $scope) {
->>>>>>> bf8c0bf1
 
     var vm = this;
 
