--- conflicted
+++ resolved
@@ -48,14 +48,21 @@
    * @property {boolean} serverErrorOnLogin - a flag indicating if user login failed because of a server error.
    * @class
    */
-<<<<<<< HEAD
-  function ApplicationController(appEventService, modelManager, loginManager, appUpgradeCheck, appLocalStorage,
-    appUtilsService, consoleSetupCheck, $timeout, $stateParams, $window, $rootScope, $scope) {
-=======
-  function ApplicationController($q, appEventService, modelManager, loginManager, appUpgradeCheck, appLocalStorage,
-                                 consoleSetupCheck, $timeout, $stateParams, $window, $rootScope, $scope,
-                                 appLoggedInService) {
->>>>>>> 7354d034
+  function ApplicationController(
+    $q,
+    appEventService,
+    modelManager,
+    loginManager,
+    appUpgradeCheck,
+    appLocalStorage,
+    consoleSetupCheck,
+    $timeout,
+    $stateParams,
+    $window,
+    $rootScope,
+    $scope,
+    appLoggedInService
+  ) {
 
     var vm = this;
 
