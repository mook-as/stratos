<!-- Top navigation -->
<nav class="secondary-nav"
  ng-class="{'navbar-icons-only' : applicationCtrl.navbarIconsOnly, 'navbar-hidden': applicationCtrl.hideNavigation}">
    <div ng-if="!applicationCtrl.hideNavigation" type="button"
            class="navbar-toggle-labels collapsed navbar-responsive-menu-btn"
            data-toggle="collapse"
            data-target="#navbar"
            aria-expanded="false"
            aria-controls="navbar">
      <i class="material-icons">menu</i>
    </div>
    <div ng-if="!applicationCtrl.hideNavigation" class="navbar-toggle-labels navbar-toggle-width">
      <i ng-click="navBarCtrl.toggleNav(applicationCtrl)" class="material-icons">menu</i>
    </div>
    <div class="secondary-navbar">
      <secondary-nav></secondary-nav>
    </div>
    <div class="user-avatar" id="navbar-user-menu-dropdown" ng-if="!applicationCtrl.hideAccount">
      <div class="action-menu-wrapper">
        <div class="actions-menu dropdown">
          <div class="nav-item actions-menu-icon dropdown-toggle user-avatar-action-button" data-toggle="dropdown">
            <div class="nav-item-inner">
              <i class="material-icons">account_circle</i>
              <span>{{ navBarCtrl.accountModel.getAccountData().username }}</span>
            </div>
          </div>

          <ul class="actions-menu-list dropdown-menu actions-menu-right">
            <li ng-repeat-start="menuItem in navBarCtrl.userNavModel" ng-if="!menuItem.hidden && menuItem.href"
              id="user-navmenu-item-{{menuItem.name}}"
              translate class="actions-menu-item" ui-sref="{{ menuItem.href }}" ui-sref-opts="{reload: true}" tabindex="0">{{ menuItem.text || menuItem.name }}</li>
            <li ng-repeat-end ng-if="!menuItem.hidden && menuItem.onClick"
              id="user-navmenu-item-{{menuItem.name}}"
              translate class="actions-menu-item" ng-click="menuItem.onClick()" tabindex="0">{{ menuItem.text || menuItem.name }}</li>
            <!--
            <li ng-show="false" translate class="actions-menu-item" ui-sref="account-settings" ui-sref-opts="{reload: true}" tabindex="0">menu.profile</li>
<<<<<<< HEAD
            <li ng-if="navBarCtrl.languageService.enableLanguageSelection()"
                translate translate-values="{ current: navBarCtrl.languageService.getCurrent() }"
                class="actions-menu-item" ng-click="navBarCtrl.languageService.showLanguageSelection()" tabindex="0">
              menu.language
            </li>
            <li ng-if="navBarCtrl.languageService.enableLanguageSelection()" role="separator" class="divider"></li>
=======
            <li ng-if="navBarCtrl.showLanguageSelection" translate class="actions-menu-item" ng-click="applicationCtrl.showLanguageSelection()" tabindex="0">menu.language</li>
            -->
            <li ng-if="navBarCtrl.userNavModel.length > 0" role="separator" class="divider"></li>
>>>>>>> 56b25485
            <li id="navbar-item-logout" translate class="actions-menu-item" ng-click="applicationCtrl.logout()" tabindex="0">menu.logout</li>
          </ul>
        </div>
      </div>
    </div>
</nav>
<!-- Side navigation -->
<div id="navbar" class="primary-nav"
  ng-class="{'navbar-icons-only' : applicationCtrl.navbarIconsOnly, 'navbar-hidden': applicationCtrl.hideNavigation}">
  <div ng-if="!applicationCtrl.hideNavigation" class="navbar-menu">
    <div ng-class="{'nav-logo-hide': applicationCtrl.navbarIconsOnly}" class="nav-logo">
      <app-icon icon-class="nav-logo-icon" icon="{{ 'navbar.logo' | translate }}"></app-icon>
    </div>
    <div ng-class="{'nav-logo-hide': !applicationCtrl.navbarIconsOnly}" class="nav-brand">
      <span class="navbar-brand" translate>navbar.title</span>
    </div>
    <navigation ></navigation>
  </div>
</div><|MERGE_RESOLUTION|>--- conflicted
+++ resolved
@@ -34,18 +34,14 @@
               translate class="actions-menu-item" ng-click="menuItem.onClick()" tabindex="0">{{ menuItem.text || menuItem.name }}</li>
             <!--
             <li ng-show="false" translate class="actions-menu-item" ui-sref="account-settings" ui-sref-opts="{reload: true}" tabindex="0">menu.profile</li>
-<<<<<<< HEAD
+             -->
             <li ng-if="navBarCtrl.languageService.enableLanguageSelection()"
                 translate translate-values="{ current: navBarCtrl.languageService.getCurrent() }"
                 class="actions-menu-item" ng-click="navBarCtrl.languageService.showLanguageSelection()" tabindex="0">
               menu.language
             </li>
             <li ng-if="navBarCtrl.languageService.enableLanguageSelection()" role="separator" class="divider"></li>
-=======
-            <li ng-if="navBarCtrl.showLanguageSelection" translate class="actions-menu-item" ng-click="applicationCtrl.showLanguageSelection()" tabindex="0">menu.language</li>
-            -->
             <li ng-if="navBarCtrl.userNavModel.length > 0" role="separator" class="divider"></li>
->>>>>>> 56b25485
             <li id="navbar-item-logout" translate class="actions-menu-item" ng-click="applicationCtrl.logout()" tabindex="0">menu.logout</li>
           </ul>
         </div>
