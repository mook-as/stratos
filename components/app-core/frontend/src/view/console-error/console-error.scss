.endpoint-notification-error {
  position: relative;
  top: $console-unit-space*2;
}

.console-error.console-error-block {
  padding-top: 100px;
  @include flex-align(center, center, column);

  .btn {
    margin-top: $console-unit-space;
  }

  .applications-cta {
    margin-top: $console-unit-space;
<<<<<<< HEAD
    max-width: 920px;
=======
    max-width: 900px;
>>>>>>> c5ad55af
  }
}

.console-error {
  i.material-icons {
    color: $gray-darker;
  }
}<|MERGE_RESOLUTION|>--- conflicted
+++ resolved
@@ -13,11 +13,7 @@
 
   .applications-cta {
     margin-top: $console-unit-space;
-<<<<<<< HEAD
-    max-width: 920px;
-=======
     max-width: 900px;
->>>>>>> c5ad55af
   }
 }
 
