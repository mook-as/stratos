# Developing the Stratos UI Console

> **Note:** This document is work in progress.


The Stratos Console UI provides a single comprehensive and ubiquitous user
experience for: discovering, composing, developing and managing Cloud Native
workloads which are hosted in a myriad of: public, managed and private
cloud/compute providers.

1. [Working on the front-end component](#working-on-the-front-end-component)
2. [Working on the back-end component](#working-on-the-backend-component)
3. [Testing](#testing)

## Dependencies

### Node
Please check the `engine` entry of the package.json file for the required node version.
 > **Note:** To manage node versions we recommend using [nvm](https://github.com/creationix/nvm)

## Components

The top-level repository contains three folders worth calling out:

Folder | Description
-------|------------
build | Contains build scripts (mainly gulp-based) for both the backend and frontend
components | Contains the source code for the Console
deploy | Contains scripts and artifacts for deploying the Console.

The Console code can be found in the [components](../components) folder. The following components are currently included:

Component Name | Description
---------------|------------
about-app | Provides an "about" view for the Console
app-core | Contains core functionality, such as login and navigation
app-framework | Providers a set of UI widgets and utilities
app-theme | Style information for the app-framework
cloud-foundry | All Cloud Foundry specific code
cloud-foundry-hosting | Specific component used for hosting the Console as an app in a single Cloud Foundry
endpoints-dashboard | Manage Console endpoints, specifically Cloud Foundry's. The inclusion allows additional Cloud Foundry endpoints to be added
suse-branding | Overrides styles to show the Console with SUSE branding

### Component architecture

Components can include both frontend and backend code. The source code for these sits together under a single component folder.

The Console Frontend is written using AngularJS and the backend written in Go.

The Console build determines the location of the frontend and backend code via a configuration file
named `[component name].component.json`.
When no frontend configuration is found in *.component.json it is assumed the component is purely for the frontend and that its source
code sites directly in the component folder, father than a `frontend` subfolder.

### Including your own components
Other components can be included to add additional items to the navigation bar and their associated content. This can include additional types of 'endpoints' (an existing endpoint for example is Cloud Foundry). Instructions on how to carry out this will be added at a later date.

## Working on the front end component

### Source Code Structure

The frontend code is split into component directories as listed above.
The standard set of components that exist in the console contain functionality
to manage Cloud Foundry instances and their applications.

The frontend code is usually found within a `frontend` folder and contains
a structure such as that in app-core/frontend component, for example:
```
|-- frontend
|   |-- assets
|   |-- i18n
|   |   -- en
|   |-- src
|   |   |-- api
|   |   |-- model
|   |   |-- utils
|   |   |-- view
|   |-- test
|   `-- index.html
|-- app-core.component.json
`-- bower.json
```

Directory | Contains
----------|------------
assets | Any images required by the front end
i18n | Internationalization strings per locale. By default the console contains English (US)
src | Javascript, html and scss related to the component
test | Unit tests for the component

> **Note:** The bower.json is in the root of the component

### Style Sheets
The frontend defines styles in SCSS which is converted to CSS at build time.
Each component is responsible for specifying it's root scss as a 'main' file
in it's bower.json. From this all other
component scss are gathered.

### Build Process
The build process uses gulp, see the the root gulpfile.js. Below is a list
of important gulp tasks.

Gulp task name | Description
----------|------------
clean | Removes the dist folder
dev | Executes a developer build and serves the console via browser sync
run | Executes a production build and serves the console via express
lint | Executes linting via eslint. See ./.eslintrc for rules

> **Note:** When using the `dev` task, web sockets do not get forwarded, so log streaming and ssh access will not work - use the `run` task to test these.

Some tasks can be accessed via npm, by running `npm script target` along with additional test
functionality:

NPM script name | Description
----------------|------------
lint | Same as gulp lint
coverage | Executes both unit and e2e tests and provides a combined coverage report in `./out/coverage-report`
gate-check | Executes lint and unit tests, very handy to use before creating a PR
e2e | Executes end to end tests via protractor, also handy to use before creating a PR. Screenshots of the console for each failure can be found in ./out/e2e-failures
test | Executes unit tests


### Run the frontend via gulp

#### Requirements
The Console backend must be up and contactable by the developers machine.
This can be achieved via any of the methods
described in the [deploy](../deploy/README.md) instructions.

#### Configuration
The Console frontend must know the address of the backend. This can be
set by creating the file ./build/dev_config.js
with contents such as
```
{
  "pp": "<console address>/pp"
}
```

For example, if the console was deployed and accessible via `https://localhost`

the following configuration should be used
```
{
  "pp": "https://localhost/pp"
}
```

#### Run
To run the frontend with bits as if it were production (uses minified resources) execute ...
```
$ gulp run
```

To run the frontend in development mode (uses non-minified resources and serves via browsersync) execute ...
```
$ gulp dev
```

In both cases the console should be available via https://localhost:3100

> **Note:** If you see the following error when running 'gulp dev' you may need to increase your OS ulimit.
```
Error: ENFILE: file table overflow, scandir <snip>;
    at Error (native)
-bash: /dev/null: Too many open files in system
```

### Linting
We use eslint to executing linting. To run these execute...
```
$ gulp lint
```


### Creating a successful Pull Request in github
For every new pull request, or commit to an existing request, the CI will
run a build against the requests HEAD. Before creating a PR or pushing to
one please ensure the following two requests execute successfully

```
$ npm run gate-check
```
(lint + unit tests)

```
$ npm run e2e
```
(e2e tests)

## Working on the backend component

### Getting started

The portal-proxy is the back-end for the Console UI. It is written in Go.

<<<<<<< HEAD
### Automatically register and connect to an existing endpoint
To automatically register a Cloud Foundry add the environment variable below

> **Note** On log in the console will also attempt to auto-connect to the cloud foundry using 
           the username/password provided.

```
AUTO_REG_CF_URL=<api url of cf>
```

This env var can be set in `outputs/config.properties` if running the backend locally in the host machine, `./deploy/proxy.env` if running in docker-compose or `./manifest` if in cf push.

#### Set a GOPATH
=======
> **NOTE** WIP Instructions
>>>>>>> abd53d23

#### Introduction
* Golang
* Dependency Management (Glide)

#### Dependencies
* go
  * GOPATH, GOBIN env vars set
* glide
* UAA instance

#### Running portal-proxy in a container
* Follow instructions in the deploy/docker-compose docs
* To apply changes (build and update docker image) simply run `deploy/tools/restart_proxy.sh`  

#### Running "like a dev"

1. Set up developer certs
    - Execute `deploy/ci/scripts/generate_cert.sh`
    - Copy `deploy/ci/scripts/portal-proxy-output/dev-certs` to `./`   
1. cd ./outputs
1. Run `gulp build-backend`
1. Update `./outputs/config.propeties`

docker-compose
dev certs - deploy/ci/scripts/generate_cert.sh
copy deploy/ci/scripts/portal-proxy-output/dev-certs to ./

portal run 
go and glide installed
dev_config localDevBuild true



copy deploy/cloud-foundry/config.properties
uaa running locally
gulp build-backend
chown /usr/local/go/
gcc? https://randomgeekery.org/post/2014/what-is-build-essentials-for-opensuse
chmod 755 portal-proxy 

#### Tests

##### Unit Testing


## Testing

### Front End Unit Tests
Unit test are written via jasmine and executed in karma. To run these execute...
```
$ npm test
```

### End to End Tests
To run e2e tests a cloud foundry with specific orgs, spaces and users is required.

To set this up
1. Ensure the cf cli tool is installed. See https://github.com/cloudfoundry/cli
2. cf tool has targeted the cf instance and logged in (cf api, cf login)
3. Execute the following script to set up the SUSE org, dev space and e2e user

**NOTE** This will also create an application which will continually output log statements. This will be used to test
 the log reader.
```
$ ./test/e2e/config-cf.sh
```
4. Copy ./build/secrets.json.sample to ./build/secrets.json and update cloudFoundry url and cf admin username/password
5. Execute the tests via...
```
$ npm run e2e
```

#### Continuous Integration

Pull request submitted to the stratos-ui project will run through
frontend unit tests, backend unit tests and integration tests. The
concourse server which executes these is currently not available
externally. The result however can still be seen by the usual
indications posted by github to the PR's page.<|MERGE_RESOLUTION|>--- conflicted
+++ resolved
@@ -195,7 +195,6 @@
 
 The portal-proxy is the back-end for the Console UI. It is written in Go.
 
-<<<<<<< HEAD
 ### Automatically register and connect to an existing endpoint
 To automatically register a Cloud Foundry add the environment variable below
 
@@ -208,10 +207,7 @@
 
 This env var can be set in `outputs/config.properties` if running the backend locally in the host machine, `./deploy/proxy.env` if running in docker-compose or `./manifest` if in cf push.
 
-#### Set a GOPATH
-=======
 > **NOTE** WIP Instructions
->>>>>>> abd53d23
 
 #### Introduction
 * Golang
