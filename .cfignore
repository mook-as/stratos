--- conflicted
+++ resolved
@@ -1,19 +1,11 @@
 # These folders are ignored when pushing the console to CF
+node_modules/
 bower_components/
-components/*/backend/vendor
-dev-certs/
 dist/
-<<<<<<< HEAD
 docs/
-node_modules/
-out/
-outputs/
-tmp/
-tools/
-=======
 components/*/backend/vendor
 dev-certs/
 out/
 outputs/
 tmp/
->>>>>>> abd53d23
+tools/