# These folders are ignored when pushing the console to CF
node_modules/
bower_components/
dist/
components/*/backend/vendor
<<<<<<< HEAD
tmp/
out/
outputs/
=======
dev-certs/
out/
outputs/
tmp/
>>>>>>> 214b7b8c
<|MERGE_RESOLUTION|>--- conflicted
+++ resolved
@@ -3,13 +3,7 @@
 bower_components/
 dist/
 components/*/backend/vendor
-<<<<<<< HEAD
-tmp/
-out/
-outputs/
-=======
 dev-certs/
 out/
 outputs/
-tmp/
->>>>>>> 214b7b8c
+tmp/