# Stratos

[![Build Status](https://travis-ci.org/cloudfoundry-incubator/stratos.svg?branch=master)](https://travis-ci.org/cloudfoundry-incubator/stratos)
<a href="https://codeclimate.com/github/cloudfoundry-incubator/stratos"><img src="https://img.shields.io/codeclimate/maintainability/cloudfoundry-incubator/stratos.svg"></a>
<a href="https://codecov.io/gh/cloudfoundry-incubator/stratos"><img src="https://codecov.io/gh/cloudfoundry-incubator/stratos/branch/master/graph/badge.svg"/></a>
<a href="https://app.zenhub.com/workspace/o/cloudfoundry-incubator/stratos/boards"><img src="https://raw.githubusercontent.com/ZenHubIO/support/master/zenhub-badge.png"/></a>
[![GitHub release](https://img.shields.io/github/release/cloudfoundry-incubator/stratos.svg)](https://github.com/cloudfoundry-incubator/stratos/releases/latest)
[![License](https://img.shields.io/badge/License-Apache%202.0-blue.svg)](https://github.com/cloudfoundry-incubator/stratos/blob/master/LICENSE)

Stratos is an Open Source Web-based UI (Console) for managing Cloud Foundry. It allows users and administrators to both manage applications running in the Cloud Foundry cluster and perform cluster management tasks.

![Stratos Application view](docs/images/screenshots/app-wall.png)

## Deploying Stratos

Stratos can be deployed in the following environments:

1. Cloud Foundry, as an application. See [guide](deploy/cloud-foundry)
2. Kubernetes, using a Helm chart. See [guide](deploy/kubernetes)
3. Docker, using docker compose. See [guide](deploy/docker-compose)
4. Docker, single container deploying all components. See [guide](deploy/all-in-one)

## Quick Start

To get started quickly, we recommend following the steps to deploy the Stratos Console as a Cloud Foundry Application - see [here](deploy/cloud-foundry).

You can also quickly deploy Stratos, using the all-in-one container:
```
$ docker run -p 4443:443 splatform/stratos-ui:latest 
```

You can access the UI on `https://localhost:4443`

## Project Planning
We use [ZenHub](https://zenhub.com) for project planning. Feel free to head over to the [Boards](https://github.com/SUSE/stratos#boards)
tab and have a look through our pipelines and milestones. Please note in order to view the ZenHub Boards tab you will need the [ZenHub
browser extension](https://www.zenhub.com/extension)

## Further Reading
 
Take a look at the [Feature Set](docs/features.md) for details on the feature set that Stratos provides.
 
Get an [Overview](docs/overview.md) of Stratos, its components and the different ways in which it can be deployed.

<<<<<<< HEAD
Browse through features and issues in the project's [issues](https://github.com/SUSE/stratos-ui/issues) page or [Zenhub Board](https://github.com/SUSE/stratos-ui#boards).

What kind of code is in Stratos? We've integrated [Code Climate](https://codeclimate.com) for some code quality and maintainability metrics. Take a stroll around the [project page](https://codeclimate.com/github/SUSE/stratos)

=======
Take a look at the [Development Roadmap](docs/roadmap.md) to see where we are heading.
>>>>>>> 2cf9fc49

## Contributing

We very much welcome developers who would like to get involved and contribute to the development of the Stratos project. Please refer to the [Contributing guide](CONTRIBUTING.md) for more information.

For information to help getting started with development, please read the [Developer's Guide](docs/development.md).

## Support and feedback

We have a channel (#stratos) on the Cloud Foundy Slack where you can ask questions, get support or give us feedback. We'd love to hear from you if you are using Stratos.

You can join the Cloud Foundry Slack here - https://slack.cloudfoundry.org/  - and then join the #stratos channel.

## License

The work done has been licensed under Apache License 2.0. The license file can be found [here](LICENSE).<|MERGE_RESOLUTION|>--- conflicted
+++ resolved
@@ -42,14 +42,12 @@
  
 Get an [Overview](docs/overview.md) of Stratos, its components and the different ways in which it can be deployed.
 
-<<<<<<< HEAD
+Take a look at the [Development Roadmap](docs/roadmap.md) to see where we are heading.
+
 Browse through features and issues in the project's [issues](https://github.com/SUSE/stratos-ui/issues) page or [Zenhub Board](https://github.com/SUSE/stratos-ui#boards).
 
 What kind of code is in Stratos? We've integrated [Code Climate](https://codeclimate.com) for some code quality and maintainability metrics. Take a stroll around the [project page](https://codeclimate.com/github/SUSE/stratos)
 
-=======
-Take a look at the [Development Roadmap](docs/roadmap.md) to see where we are heading.
->>>>>>> 2cf9fc49
 
 ## Contributing
 
