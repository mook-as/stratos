# Tag for images - do not edit
consoleVersion: latest
dockerRegistrySecret: regsecret

# Provide Proxy settings if required
#httpProxy: proxy.corp.net
#httpsProxy: proxy.corp.net
#noProxy: localhost
#ftpProxy: proxy.corp.net
#socksProxy: sock-proxy.corp.net
imagePullPolicy: IfNotPresent

console:
  cookieDomain:
  # externalIP deprecated - use console.service.externalIPs
# externalIP: 127.0.0.1
  backendLogLevel: info
  ssoLogin: false
  ssoOptions:
  # Session Store Secret
  sessionStoreSecret:
  # Stratos Services
  service:
    annotations: {}
    extraLabels: {}
    externalIPs: []
    loadBalancerIP:
    loadBalancerSourceRanges: []
    servicePort: 443
    # nodePort: 30000
    type: ClusterIP
    externalName:
    ingress:
      ## If true, Ingress will be created
      enabled: false

      ## Additional annotations
      annotations: {}

      ## Additional labels
      extraLabels: {}

      ## Host for the ingress
      # Defaults to console.[env.Domain] if env.Domain is set and host is not
      host:

      # Name of secret containing TLS certificate
      secretName:

      # crt and key for TLS Certificate (this chart will create the secret based on these)
      tls:
        crt:
        key:

    http:
      enabled: false
      servicePort: 80
      # nodePort: 30001

  # Name of config map that provides the template files for user invitation emails
  templatesConfigMapName:

  # Email subject of the user invitation message 
  userInviteSubject: ~

  # Enable/disable Tech Preview
  techPreview: false

  # Use local admin user instead of UAA - set to a password to enable
  localAdminPassword: ~

  # Secret containing certificate for the Console
  tlsSecretName:

<<<<<<< HEAD
  autoRegisterCF: ~

  statefulSetAnnotations: ~

  statefulSetExtraLabels: ~

  podAnnotations: ~

  podExtraLabels: ~

=======
  # URL of a Cloud Foundry to use for authentication and to auto-register on login
  autoRegisterCF: ~

  # Custom annotations to apply to Stateful sets
  statefulSetAnnotations: {}

  # Extra labels to apply to Stateful sets
  statefulSetExtraLabels: {}

  # Custom annotations to apply to Deployments
  deploymentAnnotations: {}

  # Extra labels to apply to Deployments
  deploymentExtraLabels: {}

  # Custom annotations to apply to Jobs
  jobAnnotations: {}

  # Extra labels to apply to Jobs
  jobExtraLabels: {}

  # Custom annotations to apply to Pods
  podAnnotations: {}

  # Extra labels to apply to Pods
  podExtraLabels: {}
>>>>>>> 42bed156
  
images:
  console: stratos-console
  proxy: stratos-jetstream
  mariadb: stratos-mariadb
  configInit: stratos-config-init

# Specify which storage class should be used for PVCs
#storageClass: default

# Database configuration
mariadb:
  # Whether or not to use an external database in place of the in-build MariaDB
  external: false
  database: console
  user: console
  # Leave password blank to auto-generate
  userPassword:
  # Leave password blank to auto-generate (not needed for external database)
  rootPassword:

  # DB Host (when using an external database)
  host:

  # Override port (default 3306) (when using an external database)
  port:

  # Override DB type - default is mysql
  type:

  resources:
    requests:
      memory: 256Mi
      cpu: 250m
  persistence:
    enabled: true
    accessMode: ReadWriteOnce
    size: 1Gi
    storageClass:
uaa:
  protocol: https://
  port: 
  host: 
  consoleClient: 
  consoleClientSecret: 
  consoleAdminIdentifier: 
  skipSSLValidation: false

# SCF values compatability 
env:
  DOMAIN:
  UAA_HOST: 
  UAA_PORT: 2793
  # UAA Zone (namespace cf is deployed to when deployed to Kubernetes)
  UAA_ZONE: scf

  # SMTP Settings for Email Sending (User Invites)
  # If true, authenticate against the SMTP server using AUTH command.
  SMTP_AUTH: "false"

  # SMTP from address
  SMTP_FROM_ADDRESS: ~

  # SMTP server username
  SMTP_USER: ~

  # SMTP server password
  SMTP_PASSWORD: ~

  # SMTP server host address
  SMTP_HOST: ~

  # SMTP server port
  SMTP_PORT: "25"

kube:
  # Whether RBAC is enabled in the Kubernetes cluster
  auth: "rbac"
  external_console_https_port: 8443
  storage_class:
    persistent:
  organization: splatform
  registry:
    hostname: docker.io
    username:
    password:
    email: default

# ================================================================================
# Values below are for internal use only - do not use
# ================================================================================

autoCleanup: false

services:
  loadbalanced: false

# useLb is deprecated - use console.service.type
useLb: false
<|MERGE_RESOLUTION|>--- conflicted
+++ resolved
@@ -72,18 +72,6 @@
   # Secret containing certificate for the Console
   tlsSecretName:
 
-<<<<<<< HEAD
-  autoRegisterCF: ~
-
-  statefulSetAnnotations: ~
-
-  statefulSetExtraLabels: ~
-
-  podAnnotations: ~
-
-  podExtraLabels: ~
-
-=======
   # URL of a Cloud Foundry to use for authentication and to auto-register on login
   autoRegisterCF: ~
 
@@ -110,7 +98,6 @@
 
   # Extra labels to apply to Pods
   podExtraLabels: {}
->>>>>>> 42bed156
   
 images:
   console: stratos-console
