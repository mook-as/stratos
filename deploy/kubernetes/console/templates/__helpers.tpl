{{/* vim: set filetype=mustache: */}}
{{/*
Image pull secret
*/}}
{{- define "imagePullSecret" }}
{{- printf "{\"%s\":{\"username\": \"%s\",\"password\":\"%s\",\"email\":\"%s\",\"auth\": \"%s\"}}" .Values.kube.registry.hostname .Values.kube.registry.username .Values.kube.registry.password .Values.kube.registry.email (printf "%s:%s" .Values.kube.registry.username .Values.kube.registry.password | b64enc) | b64enc }}
{{- end }}


{{/*
Determine external IPs:
This will do the following:
1. Check for Legacy SCF Config format
2. Check for Console specific External IP
3. Check for New SCF Config format
4. Check for new Console External IPS
*/}}
{{- define "service.externalIPs" -}}
{{- if .Values.kube.external_ip }}
  externalIPs:
{{- printf "\n - %s" .Values.kube.external_ip | indent 3 -}}
{{- printf "\n" -}}
{{- else if .Values.console.externalIP }}
  externalIPs:
{{- printf "\n - %s" .Values.console.externalIP | indent 3 -}}
{{- printf "\n" -}}
{{- else if .Values.kube.external_ips }}
  externalIPs:
{{- range .Values.kube.external_ips -}}
{{- printf "\n- %s" . | indent 4 -}}
{{- end -}}
{{- printf "\n" -}}
{{- else if .Values.console.service -}}
{{- if .Values.console.service.externalIPs }}
  externalIPs:
{{- range .Values.console.service.externalIPs -}}
{{ printf "\n- %s" . | indent 4 }}
{{- end -}}
{{- printf "\n" -}}
{{- end -}}
{{- end -}}
{{ end }}


{{/*
Get SCf UAA Endpoint
*/}}
{{- define "scfUaaEndpoint" -}}
{{- $uaa_zone := default "scf" .Values.env.UAA_ZONE -}}
{{- if and .Values.env.DOMAIN (not .Values.env.UAA_HOST) -}}
{{- printf "https://%s.uaa.%s:%v" $uaa_zone .Values.env.DOMAIN .Values.env.UAA_PORT -}}
{{- else if .Values.env.UAA_HOST -}}
{{- printf "https://%s.%s:%v" $uaa_zone .Values.env.UAA_HOST .Values.env.UAA_PORT -}}
{{- end -}}
{{- end -}}


{{/*
Service type:
*/}}
{{- define "service.serviceType" -}}
{{- if or .Values.useLb .Values.services.loadbalanced -}}
LoadBalancer
{{- else -}}
{{- if .Values.console.service -}}
{{- default "ClusterIP" .Values.console.service.type -}}
{{- else -}}
ClusterIP
{{- end -}}
{{- end -}}
{{- end -}}


{{/*
Service port:
*/}}
{{- define "service.servicePort" -}}
{{- if and .Values.kube.external_ips .Values.kube.external_console_https_port -}}
{{ printf "%v" .Values.kube.external_console_https_port }}
{{- else -}}
{{- if .Values.console.service -}}
{{ default 443 .Values.console.service.servicePort}}
{{- else -}}
443
{{- end -}}
{{- end -}}
{{- end -}}


{{/*
Expand the name of the chart.
*/}}
{{- define "console.certName" -}}
{{- default .Chart.Name .Values.nameOverride | trunc 63 | trimSuffix "-" -}}
{{- end -}}


{{/*
Generate self-signed certificate
*/}}
{{- define "console.generateCertificate" -}}
{{- $altNames := list ( printf "%s.%s" (include "console.certName" .) .Release.Namespace ) ( printf "%s.%s.svc" (include "console.certName" .) .Release.Namespace ) -}}
{{- $ca := genCA "stratos-ca" 365 -}}
{{- $cert := genSignedCert ( include "console.certName" . ) nil $altNames 365 $ca -}}
tls.crt: {{ $cert.Cert | b64enc }}
tls.key: {{ $cert.Key | b64enc }}
{{- end -}}


{{/*
<<<<<<< HEAD
Ingress Host:
*/}}
{{- define "ingress.host" -}}
{{$host := ""}}
{{- if .Values.console.service -}}
{{- if .Values.console.service.ingress -}}
{{- if .Values.console.service.ingress.host -}}
{{$host = .Values.console.service.ingress.host }}
{{- end -}}
{{- end -}}
{{- end -}}
{{- if and .Values.env.DOMAIN (not $host) -}}
{{$host = print "console." .Values.env.DOMAIN }}
{{- end -}}
{{ required "Host name is required" $host | quote }}
=======
Ingress Host from .Values.console.service
*/}}
{{- define "ingress.host.value" -}}
{{- if .Values.console.service -}}
{{- if .Values.console.service.ingress -}}
{{- if .Values.console.service.ingress.host -}}
{{ .Values.console.service.ingress.host }}
{{- end -}}
{{- end -}}
{{- end -}}
{{- end -}}

{{/*
Ingress Host:
*/}}
{{- define "ingress.host" -}}
{{ $host := (include "ingress.host.value" .) }}
{{- if $host -}}
{{ $host | quote }}
{{- else if .Values.env.DOMAIN -}}
{{ print "console." .Values.env.DOMAIN }}
{{- else -}}
{{ required "Host name is required" $host | quote }}
{{- end -}}
>>>>>>> 47bad893
{{- end -}}<|MERGE_RESOLUTION|>--- conflicted
+++ resolved
@@ -108,23 +108,6 @@
 
 
 {{/*
-<<<<<<< HEAD
-Ingress Host:
-*/}}
-{{- define "ingress.host" -}}
-{{$host := ""}}
-{{- if .Values.console.service -}}
-{{- if .Values.console.service.ingress -}}
-{{- if .Values.console.service.ingress.host -}}
-{{$host = .Values.console.service.ingress.host }}
-{{- end -}}
-{{- end -}}
-{{- end -}}
-{{- if and .Values.env.DOMAIN (not $host) -}}
-{{$host = print "console." .Values.env.DOMAIN }}
-{{- end -}}
-{{ required "Host name is required" $host | quote }}
-=======
 Ingress Host from .Values.console.service
 */}}
 {{- define "ingress.host.value" -}}
@@ -149,5 +132,4 @@
 {{- else -}}
 {{ required "Host name is required" $host | quote }}
 {{- end -}}
->>>>>>> 47bad893
 {{- end -}}