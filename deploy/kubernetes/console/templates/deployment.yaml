---
apiVersion: v1
kind: Secret
type: Opaque
metadata:
  name: "{{ .Release.Name }}-secret"
  labels:
    app: "{{ .Release.Name }}"
data:
  stolon: {{ .Values.dbPassword | b64enc }}
<<<<<<< HEAD
  db-password: {{  .Values.mariadb.mariadbPassword | b64enc }}
=======
  pgsql-password: {{ .Values.dbPassword | b64enc }}
>>>>>>> 429f1775
  console-cert-key: {{ .Files.Get "ssl/console.key" | b64enc }}
  console-cert: {{ .Files.Get "ssl/console.crt" | b64enc }}

---
apiVersion: apps/v1beta1
kind: StatefulSet
metadata:
  name: console
spec:
  serviceName: console
  replicas: 1
  template:
    metadata:
      labels:
        app: "{{ .Release.Name }}"
        component: "console"
    spec:
      containers:
      - image: {{.Values.dockerRegistry}}/{{.Values.dockerOrg}}/{{.Values.images.console}}:{{.Values.consoleVersion}}
        name: ui
        volumeMounts:
        - mountPath: /etc/secrets/
          name: "{{ .Release.Name }}-secret"
          readOnly: true
        ports:
        - containerPort: 80
          name: http
          protocol: TCP
        - containerPort: 443
          name: https
          protocol: TCP
     {{- if .Values.noShared }}
      - image: {{.Values.dockerRegistry}}/{{.Values.dockerOrg}}/{{.Values.images.postflight}}:{{.Values.consoleVersion}}
        name: "{{ .Release.Name }}-postflight"
        env:
<<<<<<< HEAD
        - name: DB_HOST
          value: "{{ .Release.Name }}-mariadb"
        - name: DB_PORT
          value: "3306"
        - name: DB_ADMIN_USER
          value:  "{{ .Values.mariadb.adminUser }}"
        - name: DB_ADMIN_PASSWORD
          value:  "{{ .Values.mariadb.mariadbRootPassword }}"
        - name: DATABASE_PROVIDER
          value: "{{ .Values.dbProvider }}"
        - name: DB_PASSWORD
          value: "{{ .Values.mariadb.mariadbPassword }}"
        - name: DB_USER
          value: "{{ .Values.mariadb.mariadbUser }}"
        - name: DB_DATABASE_NAME
          value: "{{ .Values.mariadb.mariadbDatabase }}"
=======
        - name: PGSQL_HOST
          value: "{{ .Release.Name }}-postgres-int"
        - name: PGSQL_PORT
          value: "5432"
        - name: POSTGRES_USER
          value: postgres
        - name: POSTGRES_PASSWORD_FILE
          value: /etc/secrets/stolon
        - name: PGSQL_DATABASE
          value: console-db
        - name: PGSQL_USER
          value: console
        - name: PGSQL_PASSWORDFILE
          value: /etc/secrets/pgsql-password
        - name: PGSQL_SSL_MODE
          value: disable
        - name: PGCONNECT_TIMEOUT
          value: "10"
>>>>>>> 429f1775
        - name: DO_NOT_QUIT
          value: "true"
        - name: UPGRADE_VOLUME
          value: "{{ .Release.Name }}-upgrade-volume"
        - name: UPGRADE_LOCK_FILENAME
          value: upgrade.lock
        - name: HTTP_PROXY
        {{- if .Values.httpProxy }}
          value: {{.Values.httpProxy}}
        {{- end }}
        - name: HTTPS_PROXY
        {{- if .Values.httpsProxy }}
          value: {{.Values.httpsProxy}}
        {{- end }}
        - name: NO_PROXY
        {{- if .Values.noProxy }}
          value: {{.Values.noProxy}}
        {{- end }}
        - name: FTP_PROXY
        {{- if .Values.ftpProxy }}
          value: {{.Values.ftpProxy}}
        {{- end }}
        - name: SOCKS_PROXY
        {{- if .Values.socksProxy }}  
          value: {{.Values.socksProxy}}
        {{- end }}
        volumeMounts:
          - mountPath: "/{{ .Release.Name }}-upgrade-volume"
            name: "{{ .Release.Name }}-upgrade-volume"
          - mountPath: /etc/secrets/
            name: "{{ .Release.Name }}-secret"
     {{- end }}
     {{- if not .Values.noShared }}
      - image: {{.Values.dockerRegistry}}/{{.Values.dockerOrg}}/{{.Values.images.proxy}}:{{.Values.consoleVersion}}
        name: proxy
     {{- else }}
      - image: {{.Values.dockerRegistry}}/{{.Values.dockerOrg}}/{{.Values.images.proxyNoShared}}:{{.Values.consoleVersion}}
        name: proxy
     {{- end }}
        env:
<<<<<<< HEAD
        - name: DB_USER
          value: "{{ .Values.mariadb.mariadbUser }}"
        - name: DB_PASSWORD
          value: "{{ .Values.mariadb.mariadbPassword }}"
        - name: DB_DATABASE_NAME
          value: "{{ .Values.mariadb.mariadbDatabase }}"
        - name: DB_HOST
          value: "{{ .Release.Name }}-mariadb"
        - name: DB_PORT
          value: "3306"
        - name: DATABASE_PROVIDER
          value: "{{ .Values.dbProvider }}"
        - name: DB_ADMIN_USER
          value:  "{{ .Values.mariadb.adminUser }}"
        - name: DB_ADMIN_PASSWORD
          value:  "{{ .Values.mariadb.mariadbRootPassword }}"
=======
        - name: PGSQL_USER
          value: console
        - name: PGSQL_PASSWORD
          valueFrom:
            secretKeyRef:
              name: "{{ .Release.Name }}-secret"
              key: pgsql-password
        - name: PGSQL_DATABASE
          value: console-db
        - name: PGSQL_HOST
          value: "{{ .Release.Name }}-postgres-int"
        - name: PGSQL_PORT
          value: "5432"
        - name: PGSQL_CONNECT_TIMEOUT_IN_SECS
          value: "5"
        - name: PGSQL_SSL_MODE
          value: disable
>>>>>>> 429f1775
        - name: HTTP_CONNECTION_TIMEOUT_IN_SECS
          value: "10"
        - name: HTTP_CLIENT_TIMEOUT_IN_SECS
          value: "20"
        - name: SKIP_TLS_VERIFICATION
          value: "false"
        - name: CONSOLE_PROXY_TLS_ADDRESS
          value: :3003
        - name: CF_CLIENT
          value: cf
        - name: UPGRADE_VOLUME
          value: "{{ .Release.Name }}-upgrade-volume"
        - name: UPGRADE_LOCK_FILENAME
          value: upgrade.lock
        - name: ALLOWED_ORIGINS
          value: https://localhost
        - name: ENCRYPTION_KEY_VOLUME
          value: "{{ .Release.Name }}-encryption-key-volume"
        - name: ENCRYPTION_KEY_FILENAME
          value: key
        - name: HTTP_PROXY
        {{- if .Values.httpProxy }}
          value: {{.Values.httpProxy}}
        {{- end }}
        - name: HTTPS_PROXY
        {{- if .Values.httpsProxy }}
          value: {{.Values.httpsProxy}}
        {{- end }}
        - name: NO_PROXY
        {{- if .Values.noProxy }}
          value: {{.Values.noProxy}}
        {{- end }}
        - name: FTP_PROXY
        {{- if .Values.ftpProxy }}
          value: {{.Values.ftpProxy}}
        {{- end }}
        - name: SOCKS_PROXY
        {{- if .Values.socksProxy }}
          value: {{.Values.socksProxy}}
        {{- end }}
        ports:
        - containerPort: 3003
          name: proxy
          protocol: TCP
        volumeMounts:
        - mountPath: "/{{ .Release.Name }}-upgrade-volume"
          name: "{{ .Release.Name }}-upgrade-volume"
        - mountPath: "/{{ .Release.Name }}-encryption-key-volume"
          name: "{{ .Release.Name }}-encryption-key-volume"
        - mountPath: /etc/secrets/
          name: "{{ .Release.Name }}-secret"
          readOnly: true
      volumes:
      - name: "{{ .Release.Name }}-upgrade-volume"
        persistentVolumeClaim:
          claimName: "{{ .Release.Name }}-upgrade-volume"
      - name: "{{ .Release.Name }}-encryption-key-volume"
        persistentVolumeClaim:
          claimName: "{{ .Release.Name }}-encryption-key-volume"
      - name: "{{ .Release.Name }}-secret"
        secret:
          secretName: "{{ .Release.Name }}-secret"
---
apiVersion: apps/v1beta1
kind: StatefulSet
metadata:
  name: postgres
spec:
  serviceName: "postgres"
  replicas: 1
  template:
    metadata:
      labels:
        app: "{{ .Release.Name }}"
        component: postgres
    spec:
      containers:
      - image: {{.Values.dockerRegistry}}/{{.Values.dockerOrg}}/{{.Values.images.postgres}}:{{.Values.consoleVersion}}
        name: postgres
        env:
        - name: POSTGRES_USER
          value: postgres
        - name: POSTGRES_PASSWORD_FILE
          value: /etc/secrets/stolon
        - name: PGDATA
          value: /stolon-data
        - name: HTTP_PROXY
        {{- if .Values.httpProxy }}
          value: {{.Values.httpProxy}}
        {{- end }}
        - name: HTTPS_PROXY
        {{- if .Values.httpsProxy }}
          value: {{.Values.httpsProxy}}
        {{- end }}
        - name: NO_PROXY
        {{- if .Values.noProxy }}
          value: {{.Values.noProxy}}
        {{- end }}
        - name: FTP_PROXY
        {{- if .Values.ftpProxy }}
          value: {{.Values.ftpProxy}}
        {{- end }}
        - name: SOCKS_PROXY
        {{- if .Values.socksProxy }}
          value: {{.Values.socksProxy}}
        {{- end }}
        volumeMounts:
        - mountPath: /stolon-data
          name: "{{ .Release.Name }}-postgres-volume"
        - mountPath: /etc/secrets/
          name: "{{ .Release.Name }}-secret"
          readOnly: true
        ports:
        - containerPort: 5432
          name: postgres
          protocol: TCP
      volumes:
      - name: "{{ .Release.Name }}-postgres-volume"
        persistentVolumeClaim:
          claimName: "{{ .Release.Name }}-postgres-volume"
      - name: "{{ .Release.Name }}-encryption-key-volume"
        persistentVolumeClaim:
          claimName: "{{ .Release.Name }}-encryption-key-volume"
      - name: "{{ .Release.Name }}-secret"
        secret:
          secretName: "{{ .Release.Name }}-secret"<|MERGE_RESOLUTION|>--- conflicted
+++ resolved
@@ -8,11 +8,7 @@
     app: "{{ .Release.Name }}"
 data:
   stolon: {{ .Values.dbPassword | b64enc }}
-<<<<<<< HEAD
   db-password: {{  .Values.mariadb.mariadbPassword | b64enc }}
-=======
-  pgsql-password: {{ .Values.dbPassword | b64enc }}
->>>>>>> 429f1775
   console-cert-key: {{ .Files.Get "ssl/console.key" | b64enc }}
   console-cert: {{ .Files.Get "ssl/console.crt" | b64enc }}
 
@@ -48,7 +44,6 @@
       - image: {{.Values.dockerRegistry}}/{{.Values.dockerOrg}}/{{.Values.images.postflight}}:{{.Values.consoleVersion}}
         name: "{{ .Release.Name }}-postflight"
         env:
-<<<<<<< HEAD
         - name: DB_HOST
           value: "{{ .Release.Name }}-mariadb"
         - name: DB_PORT
@@ -65,26 +60,6 @@
           value: "{{ .Values.mariadb.mariadbUser }}"
         - name: DB_DATABASE_NAME
           value: "{{ .Values.mariadb.mariadbDatabase }}"
-=======
-        - name: PGSQL_HOST
-          value: "{{ .Release.Name }}-postgres-int"
-        - name: PGSQL_PORT
-          value: "5432"
-        - name: POSTGRES_USER
-          value: postgres
-        - name: POSTGRES_PASSWORD_FILE
-          value: /etc/secrets/stolon
-        - name: PGSQL_DATABASE
-          value: console-db
-        - name: PGSQL_USER
-          value: console
-        - name: PGSQL_PASSWORDFILE
-          value: /etc/secrets/pgsql-password
-        - name: PGSQL_SSL_MODE
-          value: disable
-        - name: PGCONNECT_TIMEOUT
-          value: "10"
->>>>>>> 429f1775
         - name: DO_NOT_QUIT
           value: "true"
         - name: UPGRADE_VOLUME
@@ -125,7 +100,6 @@
         name: proxy
      {{- end }}
         env:
-<<<<<<< HEAD
         - name: DB_USER
           value: "{{ .Values.mariadb.mariadbUser }}"
         - name: DB_PASSWORD
@@ -142,25 +116,6 @@
           value:  "{{ .Values.mariadb.adminUser }}"
         - name: DB_ADMIN_PASSWORD
           value:  "{{ .Values.mariadb.mariadbRootPassword }}"
-=======
-        - name: PGSQL_USER
-          value: console
-        - name: PGSQL_PASSWORD
-          valueFrom:
-            secretKeyRef:
-              name: "{{ .Release.Name }}-secret"
-              key: pgsql-password
-        - name: PGSQL_DATABASE
-          value: console-db
-        - name: PGSQL_HOST
-          value: "{{ .Release.Name }}-postgres-int"
-        - name: PGSQL_PORT
-          value: "5432"
-        - name: PGSQL_CONNECT_TIMEOUT_IN_SECS
-          value: "5"
-        - name: PGSQL_SSL_MODE
-          value: disable
->>>>>>> 429f1775
         - name: HTTP_CONNECTION_TIMEOUT_IN_SECS
           value: "10"
         - name: HTTP_CLIENT_TIMEOUT_IN_SECS
@@ -222,68 +177,4 @@
           claimName: "{{ .Release.Name }}-encryption-key-volume"
       - name: "{{ .Release.Name }}-secret"
         secret:
-          secretName: "{{ .Release.Name }}-secret"
----
-apiVersion: apps/v1beta1
-kind: StatefulSet
-metadata:
-  name: postgres
-spec:
-  serviceName: "postgres"
-  replicas: 1
-  template:
-    metadata:
-      labels:
-        app: "{{ .Release.Name }}"
-        component: postgres
-    spec:
-      containers:
-      - image: {{.Values.dockerRegistry}}/{{.Values.dockerOrg}}/{{.Values.images.postgres}}:{{.Values.consoleVersion}}
-        name: postgres
-        env:
-        - name: POSTGRES_USER
-          value: postgres
-        - name: POSTGRES_PASSWORD_FILE
-          value: /etc/secrets/stolon
-        - name: PGDATA
-          value: /stolon-data
-        - name: HTTP_PROXY
-        {{- if .Values.httpProxy }}
-          value: {{.Values.httpProxy}}
-        {{- end }}
-        - name: HTTPS_PROXY
-        {{- if .Values.httpsProxy }}
-          value: {{.Values.httpsProxy}}
-        {{- end }}
-        - name: NO_PROXY
-        {{- if .Values.noProxy }}
-          value: {{.Values.noProxy}}
-        {{- end }}
-        - name: FTP_PROXY
-        {{- if .Values.ftpProxy }}
-          value: {{.Values.ftpProxy}}
-        {{- end }}
-        - name: SOCKS_PROXY
-        {{- if .Values.socksProxy }}
-          value: {{.Values.socksProxy}}
-        {{- end }}
-        volumeMounts:
-        - mountPath: /stolon-data
-          name: "{{ .Release.Name }}-postgres-volume"
-        - mountPath: /etc/secrets/
-          name: "{{ .Release.Name }}-secret"
-          readOnly: true
-        ports:
-        - containerPort: 5432
-          name: postgres
-          protocol: TCP
-      volumes:
-      - name: "{{ .Release.Name }}-postgres-volume"
-        persistentVolumeClaim:
-          claimName: "{{ .Release.Name }}-postgres-volume"
-      - name: "{{ .Release.Name }}-encryption-key-volume"
-        persistentVolumeClaim:
-          claimName: "{{ .Release.Name }}-encryption-key-volume"
-      - name: "{{ .Release.Name }}-secret"
-        secret:
           secretName: "{{ .Release.Name }}-secret"