---
{{- if semverCompare ">=1.16" (printf "%s.%s" .Capabilities.KubeVersion.Major (trimSuffix "+" .Capabilities.KubeVersion.Minor) )}}
apiVersion: apps/v1
{{- else }}
apiVersion: apps/v1beta1
{{- end }}
kind: StatefulSet
metadata:
  name: stratos
{{- if .Values.console.statefulSetAnnotations }}
  annotations:
{{ toYaml .Values.console.statefulSetAnnotations | indent 4 }}
{{- end }}
  labels:
    app.kubernetes.io/name: "stratos"
    app.kubernetes.io/instance: "{{ .Release.Name }}"
    app.kubernetes.io/version: "{{ .Chart.AppVersion }}"
    app.kubernetes.io/component: "stratos"
    helm.sh/chart: "{{ .Chart.Name }}-{{ .Chart.Version | replace "+" "_" }}"
    app: "{{ .Release.Name }}"
    component: stratos
{{- if .Values.console.statefulSetExtraLabels }}
{{ toYaml .Values.console.statefulSetExtraLabels | indent 4 }}
{{- end }}
spec:
  serviceName: stratos
  replicas: 1
  selector:
    matchLabels:
      app.kubernetes.io/name: "stratos"
      app.kubernetes.io/component: "stratos"
  template:
    metadata:
{{- if .Values.console.podAnnotations }}
      annotations:
{{ toYaml .Values.console.podAnnotations | indent 8 }}
{{- end }}
      labels:
        app.kubernetes.io/name: "stratos"
        app.kubernetes.io/instance: "{{ .Release.Name }}"
        app.kubernetes.io/version: "{{ .Chart.AppVersion }}"
        app.kubernetes.io/component: "stratos"
        helm.sh/chart: "{{ .Chart.Name }}-{{ .Chart.Version | replace "+" "_" }}"
        app: "{{ .Release.Name }}"
        component: stratos
{{- if .Values.console.podExtraLabels}}
{{ toYaml .Values.console.podExtraLabels | indent 8 }}
{{- end }}
    spec:
{{- if .Values.console }}
{{- if .Values.console.nodeSelector }}
      nodeSelector:
{{ toYaml .Values.console.nodeSelector | trim | indent 8 }}
{{- end }}
{{- end }}
      containers:
      - image: {{.Values.kube.registry.hostname}}/{{.Values.kube.organization}}/{{.Values.images.console}}:{{.Values.consoleVersion}}
        imagePullPolicy: {{.Values.imagePullPolicy}}
        name: ui
        ports:
        - containerPort: 80
          name: http
          protocol: TCP
        - containerPort: 443
          name: https
          protocol: TCP
        env:
        - name: STRATOS_IMAGE_REF
          value: "{{.Values.consoleVersion}}:{{ .Release.Revision }}"
        - name: CONSOLE_CERT_PATH
          value: "/{{ .Release.Name }}-cert-volume"
        volumeMounts:
        - mountPath: "/{{ .Release.Name }}-cert-volume"
          name: "{{ .Release.Name }}-cert-volume"
          readOnly: true
      - image: {{.Values.kube.registry.hostname}}/{{.Values.kube.organization}}/{{.Values.images.proxy}}:{{.Values.consoleVersion}}
        imagePullPolicy: {{.Values.imagePullPolicy}}
        name: proxy
        env:
        - name: STRATOS_IMAGE_REF
          value: "{{.Values.consoleVersion}}:{{ .Release.Revision }}"
        - name: STRATOS_HELM_RELEASE
          value: "{{ .Release.Name }}"
        - name: DB_USER
          valueFrom:
            secretKeyRef:
              name: "{{ .Release.Name }}-db-secret"
              key: user
        - name: DB_PASSWORD
          valueFrom:
            secretKeyRef:
              name: "{{ .Release.Name }}-db-secret"
              key: password
        - name: DB_DATABASE_NAME
          valueFrom:
            secretKeyRef:
              name: "{{ .Release.Name }}-db-secret"
              key: database
        - name: DB_HOST
          {{- if not .Values.mariadb.external }}
          value: "{{ .Release.Name }}-mariadb"
          {{- else }}
          value: {{ .Values.mariadb.host | quote }}
          {{- end }}
        - name: DB_PORT
          value: {{ default "3306" .Values.mariadb.port | quote }}
        - name: DATABASE_PROVIDER
          value: {{ default "mysql" .Values.mariadb.type | quote }}
        - name: DB_SSL_MODE
          value: {{ default "false" .Values.mariadb.tls | quote }}
        - name: HTTP_CONNECTION_TIMEOUT_IN_SECS
          value: "10"
        - name: HTTP_CLIENT_TIMEOUT_IN_SECS
          value: "30"
        - name: HTTP_CLIENT_TIMEOUT_MUTATING_IN_SECS
          value: "120"
        - name: HTTP_CLIENT_TIMEOUT_LONGRUNNING_IN_SECS
          value: "600"
        - name: SKIP_TLS_VERIFICATION
          value: "false"
        - name: CONSOLE_PROXY_TLS_ADDRESS
          value: :3003
        - name: CF_CLIENT
          value: cf
        - name: ALLOWED_ORIGINS
          value: https://localhost
        - name: ENCRYPTION_KEY_VOLUME
          value: "{{ .Release.Name }}-encryption-key-volume"
        - name: ENCRYPTION_KEY_FILENAME
          value: key
        - name: SESSION_STORE_SECRET
          valueFrom:
            secretKeyRef:
              name: "{{ .Release.Name }}-db-secret"
              key: sessionStoreSecret
        - name: CONSOLE_PROXY_CERT_PATH
          value: "/{{ .Release.Name }}-cert-volume/tls.crt"
        - name: CONSOLE_PROXY_CERT_KEY_PATH
          value: "/{{ .Release.Name }}-cert-volume/tls.key"
        - name: HTTP_PROXY
        {{- if .Values.httpProxy }}
          value: {{.Values.httpProxy}}
        {{- end }}
        - name: HTTPS_PROXY
        {{- if .Values.httpsProxy }}
          value: {{.Values.httpsProxy}}
        {{- end }}
        - name: NO_PROXY
        {{- if .Values.noProxy }}
          value: {{.Values.noProxy}}
        {{- end }}
        - name: FTP_PROXY
        {{- if .Values.ftpProxy }}
          value: {{.Values.ftpProxy}}
        {{- end }}
        - name: SOCKS_PROXY
        {{- if .Values.socksProxy }}
          value: {{.Values.socksProxy}}
        {{- end }}
        {{- if .Values.console.backendLogLevel }}
        - name: LOG_LEVEL
          value: {{.Values.console.backendLogLevel}}
        {{- end }}
        - name: CONSOLE_CLIENT 
          valueFrom:
            secretKeyRef:
              name: "{{ .Release.Name }}-secret"
              key: client
        - name: CONSOLE_CLIENT_SECRET
          valueFrom:
            secretKeyRef:
              name: "{{ .Release.Name }}-secret"
              key: clientSecret
        {{- if .Values.console.autoRegisterCF }}
        - name: AUTO_REG_CF_URL
          value: {{ .Values.console.autoRegisterCF }}
        {{- end }}
        # Local admin user
        {{- if .Values.console.localAdminPassword }}
        - name: CONSOLE_ADMIN_SCOPE 
          value: stratos.admin
        - name: SKIP_SSL_VALIDATION 
          value: "true"
        - name: AUTH_ENDPOINT_TYPE 
          value: local
        - name: LOCAL_USER 
          value: admin
        - name: LOCAL_USER_PASSWORD 
          valueFrom:
            secretKeyRef:
              name: "{{ .Release.Name }}-secret"
              key: localAdminPassword
        - name: LOCAL_USER_SCOPE 
          value: stratos.admin
        {{- else }}
        # UAA
        # Highest priority setting to use is uaa.endpoint
        {{- if .Values.uaa.endpoint }}
        - name: UAA_ENDPOINT 
          value: {{ .Values.uaa.endpoint | quote }}
        - name: CONSOLE_ADMIN_SCOPE
          value: {{ default "cloud_controller.admin" .Values.uaa.consoleAdminIdentifier }}
        - name: SKIP_SSL_VALIDATION 
          value: {{default "true" .Values.uaa.skipSSLValidation | quote}}
        {{- else if or .Values.env.UAA_HOST .Values.env.DOMAIN }}          
        - name: UAA_ENDPOINT 
          value: {{ template "scfUaaEndpoint" . }}
        {{- if and .Values.env.DOMAIN (not .Values.console.autoRegisterCF) }}
        - name: AUTO_REG_CF_URL
          value: https://api.{{.Values.env.DOMAIN}}
        {{- end }}
        - name: CONSOLE_ADMIN_SCOPE 
          value: cloud_controller.admin
        - name: SKIP_SSL_VALIDATION 
          value: "true"
        {{- else if .Values.uaa.host }}  
        - name: UAA_ENDPOINT 
          value: {{default "https://" .Values.uaa.protocol}}{{.Values.uaa.host}}:{{.Values.uaa.port}}
        - name: CONSOLE_ADMIN_SCOPE 
          value: {{.Values.uaa.consoleAdminIdentifier}}
        - name: SKIP_SSL_VALIDATION 
          value: {{default "true" .Values.uaa.skipSSLValidation | quote}}
        {{- end }}
        {{- end }}
        {{- if .Values.console.cookieDomain }}{{ if ne .Values.console.cookieDomain "-" }}
        - name: COOKIE_DOMAIN
          value: {{.Values.console.cookieDomain}}
        {{- end }}
        {{- else if .Values.env.DOMAIN }}  
        - name: COOKIE_DOMAIN
          value: {{.Values.env.DOMAIN}}
        {{- end }}
        - name: HELM_NAME
          value: "{{ .Release.Namespace }}/{{ .Release.Name }}"
        - name: HELM_REVISION
          value: "{{ .Release.Revision }}"
        - name: HELM_CHART_VERSION
          value: "{{ .Chart.Version }}"
        - name: HELM_LAST_MODIFIED
          value: "seconds:{{ now | unixEpoch }} nanos:0 "        
        - name: SSO_LOGIN
          value: {{default "false" .Values.console.ssoLogin | quote}}
        - name: SSO_OPTIONS
          value: {{default "" .Values.console.ssoOptions | quote}}
        - name: SSO_WHITELIST
          value: {{ default "" .Values.console.ssoWhiteList | quote }}
        {{- if .Values.console.templatesConfigMapName }}
        - name: TEMPLATE_DIR
          value: /etc/templates
        {{- else }}
        - name: TEMPLATE_DIR
          value: /srv/templates
        {{- end }}
        - name: SMTP_AUTH
          value: {{ default "false" .Values.env.SMTP_AUTH | quote }}
        - name: SMTP_FROM_ADDRESS
          value: {{ default "" .Values.env.SMTP_FROM_ADDRESS | quote }}
        - name: SMTP_HOST
          value: {{ default "" .Values.env.SMTP_HOST | quote }}
        - name: SMTP_PORT
          value: {{ default "" .Values.env.SMTP_PORT | quote }}
        - name: SMTP_USER
          valueFrom:
            secretKeyRef:
              name: "{{ .Release.Name }}-secret"
              key: smtpUser
        - name: SMTP_PASSWORD
          valueFrom:
            secretKeyRef:
              name: "{{ .Release.Name }}-secret"
              key: smtpPassword
        - name: INVITE_USER_SUBJECT
          value: {{ default "" .Values.console.userInviteSubject | quote }}
        - name: ENABLE_TECH_PREVIEW
          value: {{ default "false" .Values.console.techPreview | quote }}
        {{- if .Values.console.ui }}
        {{- if .Values.console.ui.listMaxSize }}
        - name: UI_LIST_MAX_SIZE
          value: {{ .Values.console.ui.listMaxSize | quote }}
        {{- end }}
        - name: UI_LIST_ALLOW_LOAD_MAXED
          value: {{ default "false" .Values.console.ui.listAllowLoadMaxed | quote }}
        {{- end }}
<<<<<<< HEAD
        - name: MONOCULAR_CRT_PATH
          value: "/etc/monocular-certs/tls.crt"
        - name: MONOCULAR_KEY_PATH
          value: "/etc/monocular-certs/tls.key"
        - name: MONOCULAR_CA_CRT_PATH
          value: "/etc/monocular-certs/ca.crt"
        - name: FDB_URL
          value: "mongodb://{{ .Release.Name }}-fdbdoclayer:27016"
        - name: SYNC_SERVER_URL
          value: "http://{{ .Release.Name }}-chartsync:8080"
=======
        {{- include "stratosJetstreamEnv" . | indent 8 }}
>>>>>>> 6447b3bd
        readinessProbe:
          httpGet:
            path: /pp/v1/ping
            scheme: HTTPS
            port: 3003
        ports:
        - containerPort: 3003
          name: proxy
          protocol: TCP
        volumeMounts:
        - mountPath: "/{{ .Release.Name }}-encryption-key-volume"
          name: "{{ .Release.Name }}-encryption-key-volume"
          readOnly: true
        - mountPath: "/{{ .Release.Name }}-cert-volume"
          name: "{{ .Release.Name }}-cert-volume"
          readOnly: true
        - mountPath: /etc/secrets/
          name: "{{ .Release.Name }}-db-secret"
          readOnly: true
        {{- if .Values.console.templatesConfigMapName }}
        - mountPath: /etc/templates/
          name: "{{ .Release.Name }}-templates"
          readOnly: true
        {{- end }}
        - mountPath: "/etc/monocular-certs"
          name: "{{ .Release.Name }}-monocular-certs"
          readOnly: true
      {{- if and .Values.kube.registry.username .Values.kube.registry.password }}
      imagePullSecrets:
      - name: {{.Values.dockerRegistrySecret}}
      {{- end }}
      volumes:
      - name: "{{ .Release.Name }}-encryption-key-volume"
        secret:
          secretName: "{{ .Release.Name }}-key"
      - name: "{{ .Release.Name }}-cert-volume"
        secret:
          {{- if .Values.console.tlsSecretName }}
          secretName: "{{ .values.console.tlsSecretName }}"
          {{- else }}
          secretName: "{{ .Release.Name }}-cert"
          {{- end }}
      - name: "{{ .Release.Name }}-db-secret"
        secret:
          secretName: "{{ .Release.Name }}-db-secret"
      - name: "{{ .Release.Name }}-secret"
        secret:
          secretName: "{{ .Release.Name }}-secret"
      {{- if .Values.console.templatesConfigMapName }}
      - name: {{ .Release.Name }}-templates
        configMap:
          name: {{ .Values.console.templatesConfigMapName }}
      {{- end }}
      - name: "{{ .Release.Name }}-monocular-certs"
        secret:
          secretName: {{ .Release.Name }}-fdbdoclayer-certs<|MERGE_RESOLUTION|>--- conflicted
+++ resolved
@@ -281,7 +281,7 @@
         - name: UI_LIST_ALLOW_LOAD_MAXED
           value: {{ default "false" .Values.console.ui.listAllowLoadMaxed | quote }}
         {{- end }}
-<<<<<<< HEAD
+        {{- include "stratosJetstreamEnv" . | indent 8 }}
         - name: MONOCULAR_CRT_PATH
           value: "/etc/monocular-certs/tls.crt"
         - name: MONOCULAR_KEY_PATH
@@ -292,9 +292,6 @@
           value: "mongodb://{{ .Release.Name }}-fdbdoclayer:27016"
         - name: SYNC_SERVER_URL
           value: "http://{{ .Release.Name }}-chartsync:8080"
-=======
-        {{- include "stratosJetstreamEnv" . | indent 8 }}
->>>>>>> 6447b3bd
         readinessProbe:
           httpGet:
             path: /pp/v1/ping
