---
{{- if semverCompare ">=1.16" (printf "%s.%s" .Capabilities.KubeVersion.Major (trimSuffix "+" .Capabilities.KubeVersion.Minor) )}}
apiVersion: apps/v1
{{- else }}
apiVersion: apps/v1beta1
{{- end }}
kind: StatefulSet
metadata:
  name: stratos
{{- if .Values.console.statefulSetAnnotations }}
  annotations:
{{ toYaml .Values.console.statefulSetAnnotations | indent 4 }}
{{- end }}
  labels:
    app.kubernetes.io/name: "stratos"
    app.kubernetes.io/instance: "{{ .Release.Name }}"
    app.kubernetes.io/version: "{{ .Chart.AppVersion }}"
    app.kubernetes.io/component: "stratos"
    helm.sh/chart: "{{ .Chart.Name }}-{{ .Chart.Version | replace "+" "_" }}"
    app: "{{ .Release.Name }}"
    component: stratos
{{- if .Values.console.statefulSetExtraLabels }}
{{ toYaml .Values.console.statefulSetExtraLabels | nindent 4 }}
{{- end}}        
spec:
  serviceName: stratos
  replicas: 1
  selector:
    matchLabels:
      app.kubernetes.io/name: "stratos"
      app.kubernetes.io/component: "stratos"
  template:
    metadata:
{{- if .Values.console.podAnnotations }}
      annotations:
{{ toYaml .Values.console.podAnnotations | indent 8 }}
{{- end }}
      labels:
        app.kubernetes.io/name: "stratos"
        app.kubernetes.io/instance: "{{ .Release.Name }}"
        app.kubernetes.io/version: "{{ .Chart.AppVersion }}"
        app.kubernetes.io/component: "stratos"
        helm.sh/chart: "{{ .Chart.Name }}-{{ .Chart.Version | replace "+" "_" }}"
        app: "{{ .Release.Name }}"
        component: stratos
        {{- if .Values.console.podExtraLabels}}
        {{ toYaml .Values.console.podExtraLabels | nindent 8 }}
        {{- end}}        
    spec:
      containers:
      - image: {{.Values.kube.registry.hostname}}/{{.Values.kube.organization}}/{{.Values.images.console}}:{{.Values.consoleVersion}}
        imagePullPolicy: {{.Values.imagePullPolicy}}
        name: ui
        ports:
        - containerPort: 80
          name: http
          protocol: TCP
        - containerPort: 443
          name: https
          protocol: TCP
        env:
        - name: CONSOLE_CERT_PATH
          value: "/{{ .Release.Name }}-cert-volume"
        volumeMounts:
        - mountPath: "/{{ .Release.Name }}-cert-volume"
          name: "{{ .Release.Name }}-cert-volume"
          readOnly: true
      - image: {{.Values.kube.registry.hostname}}/{{.Values.kube.organization}}/{{.Values.images.proxy}}:{{.Values.consoleVersion}}
        imagePullPolicy: {{.Values.imagePullPolicy}}
        name: proxy
        env:
        - name: STRATOS_HELM_RELEASE
          value: "{{ .Release.Name }}"
        - name: DB_USER
          valueFrom:
            secretKeyRef:
              name: "{{ .Release.Name }}-db-secret"
              key: user
        - name: DB_PASSWORD
          valueFrom:
            secretKeyRef:
              name: "{{ .Release.Name }}-db-secret"
              key: password
        - name: DB_DATABASE_NAME
          valueFrom:
            secretKeyRef:
              name: "{{ .Release.Name }}-db-secret"
              key: database
        - name: DB_HOST
          {{- if not .Values.mariadb.external }}
          value: "{{ .Release.Name }}-mariadb"
          {{- else }}
          value: {{ .Values.mariadb.host | quote }}
          {{- end }}
        - name: DB_PORT
          value: {{ default "3306" .Values.mariadb.port | quote }}
        - name: DATABASE_PROVIDER
          value: {{ default "mysql" .Values.mariadb.type | quote }}
        - name: HTTP_CONNECTION_TIMEOUT_IN_SECS
          value: "10"
        - name: HTTP_CLIENT_TIMEOUT_IN_SECS
          value: "30"
        - name: HTTP_CLIENT_TIMEOUT_MUTATING_IN_SECS
          value: "120"
        - name: HTTP_CLIENT_TIMEOUT_LONGRUNNING_IN_SECS
          value: "600"
        - name: SKIP_TLS_VERIFICATION
          value: "false"
        - name: CONSOLE_PROXY_TLS_ADDRESS
          value: :3003
        - name: CF_CLIENT
          value: cf
        - name: ALLOWED_ORIGINS
          value: https://localhost
        - name: ENCRYPTION_KEY_VOLUME
          value: "{{ .Release.Name }}-encryption-key-volume"
        - name: ENCRYPTION_KEY_FILENAME
          value: key
        - name: SESSION_STORE_SECRET
          valueFrom:
            secretKeyRef:
              name: "{{ .Release.Name }}-db-secret"
              key: sessionStoreSecret
        - name: CONSOLE_PROXY_CERT_PATH
          value: "/{{ .Release.Name }}-cert-volume/tls.crt"
        - name: CONSOLE_PROXY_CERT_KEY_PATH
          value: "/{{ .Release.Name }}-cert-volume/tls.key"
        - name: HTTP_PROXY
        {{- if .Values.httpProxy }}
          value: {{.Values.httpProxy}}
        {{- end }}
        - name: HTTPS_PROXY
        {{- if .Values.httpsProxy }}
          value: {{.Values.httpsProxy}}
        {{- end }}
        - name: NO_PROXY
        {{- if .Values.noProxy }}
          value: {{.Values.noProxy}}
        {{- end }}
        - name: FTP_PROXY
        {{- if .Values.ftpProxy }}
          value: {{.Values.ftpProxy}}
        {{- end }}
        - name: SOCKS_PROXY
        {{- if .Values.socksProxy }}
          value: {{.Values.socksProxy}}
        {{- end }}
        {{- if .Values.console.backendLogLevel }}
        - name: LOG_LEVEL
          value: {{.Values.console.backendLogLevel}}
        {{- end }}
        - name: CONSOLE_CLIENT 
          valueFrom:
            secretKeyRef:
              name: "{{ .Release.Name }}-secret"
              key: client
        - name: CONSOLE_CLIENT_SECRET
          valueFrom:
            secretKeyRef:
              name: "{{ .Release.Name }}-secret"
              key: clientSecret
<<<<<<< HEAD
=======
        {{- if .Values.console.autoRegisterCF }}
        - name: AUTO_REG_CF_URL
          value: {{ .Values.console.autoRegisterCF }}
        {{- end }}
>>>>>>> f9437f41
        # Local admin user
        {{- if .Values.console.localAdminPassword }}
        - name: CONSOLE_ADMIN_SCOPE 
          value: stratos.admin
        - name: SKIP_SSL_VALIDATION 
          value: "true"
        - name: AUTH_ENDPOINT_TYPE 
          value: local
        - name: LOCAL_USER 
          value: admin
        - name: LOCAL_USER_PASSWORD 
          valueFrom:
            secretKeyRef:
              name: "{{ .Release.Name }}-secret"
              key: localAdminPassword
        - name: LOCAL_USER_SCOPE 
          value: stratos.admin
        {{- else }}
        # UAA
        {{- if or .Values.env.UAA_HOST .Values.env.DOMAIN }}  
        - name: UAA_ENDPOINT 
          value: {{ template "scfUaaEndpoint" . }}
<<<<<<< HEAD
        {{- if .Values.env.DOMAIN }}  
=======
        {{- if and .Values.env.DOMAIN (not .Values.console.autoRegisterCF) }}
>>>>>>> f9437f41
        - name: AUTO_REG_CF_URL
          value: https://api.{{.Values.env.DOMAIN}}
        {{- end }}
        - name: CONSOLE_ADMIN_SCOPE 
          value: cloud_controller.admin
        - name: SKIP_SSL_VALIDATION 
          value: "true"
        {{- else if .Values.uaa.host }}  
        - name: UAA_ENDPOINT 
          value: {{default "https://" .Values.uaa.protocol}}{{.Values.uaa.host}}:{{.Values.uaa.port}}
        - name: CONSOLE_ADMIN_SCOPE 
          value: {{.Values.uaa.consoleAdminIdentifier}}
        - name: SKIP_SSL_VALIDATION 
          value: {{default "true" .Values.uaa.skipSSLValidation | quote}}
        {{- end }}
        {{- end }}
        {{- if .Values.console.cookieDomain }}{{ if ne .Values.console.cookieDomain "-" }}
        - name: COOKIE_DOMAIN
          value: {{.Values.console.cookieDomain}}
        {{- end }}
        {{- else if .Values.env.DOMAIN }}  
        - name: COOKIE_DOMAIN
          value: {{.Values.env.DOMAIN}}
        {{- end }}
        - name: HELM_NAME
          value: "{{ .Release.Namespace }}/{{ .Release.Name }}"
        - name: HELM_REVISION
          value: "{{ .Release.Revision }}"
        - name: HELM_CHART_VERSION
          value: "{{ .Chart.Version }}"
        - name: HELM_LAST_MODIFIED
          value: "{{ .Release.Time }}"
        - name: SSO_LOGIN
          value: {{default "false" .Values.console.ssoLogin | quote}}
        - name: SSO_OPTIONS
          value: {{default "" .Values.console.ssoOptions | quote}}
        - name: SSO_WHITELIST
          value: {{ default "" .Values.console.ssoWhiteList | quote }}
        {{- if .Values.console.templatesConfigMapName }}
        - name: TEMPLATE_DIR
          value: /etc/templates
        {{- else }}
        - name: TEMPLATE_DIR
          value: /srv/templates
        {{- end }}
        - name: SMTP_AUTH
          value: {{ default "false" .Values.env.SMTP_AUTH | quote }}
        - name: SMTP_FROM_ADDRESS
          value: {{ default "" .Values.env.SMTP_FROM_ADDRESS | quote }}
        - name: SMTP_HOST
          value: {{ default "" .Values.env.SMTP_HOST | quote }}
        - name: SMTP_PORT
          value: {{ default "" .Values.env.SMTP_PORT | quote }}
        - name: SMTP_USER
          valueFrom:
            secretKeyRef:
              name: "{{ .Release.Name }}-secret"
              key: smtpUser
        - name: SMTP_PASSWORD
          valueFrom:
            secretKeyRef:
              name: "{{ .Release.Name }}-secret"
              key: smtpPassword
        - name: INVITE_USER_SUBJECT
          value: {{ default "" .Values.console.userInviteSubject | quote }}
        - name: ENABLE_TECH_PREVIEW
          value: {{ default "false" .Values.console.techPreview | quote }}
        readinessProbe:
          httpGet:
            path: /pp/v1/ping
            scheme: HTTPS
            port: 3003
        ports:
        - containerPort: 3003
          name: proxy
          protocol: TCP
        volumeMounts:
        - mountPath: "/{{ .Release.Name }}-encryption-key-volume"
          name: "{{ .Release.Name }}-encryption-key-volume"
          readOnly: true
        - mountPath: "/{{ .Release.Name }}-cert-volume"
          name: "{{ .Release.Name }}-cert-volume"
          readOnly: true
        - mountPath: /etc/secrets/
          name: "{{ .Release.Name }}-db-secret"
          readOnly: true
        {{- if .Values.console.templatesConfigMapName }}
        - mountPath: /etc/templates/
          name: "{{ .Release.Name }}-templates"
          readOnly: true
        {{- end }}
      {{- if and .Values.kube.registry.username .Values.kube.registry.password }}
      imagePullSecrets:
      - name: {{.Values.dockerRegistrySecret}}
      {{- end }}
      volumes:
      - name: "{{ .Release.Name }}-encryption-key-volume"
        secret:
<<<<<<< HEAD
          secretName: "{{ .Release.Name }}-key-{{ .Release.Revision }}"
=======
          secretName: "{{ .Release.Name }}-key"
>>>>>>> f9437f41
      - name: "{{ .Release.Name }}-cert-volume"
        secret:
          {{- if .Values.console.tlsSecretName }}
          secretName: "{{ .values.console.tlsSecretName }}"
          {{- else }}
<<<<<<< HEAD
          secretName: "{{ .Release.Name }}-cert-{{ .Release.Revision }}"
=======
          secretName: "{{ .Release.Name }}-cert"
>>>>>>> f9437f41
          {{- end }}
      - name: "{{ .Release.Name }}-db-secret"
        secret:
          secretName: "{{ .Release.Name }}-db-secret"
      - name: "{{ .Release.Name }}-secret"
        secret:
          secretName: "{{ .Release.Name }}-secret"
      {{- if .Values.console.templatesConfigMapName }}
      - name: {{ .Release.Name }}-templates
        configMap:
          name: {{ .Values.console.templatesConfigMapName }}
<<<<<<< HEAD
      {{- end }}
=======
      {{- end }}
  replicas: 1
  strategy:
    type: RollingUpdate
    rollingUpdate:
      maxSurge: 0
      maxUnavailable: 1
>>>>>>> f9437f41
<|MERGE_RESOLUTION|>--- conflicted
+++ resolved
@@ -159,13 +159,10 @@
             secretKeyRef:
               name: "{{ .Release.Name }}-secret"
               key: clientSecret
-<<<<<<< HEAD
-=======
         {{- if .Values.console.autoRegisterCF }}
         - name: AUTO_REG_CF_URL
           value: {{ .Values.console.autoRegisterCF }}
         {{- end }}
->>>>>>> f9437f41
         # Local admin user
         {{- if .Values.console.localAdminPassword }}
         - name: CONSOLE_ADMIN_SCOPE 
@@ -188,11 +185,7 @@
         {{- if or .Values.env.UAA_HOST .Values.env.DOMAIN }}  
         - name: UAA_ENDPOINT 
           value: {{ template "scfUaaEndpoint" . }}
-<<<<<<< HEAD
-        {{- if .Values.env.DOMAIN }}  
-=======
         {{- if and .Values.env.DOMAIN (not .Values.console.autoRegisterCF) }}
->>>>>>> f9437f41
         - name: AUTO_REG_CF_URL
           value: https://api.{{.Values.env.DOMAIN}}
         {{- end }}
@@ -291,21 +284,13 @@
       volumes:
       - name: "{{ .Release.Name }}-encryption-key-volume"
         secret:
-<<<<<<< HEAD
-          secretName: "{{ .Release.Name }}-key-{{ .Release.Revision }}"
-=======
           secretName: "{{ .Release.Name }}-key"
->>>>>>> f9437f41
       - name: "{{ .Release.Name }}-cert-volume"
         secret:
           {{- if .Values.console.tlsSecretName }}
           secretName: "{{ .values.console.tlsSecretName }}"
           {{- else }}
-<<<<<<< HEAD
-          secretName: "{{ .Release.Name }}-cert-{{ .Release.Revision }}"
-=======
           secretName: "{{ .Release.Name }}-cert"
->>>>>>> f9437f41
           {{- end }}
       - name: "{{ .Release.Name }}-db-secret"
         secret:
@@ -317,14 +302,10 @@
       - name: {{ .Release.Name }}-templates
         configMap:
           name: {{ .Values.console.templatesConfigMapName }}
-<<<<<<< HEAD
-      {{- end }}
-=======
       {{- end }}
   replicas: 1
   strategy:
     type: RollingUpdate
     rollingUpdate:
       maxSurge: 0
-      maxUnavailable: 1
->>>>>>> f9437f41
+      maxUnavailable: 1