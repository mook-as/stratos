--- conflicted
+++ resolved
@@ -262,11 +262,7 @@
         - name: HELM_FDB_URL
           value: "mongodb://{{ .Release.Name }}-fdbdoclayer:27016"
         - name: HELM_SYNC_SERVER_URL
-<<<<<<< HEAD
-          value: "http://{{ .Release.Name }}-chartrepo:8080"
-=======
-          value: "http://{{ .Release.Name }}-{{ .Values.chartsync.service.name }}:{{ .Values.chartsync.service.port }}"
->>>>>>> d2fa9746
+          value: "http://{{ .Release.Name }}-chartsync:8080"
         readinessProbe:
           httpGet:
             path: /pp/v1/ping
