--- conflicted
+++ resolved
@@ -261,18 +261,10 @@
           value: "/etc/monocular-certs/tls.key"
         - name: MONOCULAR_CA_CRT_PATH
           value: "/etc/monocular-certs/ca.crt"
-<<<<<<< HEAD
-        {{- end }}
         - name: FDB_URL
-          value: "mongodb://{{ .Release.Name }}-{{ .Values.fdbdoclayer.service.name }}:{{ .Values.fdbdoclayer.service.port }}"
+          value: "mongodb://{{ .Release.Name }}-fdbdoclayer:27016"
         - name: SYNC_SERVER_URL
-          value: "http://{{ .Release.Name }}-{{ .Values.chartrepo.service.name }}:{{ .Values.chartrepo.service.port }}"
-=======
-        - name: HELM_FDB_URL
-          value: "mongodb://{{ .Release.Name }}-fdbdoclayer:27016"
-        - name: HELM_SYNC_SERVER_URL
           value: "http://{{ .Release.Name }}-chartsync:8080"
->>>>>>> 7f7076af
         readinessProbe:
           httpGet:
             path: /pp/v1/ping
