--- conflicted
+++ resolved
@@ -254,12 +254,7 @@
              -e USER_NAME=$(id -nu) \
              -e USER_ID=$(id -u)  \
              -e GROUP_ID=$(id -g) \
-<<<<<<< HEAD
-             --name stratos-proxy-builder \
-=======
-             -e BUILD_DB_MIGRATOR="true" \
              --name stratos-jetstream-builder \
->>>>>>> 79524625
              --volume $(pwd):/go/src/github.com/SUSE/stratos-ui \
              ${DOCKER_REGISTRY}/${DOCKER_ORG}/stratos-jetstream-builder:${BASE_IMAGE_TAG}
   buildAndPublishImage stratos-postflight-job deploy/db/Dockerfile.k8s.postflight-job ${STRATOS_UI_PATH}
