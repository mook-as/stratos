#!/usr/bin/env bash

#####
#
# Use this script to locally build the Images and Helm Chart
#
# Note: This is not used by Concourse
#
#####

set -u

CYAN="\033[96m"
YELLOW="\033[93m"
RESET="\033[0m"
BOLD="\033[1m"

# Set defaults
PROD_RELEASE=false
DOCKER_REGISTRY=docker.io
DOCKER_ORG=splatform
BASE_IMAGE_TAG=leap15_1
OFFICIAL_TAG=cap
TAG=$(date -u +"%Y%m%dT%H%M%SZ")
ADD_OFFICIAL_TAG="false"
TAG_LATEST="false"
NO_PUSH="true"
DOCKER_REG_DEFAULTS="true"
CHART_ONLY="false"
ADD_GITHASH_TO_TAG="true"
HAS_CUSTOM_BUILD="false"

while getopts ":ho:r:t:Tclb:Opcn" opt; do
  case $opt in
    h)
      echo
      echo "--- To build images of Stratos: "
      echo
      echo " ./build.sh -t 1.0.13"
      echo
      echo "-p to push images"
      exit 0
      ;;
    r)
      DOCKER_REGISTRY="${OPTARG}"
      DOCKER_REG_DEFAULTS="false"
      ;;
    o)
      DOCKER_ORG="${OPTARG}"
      DOCKER_REG_DEFAULTS="false"
      ;;
    t)
      TAG="${OPTARG}"
      ;;
    b)
      BASE_IMAGE_TAG="${OPTARG}"
      ;;
    T)
      TAG="$(git describe $(git rev-list --tags --max-count=1))"
      ;;
    O)
      ADD_OFFICIAL_TAG="true"
      ;;
    l)
      TAG_LATEST="true"
      ;;
    p)
      NO_PUSH="false"
      ;;      
    c)
      CHART_ONLY="true"
      ;;     
    n)
      ADD_GITHASH_TO_TAG="false"
      ;;
    \?)
      echo "Invalid option: -${OPTARG}" >&2
      exit 1
      ;;
    :)
      echo "Option -$OPTARG requires an argument." >&2
      exit 1
      ;;
  esac
done

echo
printf "${CYAN}${BOLD}"

echo "==========================================================================="
echo "== Stratos Image and Helm Chart build                                    =="
echo "==========================================================================="

printf "${RESET}${CYAN}"
echo
echo "PRODUCTION BUILD/RELEASE : ${PROD_RELEASE}"
echo "REGISTRY                 : ${DOCKER_REGISTRY}"
echo "ORG                      : ${DOCKER_ORG}"
echo "TAG                      : ${TAG}"
echo "BASE_IMAGE_TAG           : ${BASE_IMAGE_TAG}"

printf "${RESET}"
echo

if [ "${NO_PUSH}" != "false" ]; then
  printf "${YELLOW}Images will ${BOLD}NOT${RESET}${YELLOW} be pushed${RESET}\n"
else
  printf "${YELLOW}${BOLD}Images will be pushed${RESET}\n"
  echo "  REGISTRY : ${DOCKER_REGISTRY}"
  echo "  ORG      : ${DOCKER_ORG}"
fi

echo
printf "${CYAN}${BOLD}Starting build${RESET}\n"
echo

function log {
  set +e
  printf "${BOLD}${YELLOW}"
  echo
  echo "==========================================================================="
  echo "$1"
  echo "==========================================================================="
  echo
  printf "${RESET}"
  set -e
}

set -e

# Copy values template
__DIRNAME="$( cd "$( dirname "${BASH_SOURCE[0]}" )" && pwd )"
STRATOS_PATH=${__DIRNAME}/../../
source ${STRATOS_PATH}/deploy/common-build.sh

if [ -f "${STRATOS_PATH}/custom-src/deploy/kubernetes/custom-build.sh" ]; then
  source "${STRATOS_PATH}/custom-src/deploy/kubernetes/custom-build.sh"
  HAS_CUSTOM_BUILD="true"
fi

function patchAndPushImage {
  NAME=${1}
  DOCKER_FILE=${2}
  FOLDER=${3}
  TARGET=${4:-none}
  PATCHED_DOCKER_FILE="${DOCKER_FILE}.patched"

  patchDockerfile ${DOCKER_FILE} ${FOLDER}
  buildAndPublishImage ${NAME} "${PATCHED_DOCKER_FILE}" ${FOLDER} ${TARGET}

  rm -rf ${FOLDER}/${PATCHED_DOCKER_FILE}
  rm -rf ${FOLDER}/${PATCHED_DOCKER_FILE}.bak
}

function patchDockerfile {
  DOCKER_FILE=${1}
  FOLDER=${2}
  PATCHED_DOCKER_FILE=${DOCKER_FILE}.patched

  # Replace registry/organization
  pushd ${FOLDER} > /dev/null 2>&1
  ls
  rm -rf ${PATCHED_DOCKER_FILE}
  cp ${DOCKER_FILE} ${PATCHED_DOCKER_FILE}
  if [ "${DOCKER_REG_DEFAULTS}" == "false" ]; then
    sed -i.bak "s@splatform@${DOCKER_REGISTRY}/${DOCKER_ORG}@g" ${FOLDER}/${PATCHED_DOCKER_FILE}
  fi
  sed -i.bak "s/opensuse/${BASE_IMAGE_TAG}/g" ${FOLDER}/${PATCHED_DOCKER_FILE}
  popd > /dev/null 2>&1
}


#
# MAIN -------------------------------------------------------------------------------------------
#

pushd "${STRATOS_PATH}" > /dev/null 2>&1
STRATOS_PATH="$(pwd)"
popd > /dev/null 2>&1
echo "Base path: ${STRATOS_PATH}"

# cleanup output, intermediate artifacts
cleanup

# Clean any old patched docker files left if previously errored
# rm -rf ${STRATOS_PATH}/deploy/Dockerfile.*.patched
# rm -rf ${STRATOS_PATH}/deploy/Dockerfile.*.bak
# rm -rf ${STRATOS_PATH}/deploy/Dockerfile.*.patched.bak

if [ "${ADD_GITHASH_TO_TAG}" == "true" ]; then
  updateTagForRelease
fi

if [ "${CHART_ONLY}" == "false" ]; then

  # Build all of the components that make up the Console

  log "-- Build & publish the runtime container image for Jetstream (backend)"
  #patchAndPushImage stratos-jetstream deploy/Dockerfile.bk "${STRATOS_PATH}" prod-build

  log "-- Build & publish the runtime container image for Install Config Job"
  #patchAndPushImage stratos-config-init deploy/Dockerfile.init "${STRATOS_PATH}"

  # Build and push an image based on the mariab db container
  log "-- Building/publishing MariaDB"
  #patchAndPushImage stratos-mariadb Dockerfile.mariadb "${STRATOS_PATH}/deploy/db"

  # Build and push an image based on the nginx container (Front-end)
  log "-- Building/publishing the runtime container image for the Console web server (frontend)"
  patchAndPushImage stratos-console deploy/Dockerfile.ui "${STRATOS_PATH}" prod-build

<<<<<<< HEAD
  # Build and push an image for the Helm Repo Sync Tool
  log "-- Building/publishing Monocular Chart Repo"
  patchAndPushImage stratos-chartsync Dockerfile "${STRATOS_PATH}/src/jetstream/plugins/monocular/chart-repo"
=======
  # Build any custom images added by a fork
  if [ "${HAS_CUSTOM_BUILD}" == "true" ]; then
    custom_image_build
  fi
>>>>>>> a22c89a4
fi

log "-- Building Helm Chart"

# Don't change the chart in the repo, copy it and modify it locally

SRC_HELM_CHART_PATH="${STRATOS_PATH}/deploy/kubernetes/console"
DEST_HELM_CHART_PATH="${STRATOS_PATH}/deploy/kubernetes/helm-chart"

rm -rf ${DEST_HELM_CHART_PATH}
mkdir -p ${DEST_HELM_CHART_PATH}
cp -RT ${SRC_HELM_CHART_PATH}/ ${DEST_HELM_CHART_PATH}/

pushd ${DEST_HELM_CHART_PATH} > /dev/null

# Run customization script if there is one
if [ -f "${STRATOS_PATH}/custom-src/deploy/kubernetes/customize-helm.sh" ]; then
  printf "${YELLOW}${BOLD}Applying Helm Chart customizations${RESET}\n"
  ${STRATOS_PATH}/custom-src/deploy/kubernetes/customize-helm.sh "${STRATOS_PATH}"
fi

# Fetch subcharts
helm dependency update

# Commands:
sed -i.bak -e 's/consoleVersion: latest/consoleVersion: '"${TAG}"'/g' values.yaml
sed -i.bak -e 's/organization: splatform/organization: '"${DOCKER_ORG}"'/g' values.yaml
sed -i.bak -e 's/hostname: docker.io/hostname: '"${DOCKER_REGISTRY}"'/g' values.yaml

sed -i.bak -e 's/version: 0.1.0/version: '"${TAG}"'/g' Chart.yaml
sed -i.bak -e 's/appVersion: 0.1.0/appVersion: '"${TAG}"'/g' Chart.yaml
rm -rf *.bak

# Generate image list
echo ${STRATOS_PATH}
${STRATOS_PATH}/deploy/kubernetes/imagelist-gen.sh .

popd > /dev/null

set +e

printf "${BOLD}${YELLOW}"
echo
echo "Build complete...."
printf "${CYAN}"
echo "  Registry            : ${DOCKER_REGISTRY}"
echo "  Org                 : ${DOCKER_ORG}"
echo "  Tag                 : ${TAG}"
printf "${RESET}"

echo
echo "To deploy using Helm, execute the following:"
echo 
echo "    helm install helm-chart --namespace console --name my-console"
echo<|MERGE_RESOLUTION|>--- conflicted
+++ resolved
@@ -209,16 +209,10 @@
   log "-- Building/publishing the runtime container image for the Console web server (frontend)"
   patchAndPushImage stratos-console deploy/Dockerfile.ui "${STRATOS_PATH}" prod-build
 
-<<<<<<< HEAD
-  # Build and push an image for the Helm Repo Sync Tool
-  log "-- Building/publishing Monocular Chart Repo"
-  patchAndPushImage stratos-chartsync Dockerfile "${STRATOS_PATH}/src/jetstream/plugins/monocular/chart-repo"
-=======
   # Build any custom images added by a fork
   if [ "${HAS_CUSTOM_BUILD}" == "true" ]; then
     custom_image_build
   fi
->>>>>>> a22c89a4
 fi
 
 log "-- Building Helm Chart"
