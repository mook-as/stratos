--- conflicted
+++ resolved
@@ -276,13 +276,6 @@
 buildPostflightJob
 buildUI
 
-<<<<<<< HEAD
-# Patch Values.yaml file
-cp values.yaml.tmpl values.yaml
-sed -i -e 's/CONSOLE_VERSION/'"${TAG}"'/g' values.yaml
-sed -i -e 's/DOCKER_REGISTRY/'"${DOCKER_REGISTRY}"'/g' values.yaml
-sed -i -e 's/DOCKER_ORGANISATION/'"${DOCKER_ORG}"'/g' values.yaml
-=======
 if [ -z ${CONCOURSE_BUILD} ]; then
   # Patch Values.yaml file
   cp values.yaml.tmpl values.yaml
@@ -293,7 +286,6 @@
   sed -i -e 's/consoleVersion: latest/consoleVersion: '"${TAG}"'/g' console/values.yaml
   sed -i -e 's/version: 0.1.0/version: '"${RELEASE_TAG}"'/g' console/Chart.yaml
 fi
->>>>>>> 2a7828e3
 
 echo
 echo "Build complete...."
