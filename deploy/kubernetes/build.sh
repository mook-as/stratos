#!/usr/bin/env bash

#####
#
# Use this script to locally build the Images and Helm Chart
#
# Note: This is not used by Concourse
#
#####

set -u

CYAN="\033[96m"
YELLOW="\033[93m"
RESET="\033[0m"
BOLD="\033[1m"

# Set defaults
PROD_RELEASE=false
DOCKER_REGISTRY=docker.io
DOCKER_ORG=splatform
BASE_IMAGE_TAG=leap15_1
OFFICIAL_TAG=cap
TAG=$(date -u +"%Y%m%dT%H%M%SZ")
ADD_OFFICIAL_TAG="false"
TAG_LATEST="false"
NO_PUSH="true"
DOCKER_REG_DEFAULTS="true"
CHART_ONLY="false"
ADD_GITHASH_TO_TAG="true"
HAS_CUSTOM_BUILD="false"
PACKAGE_CHART="false"

while getopts ":ho:r:t:Tclb:Opcnz" opt; do
  case $opt in
    h)
      echo
      echo "--- To build images of Stratos: "
      echo
      echo " ./build.sh -t 1.0.13"
      echo
      echo "-p to push images"
      exit 0
      ;;
    r)
      DOCKER_REGISTRY="${OPTARG}"
      DOCKER_REG_DEFAULTS="false"
      ;;
    o)
      DOCKER_ORG="${OPTARG}"
      DOCKER_REG_DEFAULTS="false"
      ;;
    t)
      TAG="${OPTARG}"
      ;;
    b)
      BASE_IMAGE_TAG="${OPTARG}"
      ;;
    T)
      TAG="$(git describe $(git rev-list --tags --max-count=1))"
      ;;
    O)
      ADD_OFFICIAL_TAG="true"
      ;;
    l)
      TAG_LATEST="true"
      ;;
    p)
      NO_PUSH="false"
      ;;      
    c)
      CHART_ONLY="true"
      ;;     
    n)
      ADD_GITHASH_TO_TAG="false"
      ;;
    z)
      PACKAGE_CHART="true"
      ;;
    \?)
      echo "Invalid option: -${OPTARG}" >&2
      exit 1
      ;;
    :)
      echo "Option -$OPTARG requires an argument." >&2
      exit 1
      ;;
  esac
done

echo
printf "${CYAN}${BOLD}"

echo "==========================================================================="
echo "== Stratos Image and Helm Chart build                                    =="
echo "==========================================================================="

printf "${RESET}${CYAN}"
echo
echo "PRODUCTION BUILD/RELEASE : ${PROD_RELEASE}"
echo "REGISTRY                 : ${DOCKER_REGISTRY}"
echo "ORG                      : ${DOCKER_ORG}"
echo "TAG                      : ${TAG}"
echo "BASE_IMAGE_TAG           : ${BASE_IMAGE_TAG}"

printf "${RESET}"
echo

if [ "${NO_PUSH}" != "false" ]; then
  printf "${YELLOW}Images will ${BOLD}NOT${RESET}${YELLOW} be pushed${RESET}\n"
else
  printf "${YELLOW}${BOLD}Images will be pushed${RESET}\n"
  echo "  REGISTRY : ${DOCKER_REGISTRY}"
  echo "  ORG      : ${DOCKER_ORG}"
fi

echo
printf "${CYAN}${BOLD}Starting build${RESET}\n"
echo

function log {
  set +e
  printf "${BOLD}${YELLOW}"
  echo
  echo "==========================================================================="
  echo "$1"
  echo "==========================================================================="
  echo
  printf "${RESET}"
  set -e
}

set -e

# Copy values template
__DIRNAME="$( cd "$( dirname "${BASH_SOURCE[0]}" )" && pwd )"
STRATOS_PATH=${__DIRNAME}/../../
source "${STRATOS_PATH}/deploy/common-build.sh"

if [ -f "${STRATOS_PATH}/custom-src/deploy/kubernetes/custom-build.sh" ]; then
  source "${STRATOS_PATH}/custom-src/deploy/kubernetes/custom-build.sh"
  HAS_CUSTOM_BUILD="true"
fi

if [ -f "${STRATOS_PATH}/custom-src/deploy/kubernetes/custom-build.sh" ]; then
  source "${STRATOS_PATH}/custom-src/deploy/kubernetes/custom-build.sh"
  HAS_CUSTOM_BUILD="true"
fi

function patchAndPushImage {
  NAME=${1}
  DOCKER_FILE="${2}"
  FOLDER="${3}"
  TARGET=${4:-none}
  PATCHED_DOCKER_FILE="${DOCKER_FILE}.patched"

  patchDockerfile "${DOCKER_FILE}" "${FOLDER}"
  buildAndPublishImage ${NAME} "${PATCHED_DOCKER_FILE}" "${FOLDER}" ${TARGET}

  rm -rf "${FOLDER}/${PATCHED_DOCKER_FILE}"
  rm -rf "${FOLDER}/${PATCHED_DOCKER_FILE}.bak"
}

function patchDockerfile {
  DOCKER_FILE="${1}"
  FOLDER="${2}"
  PATCHED_DOCKER_FILE="${DOCKER_FILE}.patched"

  # Replace registry/organization
  pushd "${FOLDER}" > /dev/null 2>&1
  ls
  rm -rf "${PATCHED_DOCKER_FILE}"
  cp "${DOCKER_FILE}" "${PATCHED_DOCKER_FILE}"
  if [ "${DOCKER_REG_DEFAULTS}" == "false" ]; then
    sed -i.bak "s@splatform@${DOCKER_REGISTRY}/${DOCKER_ORG}@g" "${FOLDER}/${PATCHED_DOCKER_FILE}"
  fi
  sed -i.bak "s/opensuse/${BASE_IMAGE_TAG}/g" "${FOLDER}/${PATCHED_DOCKER_FILE}"
  popd > /dev/null 2>&1
}


#
# MAIN -------------------------------------------------------------------------------------------
#

pushd "${STRATOS_PATH}" > /dev/null 2>&1
STRATOS_PATH="$(pwd)"
popd > /dev/null 2>&1
echo "Base path: ${STRATOS_PATH}"

# cleanup output, intermediate artifacts
cleanup

# Clean any old patched docker files left if previously errored
# rm -rf ${STRATOS_PATH}/deploy/Dockerfile.*.patched
# rm -rf ${STRATOS_PATH}/deploy/Dockerfile.*.bak
# rm -rf ${STRATOS_PATH}/deploy/Dockerfile.*.patched.bak

if [ "${ADD_GITHASH_TO_TAG}" == "true" ]; then
  updateTagForRelease
fi

if [ "${CHART_ONLY}" == "false" ]; then

  # Build all of the components that make up the Console

  log "-- Build & publish the runtime container image for Jetstream (backend)"
  patchAndPushImage stratos-jetstream deploy/Dockerfile.bk "${STRATOS_PATH}" prod-build

  log "-- Build & publish the runtime container image for Install Config Job"
  patchAndPushImage stratos-config-init deploy/Dockerfile.init "${STRATOS_PATH}"

  # Build and push an image based on the mariab db container
  log "-- Building/publishing MariaDB"
  patchAndPushImage stratos-mariadb Dockerfile.mariadb "${STRATOS_PATH}/deploy/db"

  # Build and push an image based on the nginx container (Front-end)
  log "-- Building/publishing the runtime container image for the Console web server (frontend)"
  patchAndPushImage stratos-console deploy/Dockerfile.ui "${STRATOS_PATH}" prod-build

  # Build any custom images added by a fork
  if [ "${HAS_CUSTOM_BUILD}" == "true" ]; then
    custom_image_build
  fi
fi

log "-- Building Helm Chart"

# Don't change the chart in the repo, copy it and modify it locally

SRC_HELM_CHART_PATH="${STRATOS_PATH}/deploy/kubernetes/console"
DEST_HELM_CHART_PATH="${STRATOS_PATH}/deploy/kubernetes/helm-chart"

<<<<<<< HEAD
rm -rf ${DEST_HELM_CHART_PATH}
mkdir -p ${DEST_HELM_CHART_PATH}
cp -R ${SRC_HELM_CHART_PATH}/. ${DEST_HELM_CHART_PATH}/
=======
rm -rf "${DEST_HELM_CHART_PATH}"
mkdir -p "${DEST_HELM_CHART_PATH}"
cp -R "${SRC_HELM_CHART_PATH}/." "${DEST_HELM_CHART_PATH}/"
>>>>>>> 4da43eba

pushd "${DEST_HELM_CHART_PATH}" > /dev/null

# Remove any .orig files
rm -rf "${DEST_HELM_CHART_PATH}/**/*.orig"

# Remove any .orig files
rm -rf ${DEST_HELM_CHART_PATH}/**/*.orig

# Run customization script if there is one
if [ -f "${STRATOS_PATH}/custom-src/deploy/kubernetes/customize-helm.sh" ]; then
  printf "${YELLOW}${BOLD}Applying Helm Chart customizations${RESET}\n"
<<<<<<< HEAD
  ${STRATOS_PATH}/custom-src/deploy/kubernetes/customize-helm.sh "${DEST_HELM_CHART_PATH}"
=======
  "${STRATOS_PATH}/custom-src/deploy/kubernetes/customize-helm.sh" "${DEST_HELM_CHART_PATH}"
>>>>>>> 4da43eba
fi

# Fetch subcharts
helm dependency update

# Commands:
sed -i.bak -e 's/consoleVersion: latest/consoleVersion: '"${TAG}"'/g' values.yaml
sed -i.bak -e 's/organization: splatform/organization: '"${DOCKER_ORG}"'/g' values.yaml
sed -i.bak -e 's/hostname: docker.io/hostname: '"${DOCKER_REGISTRY}"'/g' values.yaml

sed -i.bak -e 's/version: 0.1.0/version: '"${TAG}"'/g' Chart.yaml
sed -i.bak -e 's/appVersion: 0.1.0/appVersion: '"${TAG}"'/g' Chart.yaml

# Patch the console image tag in place - otherwise --reuse-values won't work with helm upgrade
# Make sure we patch all files that have this reference
cd templates
find . -type f -name '*.yaml' | xargs sed -i.bak -e 's/{{.Values.consoleVersion}}/'"${TAG}"'/g'
find . -type f -name "*.bak" -delete
cd ..

rm -rf *.bak

# Generate image list
echo ${STRATOS_PATH}
<<<<<<< HEAD
${STRATOS_PATH}/deploy/kubernetes/imagelist-gen.sh .
=======
"${STRATOS_PATH}/deploy/kubernetes/imagelist-gen.sh" .
>>>>>>> 4da43eba

popd > /dev/null

if [ "${PACKAGE_CHART}" ==  "true" ]; then
  echo "Packaging Helm Chart"
<<<<<<< HEAD
  pushd ${STRATOS_PATH}/deploy/kubernetes > /dev/null
  PKG_DIST_FOLDER="dist/${TAG}/console"
  rm -rf ${PKG_DIST_FOLDER}
  mkdir -p ${PKG_DIST_FOLDER}
  cp -R ${DEST_HELM_CHART_PATH}/* ${PKG_DIST_FOLDER}
  helm package ${PKG_DIST_FOLDER}
  rm -rf ${PKG_DIST_FOLDER}
=======
  pushd "${STRATOS_PATH}/deploy/kubernetes" > /dev/null
  PKG_DIST_BASE_FOLDER=./dist/${TAG}
  PKG_DIST_FOLDER=./dist/${TAG}/console
  rm -rf ${PKG_DIST_BASE_FOLDER}
  mkdir -p ${PKG_DIST_BASE_FOLDER}
  mv ./helm-chart/ ${PKG_DIST_BASE_FOLDER}/console
  helm package ${PKG_DIST_FOLDER}
  rm -rf ${PKG_DIST_BASE_FOLDER}
>>>>>>> 4da43eba
  popd > /dev/null
fi

set +e

printf "${BOLD}${YELLOW}"
echo
echo "Build complete...."
printf "${CYAN}"
echo "  Registry            : ${DOCKER_REGISTRY}"
echo "  Org                 : ${DOCKER_ORG}"
echo "  Tag                 : ${TAG}"
printf "${RESET}"

echo
echo "To deploy using Helm, execute the following:"
echo 
echo "    helm install helm-chart --namespace console --name my-console"
echo<|MERGE_RESOLUTION|>--- conflicted
+++ resolved
@@ -142,11 +142,6 @@
   HAS_CUSTOM_BUILD="true"
 fi
 
-if [ -f "${STRATOS_PATH}/custom-src/deploy/kubernetes/custom-build.sh" ]; then
-  source "${STRATOS_PATH}/custom-src/deploy/kubernetes/custom-build.sh"
-  HAS_CUSTOM_BUILD="true"
-fi
-
 function patchAndPushImage {
   NAME=${1}
   DOCKER_FILE="${2}"
@@ -231,32 +226,19 @@
 SRC_HELM_CHART_PATH="${STRATOS_PATH}/deploy/kubernetes/console"
 DEST_HELM_CHART_PATH="${STRATOS_PATH}/deploy/kubernetes/helm-chart"
 
-<<<<<<< HEAD
-rm -rf ${DEST_HELM_CHART_PATH}
-mkdir -p ${DEST_HELM_CHART_PATH}
-cp -R ${SRC_HELM_CHART_PATH}/. ${DEST_HELM_CHART_PATH}/
-=======
 rm -rf "${DEST_HELM_CHART_PATH}"
 mkdir -p "${DEST_HELM_CHART_PATH}"
 cp -R "${SRC_HELM_CHART_PATH}/." "${DEST_HELM_CHART_PATH}/"
->>>>>>> 4da43eba
 
 pushd "${DEST_HELM_CHART_PATH}" > /dev/null
 
 # Remove any .orig files
 rm -rf "${DEST_HELM_CHART_PATH}/**/*.orig"
-
-# Remove any .orig files
-rm -rf ${DEST_HELM_CHART_PATH}/**/*.orig
 
 # Run customization script if there is one
 if [ -f "${STRATOS_PATH}/custom-src/deploy/kubernetes/customize-helm.sh" ]; then
   printf "${YELLOW}${BOLD}Applying Helm Chart customizations${RESET}\n"
-<<<<<<< HEAD
-  ${STRATOS_PATH}/custom-src/deploy/kubernetes/customize-helm.sh "${DEST_HELM_CHART_PATH}"
-=======
   "${STRATOS_PATH}/custom-src/deploy/kubernetes/customize-helm.sh" "${DEST_HELM_CHART_PATH}"
->>>>>>> 4da43eba
 fi
 
 # Fetch subcharts
@@ -281,25 +263,12 @@
 
 # Generate image list
 echo ${STRATOS_PATH}
-<<<<<<< HEAD
-${STRATOS_PATH}/deploy/kubernetes/imagelist-gen.sh .
-=======
 "${STRATOS_PATH}/deploy/kubernetes/imagelist-gen.sh" .
->>>>>>> 4da43eba
 
 popd > /dev/null
 
 if [ "${PACKAGE_CHART}" ==  "true" ]; then
   echo "Packaging Helm Chart"
-<<<<<<< HEAD
-  pushd ${STRATOS_PATH}/deploy/kubernetes > /dev/null
-  PKG_DIST_FOLDER="dist/${TAG}/console"
-  rm -rf ${PKG_DIST_FOLDER}
-  mkdir -p ${PKG_DIST_FOLDER}
-  cp -R ${DEST_HELM_CHART_PATH}/* ${PKG_DIST_FOLDER}
-  helm package ${PKG_DIST_FOLDER}
-  rm -rf ${PKG_DIST_FOLDER}
-=======
   pushd "${STRATOS_PATH}/deploy/kubernetes" > /dev/null
   PKG_DIST_BASE_FOLDER=./dist/${TAG}
   PKG_DIST_FOLDER=./dist/${TAG}/console
@@ -308,7 +277,6 @@
   mv ./helm-chart/ ${PKG_DIST_BASE_FOLDER}/console
   helm package ${PKG_DIST_FOLDER}
   rm -rf ${PKG_DIST_BASE_FOLDER}
->>>>>>> 4da43eba
   popd > /dev/null
 fi
 
