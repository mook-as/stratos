--- conflicted
+++ resolved
@@ -29,18 +29,9 @@
 
 function showAccountSettings() {
   return showAccountActions().then(function () {
-<<<<<<< HEAD
-    return browser.driver.sleep(50000).then(function b() {
-      return element(by.css('account-actions'))
-        .element(by.css('[href="#/account/settings"]'))
-        .click();
-    });
-
-=======
     return element(by.css('account-actions'))
       .element(by.css('[href="#/account/settings"]'))
       .click();
->>>>>>> 03a5116b
   });
 }
 
