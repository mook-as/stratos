--- conflicted
+++ resolved
@@ -71,11 +71,8 @@
     "marked": "^0.6.2",
     "intersect": "^1.0.1",
     "moment": "^2.24.0",
-<<<<<<< HEAD
     "moment-timezone": "^0.5.12",
-=======
     "ngrx-store-localstorage": "cf-stratos/ngrx-store-localstorage#lodash-dep-update",
->>>>>>> 98ec3791
     "ngx-moment": "^3.3.0",
     "normalizr": "^3.2.3",
     "reselect": "^3.0.1",
