{
  "name": "stratos",
  "version": "2.4.0",
  "description": "Stratos Console",
  "main": "index.js",
  "scripts": {
    "build-backend": "./build/bk-build.sh",
    "full-build-dev": "npm run build-dev; npm run build-backend",
    "fetch-backend-deps": "./build/bk-fetch-deps.sh",
    "bosh-build-backend": "gulp bosh-build-backend",
    "test-backend": "./build/bk-build.sh test",
    "update-webdriver": "webdriver-manager update",
    "build": "node --max_old_space_size=8192 node_modules/@angular/cli/bin/ng build --prod",
    "build-cf": "node --max_old_space_size=1128 --optimize_for_size --gc_interval=100 node_modules/@angular/cli/bin/ng build --prod --aot=false --build-optimizer=false",
    "build-dev": "ng build --dev",
    "prebuild-ui": "npm run customize && npm run build && gulp package-prebuild",
    "ng": "ng",
    "start": "npm run customize && ng serve",
    "start-high-mem": "npm run customize && node --max_old_space_size=8192 node_modules/@angular/cli/bin/ng serve",
    "start-prod-high-mem": "npm run customize && node --max_old_space_size=8192 node_modules/@angular/cli/bin/ng serve --prod",
    "start-dev": "ng serve --aot=false",
    "test": "run-s test-frontend:* --continue-on-error",
    "test-frontend:core": "ng test core --code-coverage --watch=false",
    "test-frontend:store": "ng test store --code-coverage --watch=false",
    "test-frontend:cloud-foundry": "ng test cloud-foundry --code-coverage --watch=false",
    "test-frontend:cf-autoscaler": "ng test cf-autoscaler --code-coverage --watch=false",
    "posttest": "istanbul report json && node build/combine-coverage.js",
    "codecov": "codecov -f coverage/coverage-final.json",
    "lint": "ng lint --format stylish",
    "sass-lint": "sass-lint -v",
    "e2e": "ng e2e",
    "e2e-dev": "ng e2e --dev-server-target= --base-url=https://127.0.0.1:4200",
    "e2e-local": "ng e2e --dev-server-target= --base-url=https://127.0.0.1",
    "headless-e2e": "xvfb-run --server-args='-screen 0 1920x1080x24' protractor ./protractor.conf.js",
    "climate": "codeclimate analyze $(git diff --name-only master)",
    "gate-check": "npm run lint && npm run test-headless",
    "customize": "gulp customize",
    "customize-default": "gulp customize-default",
    "customize-reset": "gulp customize-reset",
    "store-git-metadata": "gulp store-git-metadata",
    "postinstall": "npm run customize && gulp dev-setup"
  },
  "author": "",
  "license": "Apache-2.0",
  "dependencies": {
    "@angular/animations": "^7.2.6",
    "@angular/cdk": "^7.3.3",
    "@angular/common": "^7.2.6",
    "@angular/compiler": "^7.2.6",
    "@angular/core": "^7.2.6",
    "@angular/flex-layout": "^7.0.0-beta.23",
    "@angular/forms": "^7.2.6",
    "@angular/http": "^7.2.6",
    "@angular/material": "^7.3.3",
    "@angular/material-moment-adapter": "^7.3.3",
    "@angular/platform-browser": "^7.2.6",
    "@angular/platform-browser-dynamic": "^7.2.6",
    "@angular/platform-server": "^7.2.6",
    "@angular/router": "^7.2.6",
    "@ngrx/effects": "^7.2.0",
    "@ngrx/router-store": "^7.2.0",
    "@ngrx/store": "^7.2.0",
    "@ngrx/store-devtools": "^7.2.0",
    "@swimlane/ngx-charts": "^10.1.0",
    "@types/moment-timezone": "^0.5.12",
    "@types/marked": "^0.6.5",
    "angular2-virtual-scroll": "^0.3.1",
    "core-js": "^2.6.5",
    "hammerjs": "^2.0.8",
<<<<<<< HEAD
    "immer": "^3.1.3",
    "lodash-es": "^4.17.11",
=======
    "lodash-es": "^4.17.14",
>>>>>>> ddb19b7c
    "mappy-breakpoints": "^0.2.3",
    "marked": "^0.7.0",
    "intersect": "^1.0.1",
    "moment": "^2.24.0",
    "moment-timezone": "^0.5.12",
    "ngrx-store-localstorage": "cf-stratos/ngrx-store-localstorage#lodash-dep-update",
    "ngx-moment": "^3.3.0",
    "normalizr": "^3.2.3",
    "reselect": "^3.0.1",
    "rxjs": "^6.2.0",
    "rxjs-spy": "^7.0.2",
    "rxjs-websockets": "~6.0.0",
    "stratos-angular6-json-schema-form": "^7.0.6",
    "ts-md5": "^1.2.4",
    "web-animations-js": "^2.3.1",
    "xterm": "^3.12.0",
    "zone.js": "~0.8.26"
  },
  "engines": {
    "node": "8.11.2"
  },
  "devDependencies": {
    "@angular-devkit/build-angular": "~0.13.0",
    "@angular-devkit/build-ng-packagr": "~0.13.0",
    "@angular-devkit/schematics": "^7.3.2",
    "@angular/cli": "^7.3.2",
    "@angular/compiler-cli": "^7.2.6",
    "@angular/language-service": "^7.2.6",
    "@nrwl/schematics": "^7.6.0",
    "@types/jasmine": "^2.8.7",
    "@types/jasminewd2": "~2.0.3",
    "@types/karma": "^3.0.2",
    "@types/node": "^11.9.4",
    "@types/request": "^2.48.1",
    "acorn": "^6.0.0",
    "browserstack-local": "^1.4.0",
    "codecov": "^3.0.2",
    "codelyzer": "^4.5.0",
    "delete": "^0.3.2",
    "fs-extra": "^3.0.1",
    "globby": "^8.0.1",
    "gulp": "^4.0.2",
    "gulp-zip": "^4.2.0",
    "istanbul": "^0.4.5",
    "jasmine-core": "~3.3.0",
    "jasmine-spec-reporter": "~4.2.1",
    "js-yaml": "~3.13.1",
    "karma": "~4.0.0",
    "karma-chrome-launcher": "~2.2.0",
    "karma-cli": "~1.0.1",
    "karma-coverage-istanbul-reporter": "^2.0.1",
    "karma-jasmine": "~2.0.1",
    "karma-jasmine-html-reporter": "^1.4.0",
    "karma-spec-reporter": "0.0.31",
    "lodash": "^4.17.13",
    "mem": "4.0.0",
    "mktemp": "^0.4.0",
    "ng-packagr": "^4.7.1",
    "ngrx-store-freeze": "^0.2.3",
    "npm-run-all": "^4.1.5",
    "protractor": "^5.4.0",
    "ps-node": "^0.1.6",
    "q": "^1.4.1",
    "replace-in-file": "^3.4.0",
    "request": "^2.88.0",
    "request-promise-native": "^1.0.7",
    "rxjs-tslint": "^0.1.5",
    "sass-lint": "^1.12.1",
    "stratos-merge-dirs": "^0.2.3",
    "stratos-protractor-reporter": "^1.2.3",
    "ts-node": "~3.2.0",
    "tsickle": ">=0.29.0",
    "tslib": "^1.9.0",
    "tslint": "~5.13.0",
    "typescript": "~3.1.6"
  }
}<|MERGE_RESOLUTION|>--- conflicted
+++ resolved
@@ -67,12 +67,8 @@
     "angular2-virtual-scroll": "^0.3.1",
     "core-js": "^2.6.5",
     "hammerjs": "^2.0.8",
-<<<<<<< HEAD
     "immer": "^3.1.3",
-    "lodash-es": "^4.17.11",
-=======
     "lodash-es": "^4.17.14",
->>>>>>> ddb19b7c
     "mappy-breakpoints": "^0.2.3",
     "marked": "^0.7.0",
     "intersect": "^1.0.1",
