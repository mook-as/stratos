--- conflicted
+++ resolved
@@ -95,38 +95,6 @@
     "node": "8.11.2"
   },
   "devDependencies": {
-<<<<<<< HEAD
-    "browser-sync": "^2.18.13",
-    "eslint": "^4.4.1",
-    "eslint-plugin-angular": "^3.0.2",
-    "express": "^4.15.4",
-    "gulp-eslint": "^4.0.0",
-    "gulp-istanbul": "^1.1.2",
-    "gulp-sourcemaps": "^2.6.1",
-    "http-proxy": "^1.16.2",
-    "imagemin": "^5.3.1",
-    "imagemin-pngquant": "^5.0.1",
-    "istanbul-combine": "^0.3.0",
-    "jasmine-core": "^2.7.0",
-    "jasmine-jquery": "^2.1.1",
-    "jasmine-reporters": "^2.2.1",
-    "jasmine-spec-reporter": "^4.2.1",
-    "js-yaml": "^3.10.0",
-    "karma": "^1.7.0",
-    "karma-chrome-launcher": "^2.2.0",
-    "karma-cli": "^1.0.1",
-    "karma-coverage": "^1.1.1",
-    "karma-jasmine": "^1.1.0",
-    "karma-ng-html2js-preprocessor": "^1.0.0",
-    "karma-phantomjs-launcher": "^1.0.4",
-    "karma-wiredep": "^1.0.3",
-    "phantomjs-prebuilt": "^2.1.15",
-    "protractor": "^5.1.2",
-    "protractor-jasmine2-screenshot-reporter": "^0.4.0",
-    "request": "^2.81.0",
-    "shelljs": "^0.7.8",
-    "toSrc": "^0.1.4"
-=======
     "@angular-devkit/build-angular": "~0.803.7",
     "@angular-devkit/build-ng-packagr": "~0.803.7",
     "@angular-devkit/schematics": "^8.3.7",
@@ -180,6 +148,5 @@
     "tslint": "~5.20.0",
     "typescript": "<3.6.0",
     "@nrwl/workspace": "8.5.2"
->>>>>>> 05ce2a89
   }
 }