--- conflicted
+++ resolved
@@ -15,15 +15,9 @@
     "build-dev": "ng build --dev",
     "prebuild-ui": "npm run customize && npm run build && gulp package-prebuild",
     "ng": "ng",
-<<<<<<< HEAD
-    "start": "ng serve",
-    "start-high-mem": "node --max_old_space_size=8192 node_modules/@angular/cli/bin/ng serve",
-    "start-prod": "ng serve --prod",
-=======
     "start": "npm run customize && ng serve",
     "start-high-mem": "npm run customize && node --max_old_space_size=8192 node_modules/@angular/cli/bin/ng serve",
     "start-prod-high-mem": "npm run customize && node --max_old_space_size=8192 node_modules/@angular/cli/bin/ng serve --prod",
->>>>>>> 616d7736
     "start-dev": "ng serve --aot=false",
     "test": "ng test --code-coverage",
     "test-debug": "ng test --watch=true --source-map=true",
