--- conflicted
+++ resolved
@@ -16,12 +16,9 @@
 }
 
 pushd "${MAINDIR}"
-<<<<<<< HEAD
 env_vars
 
-=======
 docker-compose -f docker-compose.development.yml stop nginx
->>>>>>> 6151d994
 docker-compose -f docker-compose.development.yml stop proxy
 docker-compose -f docker-compose.development.yml rm -fa proxy
 
