--- conflicted
+++ resolved
@@ -18,12 +18,9 @@
   var path = require('path');
   var runSequence = require('run-sequence');
   var ngAnnotate = require('gulp-ng-annotate');
-<<<<<<< HEAD
+  var e2eConfigFile = './build/coverage.conf.js';
   var glob = require('glob');
   var fs = require('fs');
-=======
-  var e2eConfigFile = './build/coverage.conf.js';
->>>>>>> dd64569f
 
   var components;
   gulp.task('prepare:e2e', function () {
